--- conflicted
+++ resolved
@@ -4357,7 +4357,6 @@
  * Pin config fixes
  */
 enum {
-<<<<<<< HEAD
 	ALC882_FIXUP_ABIT_AW9D_MAX,
 	ALC882_FIXUP_LENOVO_Y530,
 	ALC882_FIXUP_PB_M5210,
@@ -4375,6 +4374,7 @@
 	ALC882_FIXUP_ACER_ASPIRE_8930G,
 	ALC882_FIXUP_ASPIRE_8930G_VERBS,
 	ALC885_FIXUP_MACPRO_GPIO,
+	ALC889_FIXUP_DAC_ROUTE,
 };
 
 static void alc889_fixup_coef(struct hda_codec *codec,
@@ -4426,14 +4426,7 @@
 		return;
 	alc882_gpio_mute(codec, 0, 0);
 	alc882_gpio_mute(codec, 1, 0);
-=======
-	PINFIX_ABIT_AW9D_MAX,
-	PINFIX_LENOVO_Y530,
-	PINFIX_PB_M5210,
-	PINFIX_ACER_ASPIRE_7736,
-	PINFIX_ASUS_W90V,
-	ALC889_FIXUP_DAC_ROUTE,
-};
+}
 
 /* Fix the connection of some pins for ALC889:
  * At least, Acer Aspire 5935 shows the connections to DAC3/4 don't
@@ -4450,7 +4443,6 @@
 		snd_hda_override_conn_list(codec, 0x18, 2, conn2);
 		snd_hda_override_conn_list(codec, 0x1a, 2, conn2);
 	}
->>>>>>> 02a237b2
 }
 
 static const struct alc_fixup alc882_fixups[] = {
@@ -4489,7 +4481,6 @@
 			{ }
 		}
 	},
-<<<<<<< HEAD
 	[ALC889_FIXUP_VAIO_TT] = {
 		.type = ALC_FIXUP_PINS,
 		.v.pins = (const struct alc_pincfg[]) {
@@ -4600,16 +4591,14 @@
 	[ALC885_FIXUP_MACPRO_GPIO] = {
 		.type = ALC_FIXUP_FUNC,
 		.v.func = alc885_fixup_macpro_gpio,
-=======
+	},
 	[ALC889_FIXUP_DAC_ROUTE] = {
 		.type = ALC_FIXUP_FUNC,
 		.v.func = alc889_fixup_dac_route,
->>>>>>> 02a237b2
 	},
 };
 
 static const struct snd_pci_quirk alc882_fixup_tbl[] = {
-<<<<<<< HEAD
 	SND_PCI_QUIRK(0x1025, 0x006c, "Acer Aspire 9810", ALC883_FIXUP_ACER_EAPD),
 	SND_PCI_QUIRK(0x1025, 0x0090, "Acer Aspire", ALC883_FIXUP_ACER_EAPD),
 	SND_PCI_QUIRK(0x1025, 0x010a, "Acer Ferrari 5000", ALC883_FIXUP_ACER_EAPD),
@@ -4631,6 +4620,7 @@
 	SND_PCI_QUIRK(0x1025, 0x0142, "Acer Aspire 7730G",
 		      ALC882_FIXUP_ACER_ASPIRE_4930G),
 	SND_PCI_QUIRK(0x1025, 0x0155, "Packard-Bell M5120", ALC882_FIXUP_PB_M5210),
+	SND_PCI_QUIRK(0x1025, 0x0259, "Acer Aspire 5935", ALC889_FIXUP_DAC_ROUTE),
 	SND_PCI_QUIRK(0x1025, 0x0296, "Acer Aspire 7736z", ALC882_FIXUP_ACER_ASPIRE_7736),
 	SND_PCI_QUIRK(0x1043, 0x13c2, "Asus A7M", ALC882_FIXUP_EAPD),
 	SND_PCI_QUIRK(0x1043, 0x1873, "ASUS W90V", ALC882_FIXUP_ASUS_W90V),
@@ -4652,14 +4642,6 @@
 	SND_PCI_QUIRK(0x161f, 0x2054, "Medion laptop", ALC883_FIXUP_EAPD),
 	SND_PCI_QUIRK(0x17aa, 0x3a0d, "Lenovo Y530", ALC882_FIXUP_LENOVO_Y530),
 	SND_PCI_QUIRK(0x8086, 0x0022, "DX58SO", ALC889_FIXUP_COEF),
-=======
-	SND_PCI_QUIRK(0x1025, 0x0155, "Packard-Bell M5120", PINFIX_PB_M5210),
-	SND_PCI_QUIRK(0x1025, 0x0259, "Acer Aspire 5935", ALC889_FIXUP_DAC_ROUTE),
-	SND_PCI_QUIRK(0x1043, 0x1873, "ASUS W90V", PINFIX_ASUS_W90V),
-	SND_PCI_QUIRK(0x17aa, 0x3a0d, "Lenovo Y530", PINFIX_LENOVO_Y530),
-	SND_PCI_QUIRK(0x147b, 0x107a, "Abit AW9D-MAX", PINFIX_ABIT_AW9D_MAX),
-	SND_PCI_QUIRK(0x1025, 0x0296, "Acer Aspire 7736z", PINFIX_ACER_ASPIRE_7736),
->>>>>>> 02a237b2
 	{}
 };
 
