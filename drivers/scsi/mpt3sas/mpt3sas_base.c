/*
 * This is the Fusion MPT base driver providing common API layer interface
 * for access to MPT (Message Passing Technology) firmware.
 *
 * This code is based on drivers/scsi/mpt3sas/mpt3sas_base.c
 * Copyright (C) 2012-2014  LSI Corporation
 * Copyright (C) 2013-2014 Avago Technologies
 *  (mailto: MPT-FusionLinux.pdl@avagotech.com)
 *
 * This program is free software; you can redistribute it and/or
 * modify it under the terms of the GNU General Public License
 * as published by the Free Software Foundation; either version 2
 * of the License, or (at your option) any later version.
 *
 * This program is distributed in the hope that it will be useful,
 * but WITHOUT ANY WARRANTY; without even the implied warranty of
 * MERCHANTABILITY or FITNESS FOR A PARTICULAR PURPOSE.  See the
 * GNU General Public License for more details.
 *
 * NO WARRANTY
 * THE PROGRAM IS PROVIDED ON AN "AS IS" BASIS, WITHOUT WARRANTIES OR
 * CONDITIONS OF ANY KIND, EITHER EXPRESS OR IMPLIED INCLUDING, WITHOUT
 * LIMITATION, ANY WARRANTIES OR CONDITIONS OF TITLE, NON-INFRINGEMENT,
 * MERCHANTABILITY OR FITNESS FOR A PARTICULAR PURPOSE. Each Recipient is
 * solely responsible for determining the appropriateness of using and
 * distributing the Program and assumes all risks associated with its
 * exercise of rights under this Agreement, including but not limited to
 * the risks and costs of program errors, damage to or loss of data,
 * programs or equipment, and unavailability or interruption of operations.

 * DISCLAIMER OF LIABILITY
 * NEITHER RECIPIENT NOR ANY CONTRIBUTORS SHALL HAVE ANY LIABILITY FOR ANY
 * DIRECT, INDIRECT, INCIDENTAL, SPECIAL, EXEMPLARY, OR CONSEQUENTIAL
 * DAMAGES (INCLUDING WITHOUT LIMITATION LOST PROFITS), HOWEVER CAUSED AND
 * ON ANY THEORY OF LIABILITY, WHETHER IN CONTRACT, STRICT LIABILITY, OR
 * TORT (INCLUDING NEGLIGENCE OR OTHERWISE) ARISING IN ANY WAY OUT OF THE
 * USE OR DISTRIBUTION OF THE PROGRAM OR THE EXERCISE OF ANY RIGHTS GRANTED
 * HEREUNDER, EVEN IF ADVISED OF THE POSSIBILITY OF SUCH DAMAGES

 * You should have received a copy of the GNU General Public License
 * along with this program; if not, write to the Free Software
 * Foundation, Inc., 51 Franklin Street, Fifth Floor, Boston, MA  02110-1301,
 * USA.
 */

#include <linux/kernel.h>
#include <linux/module.h>
#include <linux/errno.h>
#include <linux/init.h>
#include <linux/slab.h>
#include <linux/types.h>
#include <linux/pci.h>
#include <linux/kdev_t.h>
#include <linux/blkdev.h>
#include <linux/delay.h>
#include <linux/interrupt.h>
#include <linux/dma-mapping.h>
#include <linux/io.h>
#include <linux/time.h>
#include <linux/ktime.h>
#include <linux/kthread.h>
#include <asm/page.h>        /* To get host page size per arch */
#include <linux/aer.h>


#include "mpt3sas_base.h"

static MPT_CALLBACK	mpt_callbacks[MPT_MAX_CALLBACKS];


#define FAULT_POLLING_INTERVAL 1000 /* in milliseconds */

 /* maximum controller queue depth */
#define MAX_HBA_QUEUE_DEPTH	30000
#define MAX_CHAIN_DEPTH		100000
static int max_queue_depth = -1;
module_param(max_queue_depth, int, 0444);
MODULE_PARM_DESC(max_queue_depth, " max controller queue depth ");

static int max_sgl_entries = -1;
module_param(max_sgl_entries, int, 0444);
MODULE_PARM_DESC(max_sgl_entries, " max sg entries ");

static int msix_disable = -1;
module_param(msix_disable, int, 0444);
MODULE_PARM_DESC(msix_disable, " disable msix routed interrupts (default=0)");

static int smp_affinity_enable = 1;
module_param(smp_affinity_enable, int, 0444);
MODULE_PARM_DESC(smp_affinity_enable, "SMP affinity feature enable/disable Default: enable(1)");

static int max_msix_vectors = -1;
module_param(max_msix_vectors, int, 0444);
MODULE_PARM_DESC(max_msix_vectors,
	" max msix vectors");

static int irqpoll_weight = -1;
module_param(irqpoll_weight, int, 0444);
MODULE_PARM_DESC(irqpoll_weight,
	"irq poll weight (default= one fourth of HBA queue depth)");

static int mpt3sas_fwfault_debug;
MODULE_PARM_DESC(mpt3sas_fwfault_debug,
	" enable detection of firmware fault and halt firmware - (default=0)");

static int perf_mode = -1;
module_param(perf_mode, int, 0444);
MODULE_PARM_DESC(perf_mode,
	"Performance mode (only for Aero/Sea Generation), options:\n\t\t"
	"0 - balanced: high iops mode is enabled &\n\t\t"
	"interrupt coalescing is enabled only on high iops queues,\n\t\t"
	"1 - iops: high iops mode is disabled &\n\t\t"
	"interrupt coalescing is enabled on all queues,\n\t\t"
	"2 - latency: high iops mode is disabled &\n\t\t"
	"interrupt coalescing is enabled on all queues with timeout value 0xA,\n"
	"\t\tdefault - default perf_mode is 'balanced'"
	);

static int poll_queues;
module_param(poll_queues, int, 0444);
MODULE_PARM_DESC(poll_queues, "Number of queues to be use for io_uring poll mode.\n\t\t"
	"This parameter is effective only if host_tagset_enable=1. &\n\t\t"
	"when poll_queues are enabled then &\n\t\t"
	"perf_mode is set to latency mode. &\n\t\t"
	);

enum mpt3sas_perf_mode {
	MPT_PERF_MODE_DEFAULT	= -1,
	MPT_PERF_MODE_BALANCED	= 0,
	MPT_PERF_MODE_IOPS	= 1,
	MPT_PERF_MODE_LATENCY	= 2,
};

static int
_base_wait_on_iocstate(struct MPT3SAS_ADAPTER *ioc,
		u32 ioc_state, int timeout);
static int
_base_get_ioc_facts(struct MPT3SAS_ADAPTER *ioc);
static void
_base_clear_outstanding_commands(struct MPT3SAS_ADAPTER *ioc);

/**
 * mpt3sas_base_check_cmd_timeout - Function
 *		to check timeout and command termination due
 *		to Host reset.
 *
 * @ioc:	per adapter object.
 * @status:	Status of issued command.
 * @mpi_request:mf request pointer.
 * @sz:		size of buffer.
 *
 * Return: 1/0 Reset to be done or Not
 */
u8
mpt3sas_base_check_cmd_timeout(struct MPT3SAS_ADAPTER *ioc,
		u8 status, void *mpi_request, int sz)
{
	u8 issue_reset = 0;

	if (!(status & MPT3_CMD_RESET))
		issue_reset = 1;

	ioc_err(ioc, "Command %s\n",
		issue_reset == 0 ? "terminated due to Host Reset" : "Timeout");
	_debug_dump_mf(mpi_request, sz);

	return issue_reset;
}

/**
 * _scsih_set_fwfault_debug - global setting of ioc->fwfault_debug.
 * @val: ?
 * @kp: ?
 *
 * Return: ?
 */
static int
_scsih_set_fwfault_debug(const char *val, const struct kernel_param *kp)
{
	int ret = param_set_int(val, kp);
	struct MPT3SAS_ADAPTER *ioc;

	if (ret)
		return ret;

	/* global ioc spinlock to protect controller list on list operations */
	pr_info("setting fwfault_debug(%d)\n", mpt3sas_fwfault_debug);
	spin_lock(&gioc_lock);
	list_for_each_entry(ioc, &mpt3sas_ioc_list, list)
		ioc->fwfault_debug = mpt3sas_fwfault_debug;
	spin_unlock(&gioc_lock);
	return 0;
}
module_param_call(mpt3sas_fwfault_debug, _scsih_set_fwfault_debug,
	param_get_int, &mpt3sas_fwfault_debug, 0644);

/**
 * _base_readl_aero - retry readl for max three times.
 * @addr: MPT Fusion system interface register address
 *
 * Retry the readl() for max three times if it gets zero value
 * while reading the system interface register.
 */
static inline u32
_base_readl_aero(const volatile void __iomem *addr)
{
	u32 i = 0, ret_val;

	do {
		ret_val = readl(addr);
		i++;
	} while (ret_val == 0 && i < 3);

	return ret_val;
}

static inline u32
_base_readl(const volatile void __iomem *addr)
{
	return readl(addr);
}

/**
 * _base_clone_reply_to_sys_mem - copies reply to reply free iomem
 *				  in BAR0 space.
 *
 * @ioc: per adapter object
 * @reply: reply message frame(lower 32bit addr)
 * @index: System request message index.
 */
static void
_base_clone_reply_to_sys_mem(struct MPT3SAS_ADAPTER *ioc, u32 reply,
		u32 index)
{
	/*
	 * 256 is offset within sys register.
	 * 256 offset MPI frame starts. Max MPI frame supported is 32.
	 * 32 * 128 = 4K. From here, Clone of reply free for mcpu starts
	 */
	u16 cmd_credit = ioc->facts.RequestCredit + 1;
	void __iomem *reply_free_iomem = (void __iomem *)ioc->chip +
			MPI_FRAME_START_OFFSET +
			(cmd_credit * ioc->request_sz) + (index * sizeof(u32));

	writel(reply, reply_free_iomem);
}

/**
 * _base_clone_mpi_to_sys_mem - Writes/copies MPI frames
 *				to system/BAR0 region.
 *
 * @dst_iomem: Pointer to the destination location in BAR0 space.
 * @src: Pointer to the Source data.
 * @size: Size of data to be copied.
 */
static void
_base_clone_mpi_to_sys_mem(void *dst_iomem, void *src, u32 size)
{
	int i;
	u32 *src_virt_mem = (u32 *)src;

	for (i = 0; i < size/4; i++)
		writel((u32)src_virt_mem[i],
				(void __iomem *)dst_iomem + (i * 4));
}

/**
 * _base_clone_to_sys_mem - Writes/copies data to system/BAR0 region
 *
 * @dst_iomem: Pointer to the destination location in BAR0 space.
 * @src: Pointer to the Source data.
 * @size: Size of data to be copied.
 */
static void
_base_clone_to_sys_mem(void __iomem *dst_iomem, void *src, u32 size)
{
	int i;
	u32 *src_virt_mem = (u32 *)(src);

	for (i = 0; i < size/4; i++)
		writel((u32)src_virt_mem[i],
			(void __iomem *)dst_iomem + (i * 4));
}

/**
 * _base_get_chain - Calculates and Returns virtual chain address
 *			 for the provided smid in BAR0 space.
 *
 * @ioc: per adapter object
 * @smid: system request message index
 * @sge_chain_count: Scatter gather chain count.
 *
 * Return: the chain address.
 */
static inline void __iomem*
_base_get_chain(struct MPT3SAS_ADAPTER *ioc, u16 smid,
		u8 sge_chain_count)
{
	void __iomem *base_chain, *chain_virt;
	u16 cmd_credit = ioc->facts.RequestCredit + 1;

	base_chain  = (void __iomem *)ioc->chip + MPI_FRAME_START_OFFSET +
		(cmd_credit * ioc->request_sz) +
		REPLY_FREE_POOL_SIZE;
	chain_virt = base_chain + (smid * ioc->facts.MaxChainDepth *
			ioc->request_sz) + (sge_chain_count * ioc->request_sz);
	return chain_virt;
}

/**
 * _base_get_chain_phys - Calculates and Returns physical address
 *			in BAR0 for scatter gather chains, for
 *			the provided smid.
 *
 * @ioc: per adapter object
 * @smid: system request message index
 * @sge_chain_count: Scatter gather chain count.
 *
 * Return: Physical chain address.
 */
static inline phys_addr_t
_base_get_chain_phys(struct MPT3SAS_ADAPTER *ioc, u16 smid,
		u8 sge_chain_count)
{
	phys_addr_t base_chain_phys, chain_phys;
	u16 cmd_credit = ioc->facts.RequestCredit + 1;

	base_chain_phys  = ioc->chip_phys + MPI_FRAME_START_OFFSET +
		(cmd_credit * ioc->request_sz) +
		REPLY_FREE_POOL_SIZE;
	chain_phys = base_chain_phys + (smid * ioc->facts.MaxChainDepth *
			ioc->request_sz) + (sge_chain_count * ioc->request_sz);
	return chain_phys;
}

/**
 * _base_get_buffer_bar0 - Calculates and Returns BAR0 mapped Host
 *			buffer address for the provided smid.
 *			(Each smid can have 64K starts from 17024)
 *
 * @ioc: per adapter object
 * @smid: system request message index
 *
 * Return: Pointer to buffer location in BAR0.
 */

static void __iomem *
_base_get_buffer_bar0(struct MPT3SAS_ADAPTER *ioc, u16 smid)
{
	u16 cmd_credit = ioc->facts.RequestCredit + 1;
	// Added extra 1 to reach end of chain.
	void __iomem *chain_end = _base_get_chain(ioc,
			cmd_credit + 1,
			ioc->facts.MaxChainDepth);
	return chain_end + (smid * 64 * 1024);
}

/**
 * _base_get_buffer_phys_bar0 - Calculates and Returns BAR0 mapped
 *		Host buffer Physical address for the provided smid.
 *		(Each smid can have 64K starts from 17024)
 *
 * @ioc: per adapter object
 * @smid: system request message index
 *
 * Return: Pointer to buffer location in BAR0.
 */
static phys_addr_t
_base_get_buffer_phys_bar0(struct MPT3SAS_ADAPTER *ioc, u16 smid)
{
	u16 cmd_credit = ioc->facts.RequestCredit + 1;
	phys_addr_t chain_end_phys = _base_get_chain_phys(ioc,
			cmd_credit + 1,
			ioc->facts.MaxChainDepth);
	return chain_end_phys + (smid * 64 * 1024);
}

/**
 * _base_get_chain_buffer_dma_to_chain_buffer - Iterates chain
 *			lookup list and Provides chain_buffer
 *			address for the matching dma address.
 *			(Each smid can have 64K starts from 17024)
 *
 * @ioc: per adapter object
 * @chain_buffer_dma: Chain buffer dma address.
 *
 * Return: Pointer to chain buffer. Or Null on Failure.
 */
static void *
_base_get_chain_buffer_dma_to_chain_buffer(struct MPT3SAS_ADAPTER *ioc,
		dma_addr_t chain_buffer_dma)
{
	u16 index, j;
	struct chain_tracker *ct;

	for (index = 0; index < ioc->scsiio_depth; index++) {
		for (j = 0; j < ioc->chains_needed_per_io; j++) {
			ct = &ioc->chain_lookup[index].chains_per_smid[j];
			if (ct && ct->chain_buffer_dma == chain_buffer_dma)
				return ct->chain_buffer;
		}
	}
	ioc_info(ioc, "Provided chain_buffer_dma address is not in the lookup list\n");
	return NULL;
}

/**
 * _clone_sg_entries -	MPI EP's scsiio and config requests
 *			are handled here. Base function for
 *			double buffering, before submitting
 *			the requests.
 *
 * @ioc: per adapter object.
 * @mpi_request: mf request pointer.
 * @smid: system request message index.
 */
static void _clone_sg_entries(struct MPT3SAS_ADAPTER *ioc,
		void *mpi_request, u16 smid)
{
	Mpi2SGESimple32_t *sgel, *sgel_next;
	u32  sgl_flags, sge_chain_count = 0;
	bool is_write = false;
	u16 i = 0;
	void __iomem *buffer_iomem;
	phys_addr_t buffer_iomem_phys;
	void __iomem *buff_ptr;
	phys_addr_t buff_ptr_phys;
	void __iomem *dst_chain_addr[MCPU_MAX_CHAINS_PER_IO];
	void *src_chain_addr[MCPU_MAX_CHAINS_PER_IO];
	phys_addr_t dst_addr_phys;
	MPI2RequestHeader_t *request_hdr;
	struct scsi_cmnd *scmd;
	struct scatterlist *sg_scmd = NULL;
	int is_scsiio_req = 0;

	request_hdr = (MPI2RequestHeader_t *) mpi_request;

	if (request_hdr->Function == MPI2_FUNCTION_SCSI_IO_REQUEST) {
		Mpi25SCSIIORequest_t *scsiio_request =
			(Mpi25SCSIIORequest_t *)mpi_request;
		sgel = (Mpi2SGESimple32_t *) &scsiio_request->SGL;
		is_scsiio_req = 1;
	} else if (request_hdr->Function == MPI2_FUNCTION_CONFIG) {
		Mpi2ConfigRequest_t  *config_req =
			(Mpi2ConfigRequest_t *)mpi_request;
		sgel = (Mpi2SGESimple32_t *) &config_req->PageBufferSGE;
	} else
		return;

	/* From smid we can get scsi_cmd, once we have sg_scmd,
	 * we just need to get sg_virt and sg_next to get virtual
	 * address associated with sgel->Address.
	 */

	if (is_scsiio_req) {
		/* Get scsi_cmd using smid */
		scmd = mpt3sas_scsih_scsi_lookup_get(ioc, smid);
		if (scmd == NULL) {
			ioc_err(ioc, "scmd is NULL\n");
			return;
		}

		/* Get sg_scmd from scmd provided */
		sg_scmd = scsi_sglist(scmd);
	}

	/*
	 * 0 - 255	System register
	 * 256 - 4352	MPI Frame. (This is based on maxCredit 32)
	 * 4352 - 4864	Reply_free pool (512 byte is reserved
	 *		considering maxCredit 32. Reply need extra
	 *		room, for mCPU case kept four times of
	 *		maxCredit).
	 * 4864 - 17152	SGE chain element. (32cmd * 3 chain of
	 *		128 byte size = 12288)
	 * 17152 - x	Host buffer mapped with smid.
	 *		(Each smid can have 64K Max IO.)
	 * BAR0+Last 1K MSIX Addr and Data
	 * Total size in use 2113664 bytes of 4MB BAR0
	 */

	buffer_iomem = _base_get_buffer_bar0(ioc, smid);
	buffer_iomem_phys = _base_get_buffer_phys_bar0(ioc, smid);

	buff_ptr = buffer_iomem;
	buff_ptr_phys = buffer_iomem_phys;
	WARN_ON(buff_ptr_phys > U32_MAX);

	if (le32_to_cpu(sgel->FlagsLength) &
			(MPI2_SGE_FLAGS_HOST_TO_IOC << MPI2_SGE_FLAGS_SHIFT))
		is_write = true;

	for (i = 0; i < MPT_MIN_PHYS_SEGMENTS + ioc->facts.MaxChainDepth; i++) {

		sgl_flags =
		    (le32_to_cpu(sgel->FlagsLength) >> MPI2_SGE_FLAGS_SHIFT);

		switch (sgl_flags & MPI2_SGE_FLAGS_ELEMENT_MASK) {
		case MPI2_SGE_FLAGS_CHAIN_ELEMENT:
			/*
			 * Helper function which on passing
			 * chain_buffer_dma returns chain_buffer. Get
			 * the virtual address for sgel->Address
			 */
			sgel_next =
				_base_get_chain_buffer_dma_to_chain_buffer(ioc,
						le32_to_cpu(sgel->Address));
			if (sgel_next == NULL)
				return;
			/*
			 * This is coping 128 byte chain
			 * frame (not a host buffer)
			 */
			dst_chain_addr[sge_chain_count] =
				_base_get_chain(ioc,
					smid, sge_chain_count);
			src_chain_addr[sge_chain_count] =
						(void *) sgel_next;
			dst_addr_phys = _base_get_chain_phys(ioc,
						smid, sge_chain_count);
			WARN_ON(dst_addr_phys > U32_MAX);
			sgel->Address =
				cpu_to_le32(lower_32_bits(dst_addr_phys));
			sgel = sgel_next;
			sge_chain_count++;
			break;
		case MPI2_SGE_FLAGS_SIMPLE_ELEMENT:
			if (is_write) {
				if (is_scsiio_req) {
					_base_clone_to_sys_mem(buff_ptr,
					    sg_virt(sg_scmd),
					    (le32_to_cpu(sgel->FlagsLength) &
					    0x00ffffff));
					/*
					 * FIXME: this relies on a a zero
					 * PCI mem_offset.
					 */
					sgel->Address =
					    cpu_to_le32((u32)buff_ptr_phys);
				} else {
					_base_clone_to_sys_mem(buff_ptr,
					    ioc->config_vaddr,
					    (le32_to_cpu(sgel->FlagsLength) &
					    0x00ffffff));
					sgel->Address =
					    cpu_to_le32((u32)buff_ptr_phys);
				}
			}
			buff_ptr += (le32_to_cpu(sgel->FlagsLength) &
			    0x00ffffff);
			buff_ptr_phys += (le32_to_cpu(sgel->FlagsLength) &
			    0x00ffffff);
			if ((le32_to_cpu(sgel->FlagsLength) &
			    (MPI2_SGE_FLAGS_END_OF_BUFFER
					<< MPI2_SGE_FLAGS_SHIFT)))
				goto eob_clone_chain;
			else {
				/*
				 * Every single element in MPT will have
				 * associated sg_next. Better to sanity that
				 * sg_next is not NULL, but it will be a bug
				 * if it is null.
				 */
				if (is_scsiio_req) {
					sg_scmd = sg_next(sg_scmd);
					if (sg_scmd)
						sgel++;
					else
						goto eob_clone_chain;
				}
			}
			break;
		}
	}

eob_clone_chain:
	for (i = 0; i < sge_chain_count; i++) {
		if (is_scsiio_req)
			_base_clone_to_sys_mem(dst_chain_addr[i],
				src_chain_addr[i], ioc->request_sz);
	}
}

/**
 *  mpt3sas_remove_dead_ioc_func - kthread context to remove dead ioc
 * @arg: input argument, used to derive ioc
 *
 * Return:
 * 0 if controller is removed from pci subsystem.
 * -1 for other case.
 */
static int mpt3sas_remove_dead_ioc_func(void *arg)
{
	struct MPT3SAS_ADAPTER *ioc = (struct MPT3SAS_ADAPTER *)arg;
	struct pci_dev *pdev;

	if (!ioc)
		return -1;

	pdev = ioc->pdev;
	if (!pdev)
		return -1;
	pci_stop_and_remove_bus_device_locked(pdev);
	return 0;
}

/**
 * _base_sync_drv_fw_timestamp - Sync Drive-Fw TimeStamp.
 * @ioc: Per Adapter Object
 *
 * Return: nothing.
 */
static void _base_sync_drv_fw_timestamp(struct MPT3SAS_ADAPTER *ioc)
{
	Mpi26IoUnitControlRequest_t *mpi_request;
	Mpi26IoUnitControlReply_t *mpi_reply;
	u16 smid;
	ktime_t current_time;
	u64 TimeStamp = 0;
	u8 issue_reset = 0;

	mutex_lock(&ioc->scsih_cmds.mutex);
	if (ioc->scsih_cmds.status != MPT3_CMD_NOT_USED) {
		ioc_err(ioc, "scsih_cmd in use %s\n", __func__);
		goto out;
	}
	ioc->scsih_cmds.status = MPT3_CMD_PENDING;
	smid = mpt3sas_base_get_smid(ioc, ioc->scsih_cb_idx);
	if (!smid) {
		ioc_err(ioc, "Failed obtaining a smid %s\n", __func__);
		ioc->scsih_cmds.status = MPT3_CMD_NOT_USED;
		goto out;
	}
	mpi_request = mpt3sas_base_get_msg_frame(ioc, smid);
	ioc->scsih_cmds.smid = smid;
	memset(mpi_request, 0, sizeof(Mpi26IoUnitControlRequest_t));
	mpi_request->Function = MPI2_FUNCTION_IO_UNIT_CONTROL;
	mpi_request->Operation = MPI26_CTRL_OP_SET_IOC_PARAMETER;
	mpi_request->IOCParameter = MPI26_SET_IOC_PARAMETER_SYNC_TIMESTAMP;
	current_time = ktime_get_real();
	TimeStamp = ktime_to_ms(current_time);
	mpi_request->Reserved7 = cpu_to_le32(TimeStamp >> 32);
	mpi_request->IOCParameterValue = cpu_to_le32(TimeStamp & 0xFFFFFFFF);
	init_completion(&ioc->scsih_cmds.done);
	ioc->put_smid_default(ioc, smid);
	dinitprintk(ioc, ioc_info(ioc,
	    "Io Unit Control Sync TimeStamp (sending), @time %lld ms\n",
	    TimeStamp));
	wait_for_completion_timeout(&ioc->scsih_cmds.done,
		MPT3SAS_TIMESYNC_TIMEOUT_SECONDS*HZ);
	if (!(ioc->scsih_cmds.status & MPT3_CMD_COMPLETE)) {
		mpt3sas_check_cmd_timeout(ioc,
		    ioc->scsih_cmds.status, mpi_request,
		    sizeof(Mpi2SasIoUnitControlRequest_t)/4, issue_reset);
		goto issue_host_reset;
	}
	if (ioc->scsih_cmds.status & MPT3_CMD_REPLY_VALID) {
		mpi_reply = ioc->scsih_cmds.reply;
		dinitprintk(ioc, ioc_info(ioc,
		    "Io Unit Control sync timestamp (complete): ioc_status(0x%04x), loginfo(0x%08x)\n",
		    le16_to_cpu(mpi_reply->IOCStatus),
		    le32_to_cpu(mpi_reply->IOCLogInfo)));
	}
issue_host_reset:
	if (issue_reset)
		mpt3sas_base_hard_reset_handler(ioc, FORCE_BIG_HAMMER);
	ioc->scsih_cmds.status = MPT3_CMD_NOT_USED;
out:
	mutex_unlock(&ioc->scsih_cmds.mutex);
}

/**
 * _base_fault_reset_work - workq handling ioc fault conditions
 * @work: input argument, used to derive ioc
 *
 * Context: sleep.
 */
static void
_base_fault_reset_work(struct work_struct *work)
{
	struct MPT3SAS_ADAPTER *ioc =
	    container_of(work, struct MPT3SAS_ADAPTER, fault_reset_work.work);
	unsigned long	 flags;
	u32 doorbell;
	int rc;
	struct task_struct *p;


	spin_lock_irqsave(&ioc->ioc_reset_in_progress_lock, flags);
	if ((ioc->shost_recovery && (ioc->ioc_coredump_loop == 0)) ||
			ioc->pci_error_recovery)
		goto rearm_timer;
	spin_unlock_irqrestore(&ioc->ioc_reset_in_progress_lock, flags);

	doorbell = mpt3sas_base_get_iocstate(ioc, 0);
	if ((doorbell & MPI2_IOC_STATE_MASK) == MPI2_IOC_STATE_MASK) {
		ioc_err(ioc, "SAS host is non-operational !!!!\n");

		/* It may be possible that EEH recovery can resolve some of
		 * pci bus failure issues rather removing the dead ioc function
		 * by considering controller is in a non-operational state. So
		 * here priority is given to the EEH recovery. If it doesn't
		 * not resolve this issue, mpt3sas driver will consider this
		 * controller to non-operational state and remove the dead ioc
		 * function.
		 */
		if (ioc->non_operational_loop++ < 5) {
			spin_lock_irqsave(&ioc->ioc_reset_in_progress_lock,
							 flags);
			goto rearm_timer;
		}

		/*
		 * Call _scsih_flush_pending_cmds callback so that we flush all
		 * pending commands back to OS. This call is required to avoid
		 * deadlock at block layer. Dead IOC will fail to do diag reset,
		 * and this call is safe since dead ioc will never return any
		 * command back from HW.
		 */
		mpt3sas_base_pause_mq_polling(ioc);
		ioc->schedule_dead_ioc_flush_running_cmds(ioc);
		/*
		 * Set remove_host flag early since kernel thread will
		 * take some time to execute.
		 */
		ioc->remove_host = 1;
		/*Remove the Dead Host */
		p = kthread_run(mpt3sas_remove_dead_ioc_func, ioc,
		    "%s_dead_ioc_%d", ioc->driver_name, ioc->id);
		if (IS_ERR(p))
			ioc_err(ioc, "%s: Running mpt3sas_dead_ioc thread failed !!!!\n",
				__func__);
		else
			ioc_err(ioc, "%s: Running mpt3sas_dead_ioc thread success !!!!\n",
				__func__);
		return; /* don't rearm timer */
	}

	if ((doorbell & MPI2_IOC_STATE_MASK) == MPI2_IOC_STATE_COREDUMP) {
		u8 timeout = (ioc->manu_pg11.CoreDumpTOSec) ?
		    ioc->manu_pg11.CoreDumpTOSec :
		    MPT3SAS_DEFAULT_COREDUMP_TIMEOUT_SECONDS;

		timeout /= (FAULT_POLLING_INTERVAL/1000);

		if (ioc->ioc_coredump_loop == 0) {
			mpt3sas_print_coredump_info(ioc,
			    doorbell & MPI2_DOORBELL_DATA_MASK);
			/* do not accept any IOs and disable the interrupts */
			spin_lock_irqsave(
			    &ioc->ioc_reset_in_progress_lock, flags);
			ioc->shost_recovery = 1;
			spin_unlock_irqrestore(
			    &ioc->ioc_reset_in_progress_lock, flags);
			mpt3sas_base_mask_interrupts(ioc);
			mpt3sas_base_pause_mq_polling(ioc);
			_base_clear_outstanding_commands(ioc);
		}

		ioc_info(ioc, "%s: CoreDump loop %d.",
		    __func__, ioc->ioc_coredump_loop);

		/* Wait until CoreDump completes or times out */
		if (ioc->ioc_coredump_loop++ < timeout) {
			spin_lock_irqsave(
			    &ioc->ioc_reset_in_progress_lock, flags);
			goto rearm_timer;
		}
	}

	if (ioc->ioc_coredump_loop) {
		if ((doorbell & MPI2_IOC_STATE_MASK) != MPI2_IOC_STATE_COREDUMP)
			ioc_err(ioc, "%s: CoreDump completed. LoopCount: %d",
			    __func__, ioc->ioc_coredump_loop);
		else
			ioc_err(ioc, "%s: CoreDump Timed out. LoopCount: %d",
			    __func__, ioc->ioc_coredump_loop);
		ioc->ioc_coredump_loop = MPT3SAS_COREDUMP_LOOP_DONE;
	}
	ioc->non_operational_loop = 0;
	if ((doorbell & MPI2_IOC_STATE_MASK) != MPI2_IOC_STATE_OPERATIONAL) {
		rc = mpt3sas_base_hard_reset_handler(ioc, FORCE_BIG_HAMMER);
		ioc_warn(ioc, "%s: hard reset: %s\n",
			 __func__, rc == 0 ? "success" : "failed");
		doorbell = mpt3sas_base_get_iocstate(ioc, 0);
		if ((doorbell & MPI2_IOC_STATE_MASK) == MPI2_IOC_STATE_FAULT) {
			mpt3sas_print_fault_code(ioc, doorbell &
			    MPI2_DOORBELL_DATA_MASK);
		} else if ((doorbell & MPI2_IOC_STATE_MASK) ==
		    MPI2_IOC_STATE_COREDUMP)
			mpt3sas_print_coredump_info(ioc, doorbell &
			    MPI2_DOORBELL_DATA_MASK);
		if (rc && (doorbell & MPI2_IOC_STATE_MASK) !=
		    MPI2_IOC_STATE_OPERATIONAL)
			return; /* don't rearm timer */
	}
	ioc->ioc_coredump_loop = 0;
	if (ioc->time_sync_interval &&
	    ++ioc->timestamp_update_count >= ioc->time_sync_interval) {
		ioc->timestamp_update_count = 0;
		_base_sync_drv_fw_timestamp(ioc);
	}
	spin_lock_irqsave(&ioc->ioc_reset_in_progress_lock, flags);
 rearm_timer:
	if (ioc->fault_reset_work_q)
		queue_delayed_work(ioc->fault_reset_work_q,
		    &ioc->fault_reset_work,
		    msecs_to_jiffies(FAULT_POLLING_INTERVAL));
	spin_unlock_irqrestore(&ioc->ioc_reset_in_progress_lock, flags);
}

/**
 * mpt3sas_base_start_watchdog - start the fault_reset_work_q
 * @ioc: per adapter object
 *
 * Context: sleep.
 */
void
mpt3sas_base_start_watchdog(struct MPT3SAS_ADAPTER *ioc)
{
	unsigned long	 flags;

	if (ioc->fault_reset_work_q)
		return;

	ioc->timestamp_update_count = 0;
	/* initialize fault polling */

	INIT_DELAYED_WORK(&ioc->fault_reset_work, _base_fault_reset_work);
	snprintf(ioc->fault_reset_work_q_name,
	    sizeof(ioc->fault_reset_work_q_name), "poll_%s%d_status",
	    ioc->driver_name, ioc->id);
	ioc->fault_reset_work_q =
		create_singlethread_workqueue(ioc->fault_reset_work_q_name);
	if (!ioc->fault_reset_work_q) {
		ioc_err(ioc, "%s: failed (line=%d)\n", __func__, __LINE__);
		return;
	}
	spin_lock_irqsave(&ioc->ioc_reset_in_progress_lock, flags);
	if (ioc->fault_reset_work_q)
		queue_delayed_work(ioc->fault_reset_work_q,
		    &ioc->fault_reset_work,
		    msecs_to_jiffies(FAULT_POLLING_INTERVAL));
	spin_unlock_irqrestore(&ioc->ioc_reset_in_progress_lock, flags);
}

/**
 * mpt3sas_base_stop_watchdog - stop the fault_reset_work_q
 * @ioc: per adapter object
 *
 * Context: sleep.
 */
void
mpt3sas_base_stop_watchdog(struct MPT3SAS_ADAPTER *ioc)
{
	unsigned long flags;
	struct workqueue_struct *wq;

	spin_lock_irqsave(&ioc->ioc_reset_in_progress_lock, flags);
	wq = ioc->fault_reset_work_q;
	ioc->fault_reset_work_q = NULL;
	spin_unlock_irqrestore(&ioc->ioc_reset_in_progress_lock, flags);
	if (wq) {
		if (!cancel_delayed_work_sync(&ioc->fault_reset_work))
			flush_workqueue(wq);
		destroy_workqueue(wq);
	}
}

/**
 * mpt3sas_base_fault_info - verbose translation of firmware FAULT code
 * @ioc: per adapter object
 * @fault_code: fault code
 */
void
mpt3sas_base_fault_info(struct MPT3SAS_ADAPTER *ioc, u16 fault_code)
{
	ioc_err(ioc, "fault_state(0x%04x)!\n", fault_code);
}

/**
 * mpt3sas_base_coredump_info - verbose translation of firmware CoreDump state
 * @ioc: per adapter object
 * @fault_code: fault code
 *
 * Return: nothing.
 */
void
mpt3sas_base_coredump_info(struct MPT3SAS_ADAPTER *ioc, u16 fault_code)
{
	ioc_err(ioc, "coredump_state(0x%04x)!\n", fault_code);
}

/**
 * mpt3sas_base_wait_for_coredump_completion - Wait until coredump
 * completes or times out
 * @ioc: per adapter object
 * @caller: caller function name
 *
 * Return: 0 for success, non-zero for failure.
 */
int
mpt3sas_base_wait_for_coredump_completion(struct MPT3SAS_ADAPTER *ioc,
		const char *caller)
{
	u8 timeout = (ioc->manu_pg11.CoreDumpTOSec) ?
			ioc->manu_pg11.CoreDumpTOSec :
			MPT3SAS_DEFAULT_COREDUMP_TIMEOUT_SECONDS;

	int ioc_state = _base_wait_on_iocstate(ioc, MPI2_IOC_STATE_FAULT,
					timeout);

	if (ioc_state)
		ioc_err(ioc,
		    "%s: CoreDump timed out. (ioc_state=0x%x)\n",
		    caller, ioc_state);
	else
		ioc_info(ioc,
		    "%s: CoreDump completed. (ioc_state=0x%x)\n",
		    caller, ioc_state);

	return ioc_state;
}

/**
 * mpt3sas_halt_firmware - halt's mpt controller firmware
 * @ioc: per adapter object
 *
 * For debugging timeout related issues.  Writing 0xCOFFEE00
 * to the doorbell register will halt controller firmware. With
 * the purpose to stop both driver and firmware, the enduser can
 * obtain a ring buffer from controller UART.
 */
void
mpt3sas_halt_firmware(struct MPT3SAS_ADAPTER *ioc)
{
	u32 doorbell;

	if (!ioc->fwfault_debug)
		return;

	dump_stack();

	doorbell = ioc->base_readl(&ioc->chip->Doorbell);
	if ((doorbell & MPI2_IOC_STATE_MASK) == MPI2_IOC_STATE_FAULT) {
		mpt3sas_print_fault_code(ioc, doorbell &
		    MPI2_DOORBELL_DATA_MASK);
	} else if ((doorbell & MPI2_IOC_STATE_MASK) ==
	    MPI2_IOC_STATE_COREDUMP) {
		mpt3sas_print_coredump_info(ioc, doorbell &
		    MPI2_DOORBELL_DATA_MASK);
	} else {
		writel(0xC0FFEE00, &ioc->chip->Doorbell);
		ioc_err(ioc, "Firmware is halted due to command timeout\n");
	}

	if (ioc->fwfault_debug == 2)
		for (;;)
			;
	else
		panic("panic in %s\n", __func__);
}

/**
 * _base_sas_ioc_info - verbose translation of the ioc status
 * @ioc: per adapter object
 * @mpi_reply: reply mf payload returned from firmware
 * @request_hdr: request mf
 */
static void
_base_sas_ioc_info(struct MPT3SAS_ADAPTER *ioc, MPI2DefaultReply_t *mpi_reply,
	MPI2RequestHeader_t *request_hdr)
{
	u16 ioc_status = le16_to_cpu(mpi_reply->IOCStatus) &
	    MPI2_IOCSTATUS_MASK;
	char *desc = NULL;
	u16 frame_sz;
	char *func_str = NULL;

	/* SCSI_IO, RAID_PASS are handled from _scsih_scsi_ioc_info */
	if (request_hdr->Function == MPI2_FUNCTION_SCSI_IO_REQUEST ||
	    request_hdr->Function == MPI2_FUNCTION_RAID_SCSI_IO_PASSTHROUGH ||
	    request_hdr->Function == MPI2_FUNCTION_EVENT_NOTIFICATION)
		return;

	if (ioc_status == MPI2_IOCSTATUS_CONFIG_INVALID_PAGE)
		return;
	/*
	 * Older Firmware version doesn't support driver trigger pages.
	 * So, skip displaying 'config invalid type' type
	 * of error message.
	 */
	if (request_hdr->Function == MPI2_FUNCTION_CONFIG) {
		Mpi2ConfigRequest_t *rqst = (Mpi2ConfigRequest_t *)request_hdr;

		if ((rqst->ExtPageType ==
		    MPI2_CONFIG_EXTPAGETYPE_DRIVER_PERSISTENT_TRIGGER) &&
		    !(ioc->logging_level & MPT_DEBUG_CONFIG)) {
			return;
		}
	}

	switch (ioc_status) {

/****************************************************************************
*  Common IOCStatus values for all replies
****************************************************************************/

	case MPI2_IOCSTATUS_INVALID_FUNCTION:
		desc = "invalid function";
		break;
	case MPI2_IOCSTATUS_BUSY:
		desc = "busy";
		break;
	case MPI2_IOCSTATUS_INVALID_SGL:
		desc = "invalid sgl";
		break;
	case MPI2_IOCSTATUS_INTERNAL_ERROR:
		desc = "internal error";
		break;
	case MPI2_IOCSTATUS_INVALID_VPID:
		desc = "invalid vpid";
		break;
	case MPI2_IOCSTATUS_INSUFFICIENT_RESOURCES:
		desc = "insufficient resources";
		break;
	case MPI2_IOCSTATUS_INSUFFICIENT_POWER:
		desc = "insufficient power";
		break;
	case MPI2_IOCSTATUS_INVALID_FIELD:
		desc = "invalid field";
		break;
	case MPI2_IOCSTATUS_INVALID_STATE:
		desc = "invalid state";
		break;
	case MPI2_IOCSTATUS_OP_STATE_NOT_SUPPORTED:
		desc = "op state not supported";
		break;

/****************************************************************************
*  Config IOCStatus values
****************************************************************************/

	case MPI2_IOCSTATUS_CONFIG_INVALID_ACTION:
		desc = "config invalid action";
		break;
	case MPI2_IOCSTATUS_CONFIG_INVALID_TYPE:
		desc = "config invalid type";
		break;
	case MPI2_IOCSTATUS_CONFIG_INVALID_PAGE:
		desc = "config invalid page";
		break;
	case MPI2_IOCSTATUS_CONFIG_INVALID_DATA:
		desc = "config invalid data";
		break;
	case MPI2_IOCSTATUS_CONFIG_NO_DEFAULTS:
		desc = "config no defaults";
		break;
	case MPI2_IOCSTATUS_CONFIG_CANT_COMMIT:
		desc = "config can't commit";
		break;

/****************************************************************************
*  SCSI IO Reply
****************************************************************************/

	case MPI2_IOCSTATUS_SCSI_RECOVERED_ERROR:
	case MPI2_IOCSTATUS_SCSI_INVALID_DEVHANDLE:
	case MPI2_IOCSTATUS_SCSI_DEVICE_NOT_THERE:
	case MPI2_IOCSTATUS_SCSI_DATA_OVERRUN:
	case MPI2_IOCSTATUS_SCSI_DATA_UNDERRUN:
	case MPI2_IOCSTATUS_SCSI_IO_DATA_ERROR:
	case MPI2_IOCSTATUS_SCSI_PROTOCOL_ERROR:
	case MPI2_IOCSTATUS_SCSI_TASK_TERMINATED:
	case MPI2_IOCSTATUS_SCSI_RESIDUAL_MISMATCH:
	case MPI2_IOCSTATUS_SCSI_TASK_MGMT_FAILED:
	case MPI2_IOCSTATUS_SCSI_IOC_TERMINATED:
	case MPI2_IOCSTATUS_SCSI_EXT_TERMINATED:
		break;

/****************************************************************************
*  For use by SCSI Initiator and SCSI Target end-to-end data protection
****************************************************************************/

	case MPI2_IOCSTATUS_EEDP_GUARD_ERROR:
		desc = "eedp guard error";
		break;
	case MPI2_IOCSTATUS_EEDP_REF_TAG_ERROR:
		desc = "eedp ref tag error";
		break;
	case MPI2_IOCSTATUS_EEDP_APP_TAG_ERROR:
		desc = "eedp app tag error";
		break;

/****************************************************************************
*  SCSI Target values
****************************************************************************/

	case MPI2_IOCSTATUS_TARGET_INVALID_IO_INDEX:
		desc = "target invalid io index";
		break;
	case MPI2_IOCSTATUS_TARGET_ABORTED:
		desc = "target aborted";
		break;
	case MPI2_IOCSTATUS_TARGET_NO_CONN_RETRYABLE:
		desc = "target no conn retryable";
		break;
	case MPI2_IOCSTATUS_TARGET_NO_CONNECTION:
		desc = "target no connection";
		break;
	case MPI2_IOCSTATUS_TARGET_XFER_COUNT_MISMATCH:
		desc = "target xfer count mismatch";
		break;
	case MPI2_IOCSTATUS_TARGET_DATA_OFFSET_ERROR:
		desc = "target data offset error";
		break;
	case MPI2_IOCSTATUS_TARGET_TOO_MUCH_WRITE_DATA:
		desc = "target too much write data";
		break;
	case MPI2_IOCSTATUS_TARGET_IU_TOO_SHORT:
		desc = "target iu too short";
		break;
	case MPI2_IOCSTATUS_TARGET_ACK_NAK_TIMEOUT:
		desc = "target ack nak timeout";
		break;
	case MPI2_IOCSTATUS_TARGET_NAK_RECEIVED:
		desc = "target nak received";
		break;

/****************************************************************************
*  Serial Attached SCSI values
****************************************************************************/

	case MPI2_IOCSTATUS_SAS_SMP_REQUEST_FAILED:
		desc = "smp request failed";
		break;
	case MPI2_IOCSTATUS_SAS_SMP_DATA_OVERRUN:
		desc = "smp data overrun";
		break;

/****************************************************************************
*  Diagnostic Buffer Post / Diagnostic Release values
****************************************************************************/

	case MPI2_IOCSTATUS_DIAGNOSTIC_RELEASED:
		desc = "diagnostic released";
		break;
	default:
		break;
	}

	if (!desc)
		return;

	switch (request_hdr->Function) {
	case MPI2_FUNCTION_CONFIG:
		frame_sz = sizeof(Mpi2ConfigRequest_t) + ioc->sge_size;
		func_str = "config_page";
		break;
	case MPI2_FUNCTION_SCSI_TASK_MGMT:
		frame_sz = sizeof(Mpi2SCSITaskManagementRequest_t);
		func_str = "task_mgmt";
		break;
	case MPI2_FUNCTION_SAS_IO_UNIT_CONTROL:
		frame_sz = sizeof(Mpi2SasIoUnitControlRequest_t);
		func_str = "sas_iounit_ctl";
		break;
	case MPI2_FUNCTION_SCSI_ENCLOSURE_PROCESSOR:
		frame_sz = sizeof(Mpi2SepRequest_t);
		func_str = "enclosure";
		break;
	case MPI2_FUNCTION_IOC_INIT:
		frame_sz = sizeof(Mpi2IOCInitRequest_t);
		func_str = "ioc_init";
		break;
	case MPI2_FUNCTION_PORT_ENABLE:
		frame_sz = sizeof(Mpi2PortEnableRequest_t);
		func_str = "port_enable";
		break;
	case MPI2_FUNCTION_SMP_PASSTHROUGH:
		frame_sz = sizeof(Mpi2SmpPassthroughRequest_t) + ioc->sge_size;
		func_str = "smp_passthru";
		break;
	case MPI2_FUNCTION_NVME_ENCAPSULATED:
		frame_sz = sizeof(Mpi26NVMeEncapsulatedRequest_t) +
		    ioc->sge_size;
		func_str = "nvme_encapsulated";
		break;
	default:
		frame_sz = 32;
		func_str = "unknown";
		break;
	}

	ioc_warn(ioc, "ioc_status: %s(0x%04x), request(0x%p),(%s)\n",
		 desc, ioc_status, request_hdr, func_str);

	_debug_dump_mf(request_hdr, frame_sz/4);
}

/**
 * _base_display_event_data - verbose translation of firmware asyn events
 * @ioc: per adapter object
 * @mpi_reply: reply mf payload returned from firmware
 */
static void
_base_display_event_data(struct MPT3SAS_ADAPTER *ioc,
	Mpi2EventNotificationReply_t *mpi_reply)
{
	char *desc = NULL;
	u16 event;

	if (!(ioc->logging_level & MPT_DEBUG_EVENTS))
		return;

	event = le16_to_cpu(mpi_reply->Event);

	switch (event) {
	case MPI2_EVENT_LOG_DATA:
		desc = "Log Data";
		break;
	case MPI2_EVENT_STATE_CHANGE:
		desc = "Status Change";
		break;
	case MPI2_EVENT_HARD_RESET_RECEIVED:
		desc = "Hard Reset Received";
		break;
	case MPI2_EVENT_EVENT_CHANGE:
		desc = "Event Change";
		break;
	case MPI2_EVENT_SAS_DEVICE_STATUS_CHANGE:
		desc = "Device Status Change";
		break;
	case MPI2_EVENT_IR_OPERATION_STATUS:
		if (!ioc->hide_ir_msg)
			desc = "IR Operation Status";
		break;
	case MPI2_EVENT_SAS_DISCOVERY:
	{
		Mpi2EventDataSasDiscovery_t *event_data =
		    (Mpi2EventDataSasDiscovery_t *)mpi_reply->EventData;
		ioc_info(ioc, "Discovery: (%s)",
			 event_data->ReasonCode == MPI2_EVENT_SAS_DISC_RC_STARTED ?
			 "start" : "stop");
		if (event_data->DiscoveryStatus)
			pr_cont(" discovery_status(0x%08x)",
			    le32_to_cpu(event_data->DiscoveryStatus));
		pr_cont("\n");
		return;
	}
	case MPI2_EVENT_SAS_BROADCAST_PRIMITIVE:
		desc = "SAS Broadcast Primitive";
		break;
	case MPI2_EVENT_SAS_INIT_DEVICE_STATUS_CHANGE:
		desc = "SAS Init Device Status Change";
		break;
	case MPI2_EVENT_SAS_INIT_TABLE_OVERFLOW:
		desc = "SAS Init Table Overflow";
		break;
	case MPI2_EVENT_SAS_TOPOLOGY_CHANGE_LIST:
		desc = "SAS Topology Change List";
		break;
	case MPI2_EVENT_SAS_ENCL_DEVICE_STATUS_CHANGE:
		desc = "SAS Enclosure Device Status Change";
		break;
	case MPI2_EVENT_IR_VOLUME:
		if (!ioc->hide_ir_msg)
			desc = "IR Volume";
		break;
	case MPI2_EVENT_IR_PHYSICAL_DISK:
		if (!ioc->hide_ir_msg)
			desc = "IR Physical Disk";
		break;
	case MPI2_EVENT_IR_CONFIGURATION_CHANGE_LIST:
		if (!ioc->hide_ir_msg)
			desc = "IR Configuration Change List";
		break;
	case MPI2_EVENT_LOG_ENTRY_ADDED:
		if (!ioc->hide_ir_msg)
			desc = "Log Entry Added";
		break;
	case MPI2_EVENT_TEMP_THRESHOLD:
		desc = "Temperature Threshold";
		break;
	case MPI2_EVENT_ACTIVE_CABLE_EXCEPTION:
		desc = "Cable Event";
		break;
	case MPI2_EVENT_SAS_DEVICE_DISCOVERY_ERROR:
		desc = "SAS Device Discovery Error";
		break;
	case MPI2_EVENT_PCIE_DEVICE_STATUS_CHANGE:
		desc = "PCIE Device Status Change";
		break;
	case MPI2_EVENT_PCIE_ENUMERATION:
	{
		Mpi26EventDataPCIeEnumeration_t *event_data =
			(Mpi26EventDataPCIeEnumeration_t *)mpi_reply->EventData;
		ioc_info(ioc, "PCIE Enumeration: (%s)",
			 event_data->ReasonCode == MPI26_EVENT_PCIE_ENUM_RC_STARTED ?
			 "start" : "stop");
		if (event_data->EnumerationStatus)
			pr_cont("enumeration_status(0x%08x)",
				le32_to_cpu(event_data->EnumerationStatus));
		pr_cont("\n");
		return;
	}
	case MPI2_EVENT_PCIE_TOPOLOGY_CHANGE_LIST:
		desc = "PCIE Topology Change List";
		break;
	}

	if (!desc)
		return;

	ioc_info(ioc, "%s\n", desc);
}

/**
 * _base_sas_log_info - verbose translation of firmware log info
 * @ioc: per adapter object
 * @log_info: log info
 */
static void
_base_sas_log_info(struct MPT3SAS_ADAPTER *ioc, u32 log_info)
{
	union loginfo_type {
		u32	loginfo;
		struct {
			u32	subcode:16;
			u32	code:8;
			u32	originator:4;
			u32	bus_type:4;
		} dw;
	};
	union loginfo_type sas_loginfo;
	char *originator_str = NULL;

	sas_loginfo.loginfo = log_info;
	if (sas_loginfo.dw.bus_type != 3 /*SAS*/)
		return;

	/* each nexus loss loginfo */
	if (log_info == 0x31170000)
		return;

	/* eat the loginfos associated with task aborts */
	if (ioc->ignore_loginfos && (log_info == 0x30050000 || log_info ==
	    0x31140000 || log_info == 0x31130000))
		return;

	switch (sas_loginfo.dw.originator) {
	case 0:
		originator_str = "IOP";
		break;
	case 1:
		originator_str = "PL";
		break;
	case 2:
		if (!ioc->hide_ir_msg)
			originator_str = "IR";
		else
			originator_str = "WarpDrive";
		break;
	}

	ioc_warn(ioc, "log_info(0x%08x): originator(%s), code(0x%02x), sub_code(0x%04x)\n",
		 log_info,
		 originator_str, sas_loginfo.dw.code, sas_loginfo.dw.subcode);
}

/**
 * _base_display_reply_info - handle reply descriptors depending on IOC Status
 * @ioc: per adapter object
 * @smid: system request message index
 * @msix_index: MSIX table index supplied by the OS
 * @reply: reply message frame (lower 32bit addr)
 */
static void
_base_display_reply_info(struct MPT3SAS_ADAPTER *ioc, u16 smid, u8 msix_index,
	u32 reply)
{
	MPI2DefaultReply_t *mpi_reply;
	u16 ioc_status;
	u32 loginfo = 0;

	mpi_reply = mpt3sas_base_get_reply_virt_addr(ioc, reply);
	if (unlikely(!mpi_reply)) {
		ioc_err(ioc, "mpi_reply not valid at %s:%d/%s()!\n",
			__FILE__, __LINE__, __func__);
		return;
	}
	ioc_status = le16_to_cpu(mpi_reply->IOCStatus);

	if ((ioc_status & MPI2_IOCSTATUS_MASK) &&
	    (ioc->logging_level & MPT_DEBUG_REPLY)) {
		_base_sas_ioc_info(ioc, mpi_reply,
		   mpt3sas_base_get_msg_frame(ioc, smid));
	}

	if (ioc_status & MPI2_IOCSTATUS_FLAG_LOG_INFO_AVAILABLE) {
		loginfo = le32_to_cpu(mpi_reply->IOCLogInfo);
		_base_sas_log_info(ioc, loginfo);
	}

	if (ioc_status || loginfo) {
		ioc_status &= MPI2_IOCSTATUS_MASK;
		mpt3sas_trigger_mpi(ioc, ioc_status, loginfo);
	}
}

/**
 * mpt3sas_base_done - base internal command completion routine
 * @ioc: per adapter object
 * @smid: system request message index
 * @msix_index: MSIX table index supplied by the OS
 * @reply: reply message frame(lower 32bit addr)
 *
 * Return:
 * 1 meaning mf should be freed from _base_interrupt
 * 0 means the mf is freed from this function.
 */
u8
mpt3sas_base_done(struct MPT3SAS_ADAPTER *ioc, u16 smid, u8 msix_index,
	u32 reply)
{
	MPI2DefaultReply_t *mpi_reply;

	mpi_reply = mpt3sas_base_get_reply_virt_addr(ioc, reply);
	if (mpi_reply && mpi_reply->Function == MPI2_FUNCTION_EVENT_ACK)
		return mpt3sas_check_for_pending_internal_cmds(ioc, smid);

	if (ioc->base_cmds.status == MPT3_CMD_NOT_USED)
		return 1;

	ioc->base_cmds.status |= MPT3_CMD_COMPLETE;
	if (mpi_reply) {
		ioc->base_cmds.status |= MPT3_CMD_REPLY_VALID;
		memcpy(ioc->base_cmds.reply, mpi_reply, mpi_reply->MsgLength*4);
	}
	ioc->base_cmds.status &= ~MPT3_CMD_PENDING;

	complete(&ioc->base_cmds.done);
	return 1;
}

/**
 * _base_async_event - main callback handler for firmware asyn events
 * @ioc: per adapter object
 * @msix_index: MSIX table index supplied by the OS
 * @reply: reply message frame(lower 32bit addr)
 *
 * Return:
 * 1 meaning mf should be freed from _base_interrupt
 * 0 means the mf is freed from this function.
 */
static u8
_base_async_event(struct MPT3SAS_ADAPTER *ioc, u8 msix_index, u32 reply)
{
	Mpi2EventNotificationReply_t *mpi_reply;
	Mpi2EventAckRequest_t *ack_request;
	u16 smid;
	struct _event_ack_list *delayed_event_ack;

	mpi_reply = mpt3sas_base_get_reply_virt_addr(ioc, reply);
	if (!mpi_reply)
		return 1;
	if (mpi_reply->Function != MPI2_FUNCTION_EVENT_NOTIFICATION)
		return 1;

	_base_display_event_data(ioc, mpi_reply);

	if (!(mpi_reply->AckRequired & MPI2_EVENT_NOTIFICATION_ACK_REQUIRED))
		goto out;
	smid = mpt3sas_base_get_smid(ioc, ioc->base_cb_idx);
	if (!smid) {
		delayed_event_ack = kzalloc(sizeof(*delayed_event_ack),
					GFP_ATOMIC);
		if (!delayed_event_ack)
			goto out;
		INIT_LIST_HEAD(&delayed_event_ack->list);
		delayed_event_ack->Event = mpi_reply->Event;
		delayed_event_ack->EventContext = mpi_reply->EventContext;
		list_add_tail(&delayed_event_ack->list,
				&ioc->delayed_event_ack_list);
		dewtprintk(ioc,
			   ioc_info(ioc, "DELAYED: EVENT ACK: event (0x%04x)\n",
				    le16_to_cpu(mpi_reply->Event)));
		goto out;
	}

	ack_request = mpt3sas_base_get_msg_frame(ioc, smid);
	memset(ack_request, 0, sizeof(Mpi2EventAckRequest_t));
	ack_request->Function = MPI2_FUNCTION_EVENT_ACK;
	ack_request->Event = mpi_reply->Event;
	ack_request->EventContext = mpi_reply->EventContext;
	ack_request->VF_ID = 0;  /* TODO */
	ack_request->VP_ID = 0;
	ioc->put_smid_default(ioc, smid);

 out:

	/* scsih callback handler */
	mpt3sas_scsih_event_callback(ioc, msix_index, reply);

	/* ctl callback handler */
	mpt3sas_ctl_event_callback(ioc, msix_index, reply);

	return 1;
}

static struct scsiio_tracker *
_get_st_from_smid(struct MPT3SAS_ADAPTER *ioc, u16 smid)
{
	struct scsi_cmnd *cmd;

	if (WARN_ON(!smid) ||
	    WARN_ON(smid >= ioc->hi_priority_smid))
		return NULL;

	cmd = mpt3sas_scsih_scsi_lookup_get(ioc, smid);
	if (cmd)
		return scsi_cmd_priv(cmd);

	return NULL;
}

/**
 * _base_get_cb_idx - obtain the callback index
 * @ioc: per adapter object
 * @smid: system request message index
 *
 * Return: callback index.
 */
static u8
_base_get_cb_idx(struct MPT3SAS_ADAPTER *ioc, u16 smid)
{
	int i;
	u16 ctl_smid = ioc->scsiio_depth - INTERNAL_SCSIIO_CMDS_COUNT + 1;
	u8 cb_idx = 0xFF;

	if (smid < ioc->hi_priority_smid) {
		struct scsiio_tracker *st;

		if (smid < ctl_smid) {
			st = _get_st_from_smid(ioc, smid);
			if (st)
				cb_idx = st->cb_idx;
		} else if (smid == ctl_smid)
			cb_idx = ioc->ctl_cb_idx;
	} else if (smid < ioc->internal_smid) {
		i = smid - ioc->hi_priority_smid;
		cb_idx = ioc->hpr_lookup[i].cb_idx;
	} else if (smid <= ioc->hba_queue_depth) {
		i = smid - ioc->internal_smid;
		cb_idx = ioc->internal_lookup[i].cb_idx;
	}
	return cb_idx;
}

/**
 * mpt3sas_base_pause_mq_polling - pause polling on the mq poll queues
 *				when driver is flushing out the IOs.
 * @ioc: per adapter object
 *
 * Pause polling on the mq poll (io uring) queues when driver is flushing
 * out the IOs. Otherwise we may see the race condition of completing the same
 * IO from two paths.
 *
 * Returns nothing.
 */
void
mpt3sas_base_pause_mq_polling(struct MPT3SAS_ADAPTER *ioc)
{
	int iopoll_q_count =
	    ioc->reply_queue_count - ioc->iopoll_q_start_index;
	int qid;

	for (qid = 0; qid < iopoll_q_count; qid++)
		atomic_set(&ioc->io_uring_poll_queues[qid].pause, 1);

	/*
	 * wait for current poll to complete.
	 */
	for (qid = 0; qid < iopoll_q_count; qid++) {
		while (atomic_read(&ioc->io_uring_poll_queues[qid].busy)) {
			cpu_relax();
			udelay(500);
		}
	}
}

/**
 * mpt3sas_base_resume_mq_polling - Resume polling on mq poll queues.
 * @ioc: per adapter object
 *
 * Returns nothing.
 */
void
mpt3sas_base_resume_mq_polling(struct MPT3SAS_ADAPTER *ioc)
{
	int iopoll_q_count =
	    ioc->reply_queue_count - ioc->iopoll_q_start_index;
	int qid;

	for (qid = 0; qid < iopoll_q_count; qid++)
		atomic_set(&ioc->io_uring_poll_queues[qid].pause, 0);
}

/**
 * mpt3sas_base_mask_interrupts - disable interrupts
 * @ioc: per adapter object
 *
 * Disabling ResetIRQ, Reply and Doorbell Interrupts
 */
void
mpt3sas_base_mask_interrupts(struct MPT3SAS_ADAPTER *ioc)
{
	u32 him_register;

	ioc->mask_interrupts = 1;
	him_register = ioc->base_readl(&ioc->chip->HostInterruptMask);
	him_register |= MPI2_HIM_DIM + MPI2_HIM_RIM + MPI2_HIM_RESET_IRQ_MASK;
	writel(him_register, &ioc->chip->HostInterruptMask);
	ioc->base_readl(&ioc->chip->HostInterruptMask);
}

/**
 * mpt3sas_base_unmask_interrupts - enable interrupts
 * @ioc: per adapter object
 *
 * Enabling only Reply Interrupts
 */
void
mpt3sas_base_unmask_interrupts(struct MPT3SAS_ADAPTER *ioc)
{
	u32 him_register;

	him_register = ioc->base_readl(&ioc->chip->HostInterruptMask);
	him_register &= ~MPI2_HIM_RIM;
	writel(him_register, &ioc->chip->HostInterruptMask);
	ioc->mask_interrupts = 0;
}

union reply_descriptor {
	u64 word;
	struct {
		u32 low;
		u32 high;
	} u;
};

static u32 base_mod64(u64 dividend, u32 divisor)
{
	u32 remainder;

	if (!divisor)
		pr_err("mpt3sas: DIVISOR is zero, in div fn\n");
	remainder = do_div(dividend, divisor);
	return remainder;
}

/**
 * _base_process_reply_queue - Process reply descriptors from reply
 *		descriptor post queue.
 * @reply_q: per IRQ's reply queue object.
 *
 * Return: number of reply descriptors processed from reply
 *		descriptor queue.
 */
static int
_base_process_reply_queue(struct adapter_reply_queue *reply_q)
{
	union reply_descriptor rd;
	u64 completed_cmds;
	u8 request_descript_type;
	u16 smid;
	u8 cb_idx;
	u32 reply;
	u8 msix_index = reply_q->msix_index;
	struct MPT3SAS_ADAPTER *ioc = reply_q->ioc;
	Mpi2ReplyDescriptorsUnion_t *rpf;
	u8 rc;

	completed_cmds = 0;
	if (!atomic_add_unless(&reply_q->busy, 1, 1))
		return completed_cmds;

	rpf = &reply_q->reply_post_free[reply_q->reply_post_host_index];
	request_descript_type = rpf->Default.ReplyFlags
	     & MPI2_RPY_DESCRIPT_FLAGS_TYPE_MASK;
	if (request_descript_type == MPI2_RPY_DESCRIPT_FLAGS_UNUSED) {
		atomic_dec(&reply_q->busy);
		return completed_cmds;
	}

	cb_idx = 0xFF;
	do {
		rd.word = le64_to_cpu(rpf->Words);
		if (rd.u.low == UINT_MAX || rd.u.high == UINT_MAX)
			goto out;
		reply = 0;
		smid = le16_to_cpu(rpf->Default.DescriptorTypeDependent1);
		if (request_descript_type ==
		    MPI25_RPY_DESCRIPT_FLAGS_FAST_PATH_SCSI_IO_SUCCESS ||
		    request_descript_type ==
		    MPI2_RPY_DESCRIPT_FLAGS_SCSI_IO_SUCCESS ||
		    request_descript_type ==
		    MPI26_RPY_DESCRIPT_FLAGS_PCIE_ENCAPSULATED_SUCCESS) {
			cb_idx = _base_get_cb_idx(ioc, smid);
			if ((likely(cb_idx < MPT_MAX_CALLBACKS)) &&
			    (likely(mpt_callbacks[cb_idx] != NULL))) {
				rc = mpt_callbacks[cb_idx](ioc, smid,
				    msix_index, 0);
				if (rc)
					mpt3sas_base_free_smid(ioc, smid);
			}
		} else if (request_descript_type ==
		    MPI2_RPY_DESCRIPT_FLAGS_ADDRESS_REPLY) {
			reply = le32_to_cpu(
			    rpf->AddressReply.ReplyFrameAddress);
			if (reply > ioc->reply_dma_max_address ||
			    reply < ioc->reply_dma_min_address)
				reply = 0;
			if (smid) {
				cb_idx = _base_get_cb_idx(ioc, smid);
				if ((likely(cb_idx < MPT_MAX_CALLBACKS)) &&
				    (likely(mpt_callbacks[cb_idx] != NULL))) {
					rc = mpt_callbacks[cb_idx](ioc, smid,
					    msix_index, reply);
					if (reply)
						_base_display_reply_info(ioc,
						    smid, msix_index, reply);
					if (rc)
						mpt3sas_base_free_smid(ioc,
						    smid);
				}
			} else {
				_base_async_event(ioc, msix_index, reply);
			}

			/* reply free queue handling */
			if (reply) {
				ioc->reply_free_host_index =
				    (ioc->reply_free_host_index ==
				    (ioc->reply_free_queue_depth - 1)) ?
				    0 : ioc->reply_free_host_index + 1;
				ioc->reply_free[ioc->reply_free_host_index] =
				    cpu_to_le32(reply);
				if (ioc->is_mcpu_endpoint)
					_base_clone_reply_to_sys_mem(ioc,
						reply,
						ioc->reply_free_host_index);
				writel(ioc->reply_free_host_index,
				    &ioc->chip->ReplyFreeHostIndex);
			}
		}

		rpf->Words = cpu_to_le64(ULLONG_MAX);
		reply_q->reply_post_host_index =
		    (reply_q->reply_post_host_index ==
		    (ioc->reply_post_queue_depth - 1)) ? 0 :
		    reply_q->reply_post_host_index + 1;
		request_descript_type =
		    reply_q->reply_post_free[reply_q->reply_post_host_index].
		    Default.ReplyFlags & MPI2_RPY_DESCRIPT_FLAGS_TYPE_MASK;
		completed_cmds++;
		/* Update the reply post host index after continuously
		 * processing the threshold number of Reply Descriptors.
		 * So that FW can find enough entries to post the Reply
		 * Descriptors in the reply descriptor post queue.
		 */
		if (completed_cmds >= ioc->thresh_hold) {
			if (ioc->combined_reply_queue) {
				writel(reply_q->reply_post_host_index |
						((msix_index  & 7) <<
						 MPI2_RPHI_MSIX_INDEX_SHIFT),
				    ioc->replyPostRegisterIndex[msix_index/8]);
			} else {
				writel(reply_q->reply_post_host_index |
						(msix_index <<
						 MPI2_RPHI_MSIX_INDEX_SHIFT),
						&ioc->chip->ReplyPostHostIndex);
			}
			if (!reply_q->is_iouring_poll_q &&
			    !reply_q->irq_poll_scheduled) {
				reply_q->irq_poll_scheduled = true;
				irq_poll_sched(&reply_q->irqpoll);
			}
			atomic_dec(&reply_q->busy);
			return completed_cmds;
		}
		if (request_descript_type == MPI2_RPY_DESCRIPT_FLAGS_UNUSED)
			goto out;
		if (!reply_q->reply_post_host_index)
			rpf = reply_q->reply_post_free;
		else
			rpf++;
	} while (1);

 out:

	if (!completed_cmds) {
		atomic_dec(&reply_q->busy);
		return completed_cmds;
	}

	if (ioc->is_warpdrive) {
		writel(reply_q->reply_post_host_index,
		ioc->reply_post_host_index[msix_index]);
		atomic_dec(&reply_q->busy);
		return completed_cmds;
	}

	/* Update Reply Post Host Index.
	 * For those HBA's which support combined reply queue feature
	 * 1. Get the correct Supplemental Reply Post Host Index Register.
	 *    i.e. (msix_index / 8)th entry from Supplemental Reply Post Host
	 *    Index Register address bank i.e replyPostRegisterIndex[],
	 * 2. Then update this register with new reply host index value
	 *    in ReplyPostIndex field and the MSIxIndex field with
	 *    msix_index value reduced to a value between 0 and 7,
	 *    using a modulo 8 operation. Since each Supplemental Reply Post
	 *    Host Index Register supports 8 MSI-X vectors.
	 *
	 * For other HBA's just update the Reply Post Host Index register with
	 * new reply host index value in ReplyPostIndex Field and msix_index
	 * value in MSIxIndex field.
	 */
	if (ioc->combined_reply_queue)
		writel(reply_q->reply_post_host_index | ((msix_index  & 7) <<
			MPI2_RPHI_MSIX_INDEX_SHIFT),
			ioc->replyPostRegisterIndex[msix_index/8]);
	else
		writel(reply_q->reply_post_host_index | (msix_index <<
			MPI2_RPHI_MSIX_INDEX_SHIFT),
			&ioc->chip->ReplyPostHostIndex);
	atomic_dec(&reply_q->busy);
	return completed_cmds;
}

/**
 * mpt3sas_blk_mq_poll - poll the blk mq poll queue
 * @shost: Scsi_Host object
 * @queue_num: hw ctx queue number
 *
 * Return number of entries that has been processed from poll queue.
 */
int mpt3sas_blk_mq_poll(struct Scsi_Host *shost, unsigned int queue_num)
{
	struct MPT3SAS_ADAPTER *ioc =
	    (struct MPT3SAS_ADAPTER *)shost->hostdata;
	struct adapter_reply_queue *reply_q;
	int num_entries = 0;
	int qid = queue_num - ioc->iopoll_q_start_index;

	if (atomic_read(&ioc->io_uring_poll_queues[qid].pause) ||
	    !atomic_add_unless(&ioc->io_uring_poll_queues[qid].busy, 1, 1))
		return 0;

	reply_q = ioc->io_uring_poll_queues[qid].reply_q;

	num_entries = _base_process_reply_queue(reply_q);
	atomic_dec(&ioc->io_uring_poll_queues[qid].busy);

	return num_entries;
}

/**
 * _base_interrupt - MPT adapter (IOC) specific interrupt handler.
 * @irq: irq number (not used)
 * @bus_id: bus identifier cookie == pointer to MPT_ADAPTER structure
 *
 * Return: IRQ_HANDLED if processed, else IRQ_NONE.
 */
static irqreturn_t
_base_interrupt(int irq, void *bus_id)
{
	struct adapter_reply_queue *reply_q = bus_id;
	struct MPT3SAS_ADAPTER *ioc = reply_q->ioc;

	if (ioc->mask_interrupts)
		return IRQ_NONE;
	if (reply_q->irq_poll_scheduled)
		return IRQ_HANDLED;
	return ((_base_process_reply_queue(reply_q) > 0) ?
			IRQ_HANDLED : IRQ_NONE);
}

/**
 * _base_irqpoll - IRQ poll callback handler
 * @irqpoll: irq_poll object
 * @budget: irq poll weight
 *
 * Return: number of reply descriptors processed
 */
static int
_base_irqpoll(struct irq_poll *irqpoll, int budget)
{
	struct adapter_reply_queue *reply_q;
	int num_entries = 0;

	reply_q = container_of(irqpoll, struct adapter_reply_queue,
			irqpoll);
	if (reply_q->irq_line_enable) {
		disable_irq_nosync(reply_q->os_irq);
		reply_q->irq_line_enable = false;
	}
	num_entries = _base_process_reply_queue(reply_q);
	if (num_entries < budget) {
		irq_poll_complete(irqpoll);
		reply_q->irq_poll_scheduled = false;
		reply_q->irq_line_enable = true;
		enable_irq(reply_q->os_irq);
		/*
		 * Go for one more round of processing the
		 * reply descriptor post queue in case the HBA
		 * Firmware has posted some reply descriptors
		 * while reenabling the IRQ.
		 */
		_base_process_reply_queue(reply_q);
	}

	return num_entries;
}

/**
 * _base_init_irqpolls - initliaze IRQ polls
 * @ioc: per adapter object
 *
 * Return: nothing
 */
static void
_base_init_irqpolls(struct MPT3SAS_ADAPTER *ioc)
{
	struct adapter_reply_queue *reply_q, *next;

	if (list_empty(&ioc->reply_queue_list))
		return;

	list_for_each_entry_safe(reply_q, next, &ioc->reply_queue_list, list) {
		if (reply_q->is_iouring_poll_q)
			continue;
		irq_poll_init(&reply_q->irqpoll,
			ioc->hba_queue_depth/4, _base_irqpoll);
		reply_q->irq_poll_scheduled = false;
		reply_q->irq_line_enable = true;
		reply_q->os_irq = pci_irq_vector(ioc->pdev,
		    reply_q->msix_index);
	}
}

/**
 * _base_is_controller_msix_enabled - is controller support muli-reply queues
 * @ioc: per adapter object
 *
 * Return: Whether or not MSI/X is enabled.
 */
static inline int
_base_is_controller_msix_enabled(struct MPT3SAS_ADAPTER *ioc)
{
	return (ioc->facts.IOCCapabilities &
	    MPI2_IOCFACTS_CAPABILITY_MSI_X_INDEX) && ioc->msix_enable;
}

/**
 * mpt3sas_base_sync_reply_irqs - flush pending MSIX interrupts
 * @ioc: per adapter object
 * @poll: poll over reply descriptor pools incase interrupt for
 *		timed-out SCSI command got delayed
 * Context: non-ISR context
 *
 * Called when a Task Management request has completed.
 */
void
mpt3sas_base_sync_reply_irqs(struct MPT3SAS_ADAPTER *ioc, u8 poll)
{
	struct adapter_reply_queue *reply_q;

	/* If MSIX capability is turned off
	 * then multi-queues are not enabled
	 */
	if (!_base_is_controller_msix_enabled(ioc))
		return;

	list_for_each_entry(reply_q, &ioc->reply_queue_list, list) {
		if (ioc->shost_recovery || ioc->remove_host ||
				ioc->pci_error_recovery)
			return;
		/* TMs are on msix_index == 0 */
		if (reply_q->msix_index == 0)
			continue;

		if (reply_q->is_iouring_poll_q) {
			_base_process_reply_queue(reply_q);
			continue;
		}

		synchronize_irq(pci_irq_vector(ioc->pdev, reply_q->msix_index));
		if (reply_q->irq_poll_scheduled) {
			/* Calling irq_poll_disable will wait for any pending
			 * callbacks to have completed.
			 */
			irq_poll_disable(&reply_q->irqpoll);
			irq_poll_enable(&reply_q->irqpoll);
			/* check how the scheduled poll has ended,
			 * clean up only if necessary
			 */
			if (reply_q->irq_poll_scheduled) {
				reply_q->irq_poll_scheduled = false;
				reply_q->irq_line_enable = true;
				enable_irq(reply_q->os_irq);
			}
		}

		if (poll)
			_base_process_reply_queue(reply_q);
	}
}

/**
 * mpt3sas_base_release_callback_handler - clear interrupt callback handler
 * @cb_idx: callback index
 */
void
mpt3sas_base_release_callback_handler(u8 cb_idx)
{
	mpt_callbacks[cb_idx] = NULL;
}

/**
 * mpt3sas_base_register_callback_handler - obtain index for the interrupt callback handler
 * @cb_func: callback function
 *
 * Return: Index of @cb_func.
 */
u8
mpt3sas_base_register_callback_handler(MPT_CALLBACK cb_func)
{
	u8 cb_idx;

	for (cb_idx = MPT_MAX_CALLBACKS-1; cb_idx; cb_idx--)
		if (mpt_callbacks[cb_idx] == NULL)
			break;

	mpt_callbacks[cb_idx] = cb_func;
	return cb_idx;
}

/**
 * mpt3sas_base_initialize_callback_handler - initialize the interrupt callback handler
 */
void
mpt3sas_base_initialize_callback_handler(void)
{
	u8 cb_idx;

	for (cb_idx = 0; cb_idx < MPT_MAX_CALLBACKS; cb_idx++)
		mpt3sas_base_release_callback_handler(cb_idx);
}


/**
 * _base_build_zero_len_sge - build zero length sg entry
 * @ioc: per adapter object
 * @paddr: virtual address for SGE
 *
 * Create a zero length scatter gather entry to insure the IOCs hardware has
 * something to use if the target device goes brain dead and tries
 * to send data even when none is asked for.
 */
static void
_base_build_zero_len_sge(struct MPT3SAS_ADAPTER *ioc, void *paddr)
{
	u32 flags_length = (u32)((MPI2_SGE_FLAGS_LAST_ELEMENT |
	    MPI2_SGE_FLAGS_END_OF_BUFFER | MPI2_SGE_FLAGS_END_OF_LIST |
	    MPI2_SGE_FLAGS_SIMPLE_ELEMENT) <<
	    MPI2_SGE_FLAGS_SHIFT);
	ioc->base_add_sg_single(paddr, flags_length, -1);
}

/**
 * _base_add_sg_single_32 - Place a simple 32 bit SGE at address pAddr.
 * @paddr: virtual address for SGE
 * @flags_length: SGE flags and data transfer length
 * @dma_addr: Physical address
 */
static void
_base_add_sg_single_32(void *paddr, u32 flags_length, dma_addr_t dma_addr)
{
	Mpi2SGESimple32_t *sgel = paddr;

	flags_length |= (MPI2_SGE_FLAGS_32_BIT_ADDRESSING |
	    MPI2_SGE_FLAGS_SYSTEM_ADDRESS) << MPI2_SGE_FLAGS_SHIFT;
	sgel->FlagsLength = cpu_to_le32(flags_length);
	sgel->Address = cpu_to_le32(dma_addr);
}


/**
 * _base_add_sg_single_64 - Place a simple 64 bit SGE at address pAddr.
 * @paddr: virtual address for SGE
 * @flags_length: SGE flags and data transfer length
 * @dma_addr: Physical address
 */
static void
_base_add_sg_single_64(void *paddr, u32 flags_length, dma_addr_t dma_addr)
{
	Mpi2SGESimple64_t *sgel = paddr;

	flags_length |= (MPI2_SGE_FLAGS_64_BIT_ADDRESSING |
	    MPI2_SGE_FLAGS_SYSTEM_ADDRESS) << MPI2_SGE_FLAGS_SHIFT;
	sgel->FlagsLength = cpu_to_le32(flags_length);
	sgel->Address = cpu_to_le64(dma_addr);
}

/**
 * _base_get_chain_buffer_tracker - obtain chain tracker
 * @ioc: per adapter object
 * @scmd: SCSI commands of the IO request
 *
 * Return: chain tracker from chain_lookup table using key as
 * smid and smid's chain_offset.
 */
static struct chain_tracker *
_base_get_chain_buffer_tracker(struct MPT3SAS_ADAPTER *ioc,
			       struct scsi_cmnd *scmd)
{
	struct chain_tracker *chain_req;
	struct scsiio_tracker *st = scsi_cmd_priv(scmd);
	u16 smid = st->smid;
	u8 chain_offset =
	   atomic_read(&ioc->chain_lookup[smid - 1].chain_offset);

	if (chain_offset == ioc->chains_needed_per_io)
		return NULL;

	chain_req = &ioc->chain_lookup[smid - 1].chains_per_smid[chain_offset];
	atomic_inc(&ioc->chain_lookup[smid - 1].chain_offset);
	return chain_req;
}


/**
 * _base_build_sg - build generic sg
 * @ioc: per adapter object
 * @psge: virtual address for SGE
 * @data_out_dma: physical address for WRITES
 * @data_out_sz: data xfer size for WRITES
 * @data_in_dma: physical address for READS
 * @data_in_sz: data xfer size for READS
 */
static void
_base_build_sg(struct MPT3SAS_ADAPTER *ioc, void *psge,
	dma_addr_t data_out_dma, size_t data_out_sz, dma_addr_t data_in_dma,
	size_t data_in_sz)
{
	u32 sgl_flags;

	if (!data_out_sz && !data_in_sz) {
		_base_build_zero_len_sge(ioc, psge);
		return;
	}

	if (data_out_sz && data_in_sz) {
		/* WRITE sgel first */
		sgl_flags = (MPI2_SGE_FLAGS_SIMPLE_ELEMENT |
		    MPI2_SGE_FLAGS_END_OF_BUFFER | MPI2_SGE_FLAGS_HOST_TO_IOC);
		sgl_flags = sgl_flags << MPI2_SGE_FLAGS_SHIFT;
		ioc->base_add_sg_single(psge, sgl_flags |
		    data_out_sz, data_out_dma);

		/* incr sgel */
		psge += ioc->sge_size;

		/* READ sgel last */
		sgl_flags = (MPI2_SGE_FLAGS_SIMPLE_ELEMENT |
		    MPI2_SGE_FLAGS_LAST_ELEMENT | MPI2_SGE_FLAGS_END_OF_BUFFER |
		    MPI2_SGE_FLAGS_END_OF_LIST);
		sgl_flags = sgl_flags << MPI2_SGE_FLAGS_SHIFT;
		ioc->base_add_sg_single(psge, sgl_flags |
		    data_in_sz, data_in_dma);
	} else if (data_out_sz) /* WRITE */ {
		sgl_flags = (MPI2_SGE_FLAGS_SIMPLE_ELEMENT |
		    MPI2_SGE_FLAGS_LAST_ELEMENT | MPI2_SGE_FLAGS_END_OF_BUFFER |
		    MPI2_SGE_FLAGS_END_OF_LIST | MPI2_SGE_FLAGS_HOST_TO_IOC);
		sgl_flags = sgl_flags << MPI2_SGE_FLAGS_SHIFT;
		ioc->base_add_sg_single(psge, sgl_flags |
		    data_out_sz, data_out_dma);
	} else if (data_in_sz) /* READ */ {
		sgl_flags = (MPI2_SGE_FLAGS_SIMPLE_ELEMENT |
		    MPI2_SGE_FLAGS_LAST_ELEMENT | MPI2_SGE_FLAGS_END_OF_BUFFER |
		    MPI2_SGE_FLAGS_END_OF_LIST);
		sgl_flags = sgl_flags << MPI2_SGE_FLAGS_SHIFT;
		ioc->base_add_sg_single(psge, sgl_flags |
		    data_in_sz, data_in_dma);
	}
}

/* IEEE format sgls */

/**
 * _base_build_nvme_prp - This function is called for NVMe end devices to build
 *                        a native SGL (NVMe PRP).
 * @ioc: per adapter object
 * @smid: system request message index for getting asscociated SGL
 * @nvme_encap_request: the NVMe request msg frame pointer
 * @data_out_dma: physical address for WRITES
 * @data_out_sz: data xfer size for WRITES
 * @data_in_dma: physical address for READS
 * @data_in_sz: data xfer size for READS
 *
 * The native SGL is built starting in the first PRP
 * entry of the NVMe message (PRP1).  If the data buffer is small enough to be
 * described entirely using PRP1, then PRP2 is not used.  If needed, PRP2 is
 * used to describe a larger data buffer.  If the data buffer is too large to
 * describe using the two PRP entriess inside the NVMe message, then PRP1
 * describes the first data memory segment, and PRP2 contains a pointer to a PRP
 * list located elsewhere in memory to describe the remaining data memory
 * segments.  The PRP list will be contiguous.
 *
 * The native SGL for NVMe devices is a Physical Region Page (PRP).  A PRP
 * consists of a list of PRP entries to describe a number of noncontigous
 * physical memory segments as a single memory buffer, just as a SGL does.  Note
 * however, that this function is only used by the IOCTL call, so the memory
 * given will be guaranteed to be contiguous.  There is no need to translate
 * non-contiguous SGL into a PRP in this case.  All PRPs will describe
 * contiguous space that is one page size each.
 *
 * Each NVMe message contains two PRP entries.  The first (PRP1) either contains
 * a PRP list pointer or a PRP element, depending upon the command.  PRP2
 * contains the second PRP element if the memory being described fits within 2
 * PRP entries, or a PRP list pointer if the PRP spans more than two entries.
 *
 * A PRP list pointer contains the address of a PRP list, structured as a linear
 * array of PRP entries.  Each PRP entry in this list describes a segment of
 * physical memory.
 *
 * Each 64-bit PRP entry comprises an address and an offset field.  The address
 * always points at the beginning of a 4KB physical memory page, and the offset
 * describes where within that 4KB page the memory segment begins.  Only the
 * first element in a PRP list may contain a non-zero offset, implying that all
 * memory segments following the first begin at the start of a 4KB page.
 *
 * Each PRP element normally describes 4KB of physical memory, with exceptions
 * for the first and last elements in the list.  If the memory being described
 * by the list begins at a non-zero offset within the first 4KB page, then the
 * first PRP element will contain a non-zero offset indicating where the region
 * begins within the 4KB page.  The last memory segment may end before the end
 * of the 4KB segment, depending upon the overall size of the memory being
 * described by the PRP list.
 *
 * Since PRP entries lack any indication of size, the overall data buffer length
 * is used to determine where the end of the data memory buffer is located, and
 * how many PRP entries are required to describe it.
 */
static void
_base_build_nvme_prp(struct MPT3SAS_ADAPTER *ioc, u16 smid,
	Mpi26NVMeEncapsulatedRequest_t *nvme_encap_request,
	dma_addr_t data_out_dma, size_t data_out_sz, dma_addr_t data_in_dma,
	size_t data_in_sz)
{
	int		prp_size = NVME_PRP_SIZE;
	__le64		*prp_entry, *prp1_entry, *prp2_entry;
	__le64		*prp_page;
	dma_addr_t	prp_entry_dma, prp_page_dma, dma_addr;
	u32		offset, entry_len;
	u32		page_mask_result, page_mask;
	size_t		length;
	struct mpt3sas_nvme_cmd *nvme_cmd =
		(void *)nvme_encap_request->NVMe_Command;

	/*
	 * Not all commands require a data transfer. If no data, just return
	 * without constructing any PRP.
	 */
	if (!data_in_sz && !data_out_sz)
		return;
	prp1_entry = &nvme_cmd->prp1;
	prp2_entry = &nvme_cmd->prp2;
	prp_entry = prp1_entry;
	/*
	 * For the PRP entries, use the specially allocated buffer of
	 * contiguous memory.
	 */
	prp_page = (__le64 *)mpt3sas_base_get_pcie_sgl(ioc, smid);
	prp_page_dma = mpt3sas_base_get_pcie_sgl_dma(ioc, smid);

	/*
	 * Check if we are within 1 entry of a page boundary we don't
	 * want our first entry to be a PRP List entry.
	 */
	page_mask = ioc->page_size - 1;
	page_mask_result = (uintptr_t)((u8 *)prp_page + prp_size) & page_mask;
	if (!page_mask_result) {
		/* Bump up to next page boundary. */
		prp_page = (__le64 *)((u8 *)prp_page + prp_size);
		prp_page_dma = prp_page_dma + prp_size;
	}

	/*
	 * Set PRP physical pointer, which initially points to the current PRP
	 * DMA memory page.
	 */
	prp_entry_dma = prp_page_dma;

	/* Get physical address and length of the data buffer. */
	if (data_in_sz) {
		dma_addr = data_in_dma;
		length = data_in_sz;
	} else {
		dma_addr = data_out_dma;
		length = data_out_sz;
	}

	/* Loop while the length is not zero. */
	while (length) {
		/*
		 * Check if we need to put a list pointer here if we are at
		 * page boundary - prp_size (8 bytes).
		 */
		page_mask_result = (prp_entry_dma + prp_size) & page_mask;
		if (!page_mask_result) {
			/*
			 * This is the last entry in a PRP List, so we need to
			 * put a PRP list pointer here.  What this does is:
			 *   - bump the current memory pointer to the next
			 *     address, which will be the next full page.
			 *   - set the PRP Entry to point to that page.  This
			 *     is now the PRP List pointer.
			 *   - bump the PRP Entry pointer the start of the
			 *     next page.  Since all of this PRP memory is
			 *     contiguous, no need to get a new page - it's
			 *     just the next address.
			 */
			prp_entry_dma++;
			*prp_entry = cpu_to_le64(prp_entry_dma);
			prp_entry++;
		}

		/* Need to handle if entry will be part of a page. */
		offset = dma_addr & page_mask;
		entry_len = ioc->page_size - offset;

		if (prp_entry == prp1_entry) {
			/*
			 * Must fill in the first PRP pointer (PRP1) before
			 * moving on.
			 */
			*prp1_entry = cpu_to_le64(dma_addr);

			/*
			 * Now point to the second PRP entry within the
			 * command (PRP2).
			 */
			prp_entry = prp2_entry;
		} else if (prp_entry == prp2_entry) {
			/*
			 * Should the PRP2 entry be a PRP List pointer or just
			 * a regular PRP pointer?  If there is more than one
			 * more page of data, must use a PRP List pointer.
			 */
			if (length > ioc->page_size) {
				/*
				 * PRP2 will contain a PRP List pointer because
				 * more PRP's are needed with this command. The
				 * list will start at the beginning of the
				 * contiguous buffer.
				 */
				*prp2_entry = cpu_to_le64(prp_entry_dma);

				/*
				 * The next PRP Entry will be the start of the
				 * first PRP List.
				 */
				prp_entry = prp_page;
			} else {
				/*
				 * After this, the PRP Entries are complete.
				 * This command uses 2 PRP's and no PRP list.
				 */
				*prp2_entry = cpu_to_le64(dma_addr);
			}
		} else {
			/*
			 * Put entry in list and bump the addresses.
			 *
			 * After PRP1 and PRP2 are filled in, this will fill in
			 * all remaining PRP entries in a PRP List, one per
			 * each time through the loop.
			 */
			*prp_entry = cpu_to_le64(dma_addr);
			prp_entry++;
			prp_entry_dma++;
		}

		/*
		 * Bump the phys address of the command's data buffer by the
		 * entry_len.
		 */
		dma_addr += entry_len;

		/* Decrement length accounting for last partial page. */
		if (entry_len > length)
			length = 0;
		else
			length -= entry_len;
	}
}

/**
 * base_make_prp_nvme - Prepare PRPs (Physical Region Page) -
 *			SGLs specific to NVMe drives only
 *
 * @ioc:		per adapter object
 * @scmd:		SCSI command from the mid-layer
 * @mpi_request:	mpi request
 * @smid:		msg Index
 * @sge_count:		scatter gather element count.
 *
 * Return:		true: PRPs are built
 *			false: IEEE SGLs needs to be built
 */
static void
base_make_prp_nvme(struct MPT3SAS_ADAPTER *ioc,
		struct scsi_cmnd *scmd,
		Mpi25SCSIIORequest_t *mpi_request,
		u16 smid, int sge_count)
{
	int sge_len, num_prp_in_chain = 0;
	Mpi25IeeeSgeChain64_t *main_chain_element, *ptr_first_sgl;
	__le64 *curr_buff;
	dma_addr_t msg_dma, sge_addr, offset;
	u32 page_mask, page_mask_result;
	struct scatterlist *sg_scmd;
	u32 first_prp_len;
	int data_len = scsi_bufflen(scmd);
	u32 nvme_pg_size;

	nvme_pg_size = max_t(u32, ioc->page_size, NVME_PRP_PAGE_SIZE);
	/*
	 * Nvme has a very convoluted prp format.  One prp is required
	 * for each page or partial page. Driver need to split up OS sg_list
	 * entries if it is longer than one page or cross a page
	 * boundary.  Driver also have to insert a PRP list pointer entry as
	 * the last entry in each physical page of the PRP list.
	 *
	 * NOTE: The first PRP "entry" is actually placed in the first
	 * SGL entry in the main message as IEEE 64 format.  The 2nd
	 * entry in the main message is the chain element, and the rest
	 * of the PRP entries are built in the contiguous pcie buffer.
	 */
	page_mask = nvme_pg_size - 1;

	/*
	 * Native SGL is needed.
	 * Put a chain element in main message frame that points to the first
	 * chain buffer.
	 *
	 * NOTE:  The ChainOffset field must be 0 when using a chain pointer to
	 *        a native SGL.
	 */

	/* Set main message chain element pointer */
	main_chain_element = (pMpi25IeeeSgeChain64_t)&mpi_request->SGL;
	/*
	 * For NVMe the chain element needs to be the 2nd SG entry in the main
	 * message.
	 */
	main_chain_element = (Mpi25IeeeSgeChain64_t *)
		((u8 *)main_chain_element + sizeof(MPI25_IEEE_SGE_CHAIN64));

	/*
	 * For the PRP entries, use the specially allocated buffer of
	 * contiguous memory.  Normal chain buffers can't be used
	 * because each chain buffer would need to be the size of an OS
	 * page (4k).
	 */
	curr_buff = mpt3sas_base_get_pcie_sgl(ioc, smid);
	msg_dma = mpt3sas_base_get_pcie_sgl_dma(ioc, smid);

	main_chain_element->Address = cpu_to_le64(msg_dma);
	main_chain_element->NextChainOffset = 0;
	main_chain_element->Flags = MPI2_IEEE_SGE_FLAGS_CHAIN_ELEMENT |
			MPI2_IEEE_SGE_FLAGS_SYSTEM_ADDR |
			MPI26_IEEE_SGE_FLAGS_NSF_NVME_PRP;

	/* Build first prp, sge need not to be page aligned*/
	ptr_first_sgl = (pMpi25IeeeSgeChain64_t)&mpi_request->SGL;
	sg_scmd = scsi_sglist(scmd);
	sge_addr = sg_dma_address(sg_scmd);
	sge_len = sg_dma_len(sg_scmd);

	offset = sge_addr & page_mask;
	first_prp_len = nvme_pg_size - offset;

	ptr_first_sgl->Address = cpu_to_le64(sge_addr);
	ptr_first_sgl->Length = cpu_to_le32(first_prp_len);

	data_len -= first_prp_len;

	if (sge_len > first_prp_len) {
		sge_addr += first_prp_len;
		sge_len -= first_prp_len;
	} else if (data_len && (sge_len == first_prp_len)) {
		sg_scmd = sg_next(sg_scmd);
		sge_addr = sg_dma_address(sg_scmd);
		sge_len = sg_dma_len(sg_scmd);
	}

	for (;;) {
		offset = sge_addr & page_mask;

		/* Put PRP pointer due to page boundary*/
		page_mask_result = (uintptr_t)(curr_buff + 1) & page_mask;
		if (unlikely(!page_mask_result)) {
			scmd_printk(KERN_NOTICE,
				scmd, "page boundary curr_buff: 0x%p\n",
				curr_buff);
			msg_dma += 8;
			*curr_buff = cpu_to_le64(msg_dma);
			curr_buff++;
			num_prp_in_chain++;
		}

		*curr_buff = cpu_to_le64(sge_addr);
		curr_buff++;
		msg_dma += 8;
		num_prp_in_chain++;

		sge_addr += nvme_pg_size;
		sge_len -= nvme_pg_size;
		data_len -= nvme_pg_size;

		if (data_len <= 0)
			break;

		if (sge_len > 0)
			continue;

		sg_scmd = sg_next(sg_scmd);
		sge_addr = sg_dma_address(sg_scmd);
		sge_len = sg_dma_len(sg_scmd);
	}

	main_chain_element->Length =
		cpu_to_le32(num_prp_in_chain * sizeof(u64));
	return;
}

static bool
base_is_prp_possible(struct MPT3SAS_ADAPTER *ioc,
	struct _pcie_device *pcie_device, struct scsi_cmnd *scmd, int sge_count)
{
	u32 data_length = 0;
	bool build_prp = true;

	data_length = scsi_bufflen(scmd);
	if (pcie_device &&
	    (mpt3sas_scsih_is_pcie_scsi_device(pcie_device->device_info))) {
		build_prp = false;
		return build_prp;
	}

	/* If Datalenth is <= 16K and number of SGE’s entries are <= 2
	 * we built IEEE SGL
	 */
	if ((data_length <= NVME_PRP_PAGE_SIZE*4) && (sge_count <= 2))
		build_prp = false;

	return build_prp;
}

/**
 * _base_check_pcie_native_sgl - This function is called for PCIe end devices to
 * determine if the driver needs to build a native SGL.  If so, that native
 * SGL is built in the special contiguous buffers allocated especially for
 * PCIe SGL creation.  If the driver will not build a native SGL, return
 * TRUE and a normal IEEE SGL will be built.  Currently this routine
 * supports NVMe.
 * @ioc: per adapter object
 * @mpi_request: mf request pointer
 * @smid: system request message index
 * @scmd: scsi command
 * @pcie_device: points to the PCIe device's info
 *
 * Return: 0 if native SGL was built, 1 if no SGL was built
 */
static int
_base_check_pcie_native_sgl(struct MPT3SAS_ADAPTER *ioc,
	Mpi25SCSIIORequest_t *mpi_request, u16 smid, struct scsi_cmnd *scmd,
	struct _pcie_device *pcie_device)
{
	int sges_left;

	/* Get the SG list pointer and info. */
	sges_left = scsi_dma_map(scmd);
	if (sges_left < 0)
		return 1;

	/* Check if we need to build a native SG list. */
	if (!base_is_prp_possible(ioc, pcie_device,
				scmd, sges_left)) {
		/* We built a native SG list, just return. */
		goto out;
	}

	/*
	 * Build native NVMe PRP.
	 */
	base_make_prp_nvme(ioc, scmd, mpi_request,
			smid, sges_left);

	return 0;
out:
	scsi_dma_unmap(scmd);
	return 1;
}

/**
 * _base_add_sg_single_ieee - add sg element for IEEE format
 * @paddr: virtual address for SGE
 * @flags: SGE flags
 * @chain_offset: number of 128 byte elements from start of segment
 * @length: data transfer length
 * @dma_addr: Physical address
 */
static void
_base_add_sg_single_ieee(void *paddr, u8 flags, u8 chain_offset, u32 length,
	dma_addr_t dma_addr)
{
	Mpi25IeeeSgeChain64_t *sgel = paddr;

	sgel->Flags = flags;
	sgel->NextChainOffset = chain_offset;
	sgel->Length = cpu_to_le32(length);
	sgel->Address = cpu_to_le64(dma_addr);
}

/**
 * _base_build_zero_len_sge_ieee - build zero length sg entry for IEEE format
 * @ioc: per adapter object
 * @paddr: virtual address for SGE
 *
 * Create a zero length scatter gather entry to insure the IOCs hardware has
 * something to use if the target device goes brain dead and tries
 * to send data even when none is asked for.
 */
static void
_base_build_zero_len_sge_ieee(struct MPT3SAS_ADAPTER *ioc, void *paddr)
{
	u8 sgl_flags = (MPI2_IEEE_SGE_FLAGS_SIMPLE_ELEMENT |
		MPI2_IEEE_SGE_FLAGS_SYSTEM_ADDR |
		MPI25_IEEE_SGE_FLAGS_END_OF_LIST);

	_base_add_sg_single_ieee(paddr, sgl_flags, 0, 0, -1);
}

/**
 * _base_build_sg_scmd - main sg creation routine
 *		pcie_device is unused here!
 * @ioc: per adapter object
 * @scmd: scsi command
 * @smid: system request message index
 * @unused: unused pcie_device pointer
 * Context: none.
 *
 * The main routine that builds scatter gather table from a given
 * scsi request sent via the .queuecommand main handler.
 *
 * Return: 0 success, anything else error
 */
static int
_base_build_sg_scmd(struct MPT3SAS_ADAPTER *ioc,
	struct scsi_cmnd *scmd, u16 smid, struct _pcie_device *unused)
{
	Mpi2SCSIIORequest_t *mpi_request;
	dma_addr_t chain_dma;
	struct scatterlist *sg_scmd;
	void *sg_local, *chain;
	u32 chain_offset;
	u32 chain_length;
	u32 chain_flags;
	int sges_left;
	u32 sges_in_segment;
	u32 sgl_flags;
	u32 sgl_flags_last_element;
	u32 sgl_flags_end_buffer;
	struct chain_tracker *chain_req;

	mpi_request = mpt3sas_base_get_msg_frame(ioc, smid);

	/* init scatter gather flags */
	sgl_flags = MPI2_SGE_FLAGS_SIMPLE_ELEMENT;
	if (scmd->sc_data_direction == DMA_TO_DEVICE)
		sgl_flags |= MPI2_SGE_FLAGS_HOST_TO_IOC;
	sgl_flags_last_element = (sgl_flags | MPI2_SGE_FLAGS_LAST_ELEMENT)
	    << MPI2_SGE_FLAGS_SHIFT;
	sgl_flags_end_buffer = (sgl_flags | MPI2_SGE_FLAGS_LAST_ELEMENT |
	    MPI2_SGE_FLAGS_END_OF_BUFFER | MPI2_SGE_FLAGS_END_OF_LIST)
	    << MPI2_SGE_FLAGS_SHIFT;
	sgl_flags = sgl_flags << MPI2_SGE_FLAGS_SHIFT;

	sg_scmd = scsi_sglist(scmd);
	sges_left = scsi_dma_map(scmd);
	if (sges_left < 0)
		return -ENOMEM;

	sg_local = &mpi_request->SGL;
	sges_in_segment = ioc->max_sges_in_main_message;
	if (sges_left <= sges_in_segment)
		goto fill_in_last_segment;

	mpi_request->ChainOffset = (offsetof(Mpi2SCSIIORequest_t, SGL) +
	    (sges_in_segment * ioc->sge_size))/4;

	/* fill in main message segment when there is a chain following */
	while (sges_in_segment) {
		if (sges_in_segment == 1)
			ioc->base_add_sg_single(sg_local,
			    sgl_flags_last_element | sg_dma_len(sg_scmd),
			    sg_dma_address(sg_scmd));
		else
			ioc->base_add_sg_single(sg_local, sgl_flags |
			    sg_dma_len(sg_scmd), sg_dma_address(sg_scmd));
		sg_scmd = sg_next(sg_scmd);
		sg_local += ioc->sge_size;
		sges_left--;
		sges_in_segment--;
	}

	/* initializing the chain flags and pointers */
	chain_flags = MPI2_SGE_FLAGS_CHAIN_ELEMENT << MPI2_SGE_FLAGS_SHIFT;
	chain_req = _base_get_chain_buffer_tracker(ioc, scmd);
	if (!chain_req)
		return -1;
	chain = chain_req->chain_buffer;
	chain_dma = chain_req->chain_buffer_dma;
	do {
		sges_in_segment = (sges_left <=
		    ioc->max_sges_in_chain_message) ? sges_left :
		    ioc->max_sges_in_chain_message;
		chain_offset = (sges_left == sges_in_segment) ?
		    0 : (sges_in_segment * ioc->sge_size)/4;
		chain_length = sges_in_segment * ioc->sge_size;
		if (chain_offset) {
			chain_offset = chain_offset <<
			    MPI2_SGE_CHAIN_OFFSET_SHIFT;
			chain_length += ioc->sge_size;
		}
		ioc->base_add_sg_single(sg_local, chain_flags | chain_offset |
		    chain_length, chain_dma);
		sg_local = chain;
		if (!chain_offset)
			goto fill_in_last_segment;

		/* fill in chain segments */
		while (sges_in_segment) {
			if (sges_in_segment == 1)
				ioc->base_add_sg_single(sg_local,
				    sgl_flags_last_element |
				    sg_dma_len(sg_scmd),
				    sg_dma_address(sg_scmd));
			else
				ioc->base_add_sg_single(sg_local, sgl_flags |
				    sg_dma_len(sg_scmd),
				    sg_dma_address(sg_scmd));
			sg_scmd = sg_next(sg_scmd);
			sg_local += ioc->sge_size;
			sges_left--;
			sges_in_segment--;
		}

		chain_req = _base_get_chain_buffer_tracker(ioc, scmd);
		if (!chain_req)
			return -1;
		chain = chain_req->chain_buffer;
		chain_dma = chain_req->chain_buffer_dma;
	} while (1);


 fill_in_last_segment:

	/* fill the last segment */
	while (sges_left) {
		if (sges_left == 1)
			ioc->base_add_sg_single(sg_local, sgl_flags_end_buffer |
			    sg_dma_len(sg_scmd), sg_dma_address(sg_scmd));
		else
			ioc->base_add_sg_single(sg_local, sgl_flags |
			    sg_dma_len(sg_scmd), sg_dma_address(sg_scmd));
		sg_scmd = sg_next(sg_scmd);
		sg_local += ioc->sge_size;
		sges_left--;
	}

	return 0;
}

/**
 * _base_build_sg_scmd_ieee - main sg creation routine for IEEE format
 * @ioc: per adapter object
 * @scmd: scsi command
 * @smid: system request message index
 * @pcie_device: Pointer to pcie_device. If set, the pcie native sgl will be
 * constructed on need.
 * Context: none.
 *
 * The main routine that builds scatter gather table from a given
 * scsi request sent via the .queuecommand main handler.
 *
 * Return: 0 success, anything else error
 */
static int
_base_build_sg_scmd_ieee(struct MPT3SAS_ADAPTER *ioc,
	struct scsi_cmnd *scmd, u16 smid, struct _pcie_device *pcie_device)
{
	Mpi25SCSIIORequest_t *mpi_request;
	dma_addr_t chain_dma;
	struct scatterlist *sg_scmd;
	void *sg_local, *chain;
	u32 chain_offset;
	u32 chain_length;
	int sges_left;
	u32 sges_in_segment;
	u8 simple_sgl_flags;
	u8 simple_sgl_flags_last;
	u8 chain_sgl_flags;
	struct chain_tracker *chain_req;

	mpi_request = mpt3sas_base_get_msg_frame(ioc, smid);

	/* init scatter gather flags */
	simple_sgl_flags = MPI2_IEEE_SGE_FLAGS_SIMPLE_ELEMENT |
	    MPI2_IEEE_SGE_FLAGS_SYSTEM_ADDR;
	simple_sgl_flags_last = simple_sgl_flags |
	    MPI25_IEEE_SGE_FLAGS_END_OF_LIST;
	chain_sgl_flags = MPI2_IEEE_SGE_FLAGS_CHAIN_ELEMENT |
	    MPI2_IEEE_SGE_FLAGS_SYSTEM_ADDR;

	/* Check if we need to build a native SG list. */
	if ((pcie_device) && (_base_check_pcie_native_sgl(ioc, mpi_request,
			smid, scmd, pcie_device) == 0)) {
		/* We built a native SG list, just return. */
		return 0;
	}

	sg_scmd = scsi_sglist(scmd);
	sges_left = scsi_dma_map(scmd);
	if (sges_left < 0)
		return -ENOMEM;

	sg_local = &mpi_request->SGL;
	sges_in_segment = (ioc->request_sz -
		   offsetof(Mpi25SCSIIORequest_t, SGL))/ioc->sge_size_ieee;
	if (sges_left <= sges_in_segment)
		goto fill_in_last_segment;

	mpi_request->ChainOffset = (sges_in_segment - 1 /* chain element */) +
	    (offsetof(Mpi25SCSIIORequest_t, SGL)/ioc->sge_size_ieee);

	/* fill in main message segment when there is a chain following */
	while (sges_in_segment > 1) {
		_base_add_sg_single_ieee(sg_local, simple_sgl_flags, 0,
		    sg_dma_len(sg_scmd), sg_dma_address(sg_scmd));
		sg_scmd = sg_next(sg_scmd);
		sg_local += ioc->sge_size_ieee;
		sges_left--;
		sges_in_segment--;
	}

	/* initializing the pointers */
	chain_req = _base_get_chain_buffer_tracker(ioc, scmd);
	if (!chain_req)
		return -1;
	chain = chain_req->chain_buffer;
	chain_dma = chain_req->chain_buffer_dma;
	do {
		sges_in_segment = (sges_left <=
		    ioc->max_sges_in_chain_message) ? sges_left :
		    ioc->max_sges_in_chain_message;
		chain_offset = (sges_left == sges_in_segment) ?
		    0 : sges_in_segment;
		chain_length = sges_in_segment * ioc->sge_size_ieee;
		if (chain_offset)
			chain_length += ioc->sge_size_ieee;
		_base_add_sg_single_ieee(sg_local, chain_sgl_flags,
		    chain_offset, chain_length, chain_dma);

		sg_local = chain;
		if (!chain_offset)
			goto fill_in_last_segment;

		/* fill in chain segments */
		while (sges_in_segment) {
			_base_add_sg_single_ieee(sg_local, simple_sgl_flags, 0,
			    sg_dma_len(sg_scmd), sg_dma_address(sg_scmd));
			sg_scmd = sg_next(sg_scmd);
			sg_local += ioc->sge_size_ieee;
			sges_left--;
			sges_in_segment--;
		}

		chain_req = _base_get_chain_buffer_tracker(ioc, scmd);
		if (!chain_req)
			return -1;
		chain = chain_req->chain_buffer;
		chain_dma = chain_req->chain_buffer_dma;
	} while (1);


 fill_in_last_segment:

	/* fill the last segment */
	while (sges_left > 0) {
		if (sges_left == 1)
			_base_add_sg_single_ieee(sg_local,
			    simple_sgl_flags_last, 0, sg_dma_len(sg_scmd),
			    sg_dma_address(sg_scmd));
		else
			_base_add_sg_single_ieee(sg_local, simple_sgl_flags, 0,
			    sg_dma_len(sg_scmd), sg_dma_address(sg_scmd));
		sg_scmd = sg_next(sg_scmd);
		sg_local += ioc->sge_size_ieee;
		sges_left--;
	}

	return 0;
}

/**
 * _base_build_sg_ieee - build generic sg for IEEE format
 * @ioc: per adapter object
 * @psge: virtual address for SGE
 * @data_out_dma: physical address for WRITES
 * @data_out_sz: data xfer size for WRITES
 * @data_in_dma: physical address for READS
 * @data_in_sz: data xfer size for READS
 */
static void
_base_build_sg_ieee(struct MPT3SAS_ADAPTER *ioc, void *psge,
	dma_addr_t data_out_dma, size_t data_out_sz, dma_addr_t data_in_dma,
	size_t data_in_sz)
{
	u8 sgl_flags;

	if (!data_out_sz && !data_in_sz) {
		_base_build_zero_len_sge_ieee(ioc, psge);
		return;
	}

	if (data_out_sz && data_in_sz) {
		/* WRITE sgel first */
		sgl_flags = MPI2_IEEE_SGE_FLAGS_SIMPLE_ELEMENT |
		    MPI2_IEEE_SGE_FLAGS_SYSTEM_ADDR;
		_base_add_sg_single_ieee(psge, sgl_flags, 0, data_out_sz,
		    data_out_dma);

		/* incr sgel */
		psge += ioc->sge_size_ieee;

		/* READ sgel last */
		sgl_flags |= MPI25_IEEE_SGE_FLAGS_END_OF_LIST;
		_base_add_sg_single_ieee(psge, sgl_flags, 0, data_in_sz,
		    data_in_dma);
	} else if (data_out_sz) /* WRITE */ {
		sgl_flags = MPI2_IEEE_SGE_FLAGS_SIMPLE_ELEMENT |
		    MPI25_IEEE_SGE_FLAGS_END_OF_LIST |
		    MPI2_IEEE_SGE_FLAGS_SYSTEM_ADDR;
		_base_add_sg_single_ieee(psge, sgl_flags, 0, data_out_sz,
		    data_out_dma);
	} else if (data_in_sz) /* READ */ {
		sgl_flags = MPI2_IEEE_SGE_FLAGS_SIMPLE_ELEMENT |
		    MPI25_IEEE_SGE_FLAGS_END_OF_LIST |
		    MPI2_IEEE_SGE_FLAGS_SYSTEM_ADDR;
		_base_add_sg_single_ieee(psge, sgl_flags, 0, data_in_sz,
		    data_in_dma);
	}
}

#define convert_to_kb(x) ((x) << (PAGE_SHIFT - 10))

/**
 * _base_config_dma_addressing - set dma addressing
 * @ioc: per adapter object
 * @pdev: PCI device struct
 *
 * Return: 0 for success, non-zero for failure.
 */
static int
_base_config_dma_addressing(struct MPT3SAS_ADAPTER *ioc, struct pci_dev *pdev)
{
	struct sysinfo s;
	u64 coherent_dma_mask, dma_mask;

	if (ioc->is_mcpu_endpoint || sizeof(dma_addr_t) == 4 ||
<<<<<<< HEAD
	    dma_get_required_mask(&pdev->dev) <= 32) {
=======
	    dma_get_required_mask(&pdev->dev) <= DMA_BIT_MASK(32)) {
>>>>>>> 163a7fbf
		ioc->dma_mask = 32;
		coherent_dma_mask = dma_mask = DMA_BIT_MASK(32);
	/* Set 63 bit DMA mask for all SAS3 and SAS35 controllers */
	} else if (ioc->hba_mpi_version_belonged > MPI2_VERSION) {
		ioc->dma_mask = 63;
		coherent_dma_mask = dma_mask = DMA_BIT_MASK(63);
	} else {
		ioc->dma_mask = 64;
		coherent_dma_mask = dma_mask = DMA_BIT_MASK(64);
	}

	if (ioc->use_32bit_dma)
		coherent_dma_mask = DMA_BIT_MASK(32);

	if (dma_set_mask(&pdev->dev, dma_mask) ||
	    dma_set_coherent_mask(&pdev->dev, coherent_dma_mask))
		return -ENODEV;

	if (ioc->dma_mask > 32) {
		ioc->base_add_sg_single = &_base_add_sg_single_64;
		ioc->sge_size = sizeof(Mpi2SGESimple64_t);
	} else {
		ioc->base_add_sg_single = &_base_add_sg_single_32;
		ioc->sge_size = sizeof(Mpi2SGESimple32_t);
	}

	si_meminfo(&s);
	ioc_info(ioc, "%d BIT PCI BUS DMA ADDRESSING SUPPORTED, total mem (%ld kB)\n",
		ioc->dma_mask, convert_to_kb(s.totalram));

	return 0;
}

/**
 * _base_check_enable_msix - checks MSIX capabable.
 * @ioc: per adapter object
 *
 * Check to see if card is capable of MSIX, and set number
 * of available msix vectors
 */
static int
_base_check_enable_msix(struct MPT3SAS_ADAPTER *ioc)
{
	int base;
	u16 message_control;

	/* Check whether controller SAS2008 B0 controller,
	 * if it is SAS2008 B0 controller use IO-APIC instead of MSIX
	 */
	if (ioc->pdev->device == MPI2_MFGPAGE_DEVID_SAS2008 &&
	    ioc->pdev->revision == SAS2_PCI_DEVICE_B0_REVISION) {
		return -EINVAL;
	}

	base = pci_find_capability(ioc->pdev, PCI_CAP_ID_MSIX);
	if (!base) {
		dfailprintk(ioc, ioc_info(ioc, "msix not supported\n"));
		return -EINVAL;
	}

	/* get msix vector count */
	/* NUMA_IO not supported for older controllers */
	if (ioc->pdev->device == MPI2_MFGPAGE_DEVID_SAS2004 ||
	    ioc->pdev->device == MPI2_MFGPAGE_DEVID_SAS2008 ||
	    ioc->pdev->device == MPI2_MFGPAGE_DEVID_SAS2108_1 ||
	    ioc->pdev->device == MPI2_MFGPAGE_DEVID_SAS2108_2 ||
	    ioc->pdev->device == MPI2_MFGPAGE_DEVID_SAS2108_3 ||
	    ioc->pdev->device == MPI2_MFGPAGE_DEVID_SAS2116_1 ||
	    ioc->pdev->device == MPI2_MFGPAGE_DEVID_SAS2116_2)
		ioc->msix_vector_count = 1;
	else {
		pci_read_config_word(ioc->pdev, base + 2, &message_control);
		ioc->msix_vector_count = (message_control & 0x3FF) + 1;
	}
	dinitprintk(ioc, ioc_info(ioc, "msix is supported, vector_count(%d)\n",
				  ioc->msix_vector_count));
	return 0;
}

/**
 * mpt3sas_base_free_irq - free irq
 * @ioc: per adapter object
 *
 * Freeing respective reply_queue from the list.
 */
void
mpt3sas_base_free_irq(struct MPT3SAS_ADAPTER *ioc)
{
	unsigned int irq;
	struct adapter_reply_queue *reply_q, *next;

	if (list_empty(&ioc->reply_queue_list))
		return;

	list_for_each_entry_safe(reply_q, next, &ioc->reply_queue_list, list) {
		list_del(&reply_q->list);
		if (reply_q->is_iouring_poll_q) {
			kfree(reply_q);
			continue;
		}

		if (ioc->smp_affinity_enable) {
			irq = pci_irq_vector(ioc->pdev, reply_q->msix_index);
			irq_update_affinity_hint(irq, NULL);
		}
		free_irq(pci_irq_vector(ioc->pdev, reply_q->msix_index),
			 reply_q);
		kfree(reply_q);
	}
}

/**
 * _base_request_irq - request irq
 * @ioc: per adapter object
 * @index: msix index into vector table
 *
 * Inserting respective reply_queue into the list.
 */
static int
_base_request_irq(struct MPT3SAS_ADAPTER *ioc, u8 index)
{
	struct pci_dev *pdev = ioc->pdev;
	struct adapter_reply_queue *reply_q;
	int r, qid;

	reply_q =  kzalloc(sizeof(struct adapter_reply_queue), GFP_KERNEL);
	if (!reply_q) {
		ioc_err(ioc, "unable to allocate memory %zu!\n",
			sizeof(struct adapter_reply_queue));
		return -ENOMEM;
	}
	reply_q->ioc = ioc;
	reply_q->msix_index = index;

	atomic_set(&reply_q->busy, 0);

	if (index >= ioc->iopoll_q_start_index) {
		qid = index - ioc->iopoll_q_start_index;
		snprintf(reply_q->name, MPT_NAME_LENGTH, "%s%d-mq-poll%d",
		    ioc->driver_name, ioc->id, qid);
		reply_q->is_iouring_poll_q = 1;
		ioc->io_uring_poll_queues[qid].reply_q = reply_q;
		goto out;
	}


	if (ioc->msix_enable)
		snprintf(reply_q->name, MPT_NAME_LENGTH, "%s%d-msix%d",
		    ioc->driver_name, ioc->id, index);
	else
		snprintf(reply_q->name, MPT_NAME_LENGTH, "%s%d",
		    ioc->driver_name, ioc->id);
	r = request_irq(pci_irq_vector(pdev, index), _base_interrupt,
			IRQF_SHARED, reply_q->name, reply_q);
	if (r) {
		pr_err("%s: unable to allocate interrupt %d!\n",
		       reply_q->name, pci_irq_vector(pdev, index));
		kfree(reply_q);
		return -EBUSY;
	}
out:
	INIT_LIST_HEAD(&reply_q->list);
	list_add_tail(&reply_q->list, &ioc->reply_queue_list);
	return 0;
}

/**
 * _base_assign_reply_queues - assigning msix index for each cpu
 * @ioc: per adapter object
 *
 * The enduser would need to set the affinity via /proc/irq/#/smp_affinity
 */
static void
_base_assign_reply_queues(struct MPT3SAS_ADAPTER *ioc)
{
	unsigned int cpu, nr_cpus, nr_msix, index = 0, irq;
	struct adapter_reply_queue *reply_q;
	int iopoll_q_count = ioc->reply_queue_count -
	    ioc->iopoll_q_start_index;
	const struct cpumask *mask;

	if (!_base_is_controller_msix_enabled(ioc))
		return;

	if (ioc->msix_load_balance)
		return;

	memset(ioc->cpu_msix_table, 0, ioc->cpu_msix_table_sz);

	nr_cpus = num_online_cpus();
	nr_msix = ioc->reply_queue_count = min(ioc->reply_queue_count,
					       ioc->facts.MaxMSIxVectors);
	if (!nr_msix)
		return;

	if (ioc->smp_affinity_enable) {

		/*
		 * set irq affinity to local numa node for those irqs
		 * corresponding to high iops queues.
		 */
		if (ioc->high_iops_queues) {
			mask = cpumask_of_node(dev_to_node(&ioc->pdev->dev));
			for (index = 0; index < ioc->high_iops_queues;
			    index++) {
				irq = pci_irq_vector(ioc->pdev, index);
				irq_set_affinity_and_hint(irq, mask);
			}
		}

		list_for_each_entry(reply_q, &ioc->reply_queue_list, list) {
			const cpumask_t *mask;

			if (reply_q->msix_index < ioc->high_iops_queues ||
			    reply_q->msix_index >= ioc->iopoll_q_start_index)
				continue;

			mask = pci_irq_get_affinity(ioc->pdev,
			    reply_q->msix_index);
			if (!mask) {
				ioc_warn(ioc, "no affinity for msi %x\n",
					 reply_q->msix_index);
				goto fall_back;
			}

			for_each_cpu_and(cpu, mask, cpu_online_mask) {
				if (cpu >= ioc->cpu_msix_table_sz)
					break;
				ioc->cpu_msix_table[cpu] = reply_q->msix_index;
			}
		}
		return;
	}

fall_back:
	cpu = cpumask_first(cpu_online_mask);
	nr_msix -= (ioc->high_iops_queues - iopoll_q_count);
	index = 0;

	list_for_each_entry(reply_q, &ioc->reply_queue_list, list) {
		unsigned int i, group = nr_cpus / nr_msix;

		if (reply_q->msix_index < ioc->high_iops_queues ||
		    reply_q->msix_index >= ioc->iopoll_q_start_index)
			continue;

		if (cpu >= nr_cpus)
			break;

		if (index < nr_cpus % nr_msix)
			group++;

		for (i = 0 ; i < group ; i++) {
			ioc->cpu_msix_table[cpu] = reply_q->msix_index;
			cpu = cpumask_next(cpu, cpu_online_mask);
		}
		index++;
	}
}

/**
 * _base_check_and_enable_high_iops_queues - enable high iops mode
 * @ioc: per adapter object
 * @hba_msix_vector_count: msix vectors supported by HBA
 *
 * Enable high iops queues only if
 *  - HBA is a SEA/AERO controller and
 *  - MSI-Xs vector supported by the HBA is 128 and
 *  - total CPU count in the system >=16 and
 *  - loaded driver with default max_msix_vectors module parameter and
 *  - system booted in non kdump mode
 *
 * Return: nothing.
 */
static void
_base_check_and_enable_high_iops_queues(struct MPT3SAS_ADAPTER *ioc,
		int hba_msix_vector_count)
{
	u16 lnksta, speed;

	/*
	 * Disable high iops queues if io uring poll queues are enabled.
	 */
	if (perf_mode == MPT_PERF_MODE_IOPS ||
	    perf_mode == MPT_PERF_MODE_LATENCY ||
	    ioc->io_uring_poll_queues) {
		ioc->high_iops_queues = 0;
		return;
	}

	if (perf_mode == MPT_PERF_MODE_DEFAULT) {

		pcie_capability_read_word(ioc->pdev, PCI_EXP_LNKSTA, &lnksta);
		speed = lnksta & PCI_EXP_LNKSTA_CLS;

		if (speed < 0x4) {
			ioc->high_iops_queues = 0;
			return;
		}
	}

	if (!reset_devices && ioc->is_aero_ioc &&
	    hba_msix_vector_count == MPT3SAS_GEN35_MAX_MSIX_QUEUES &&
	    num_online_cpus() >= MPT3SAS_HIGH_IOPS_REPLY_QUEUES &&
	    max_msix_vectors == -1)
		ioc->high_iops_queues = MPT3SAS_HIGH_IOPS_REPLY_QUEUES;
	else
		ioc->high_iops_queues = 0;
}

/**
 * mpt3sas_base_disable_msix - disables msix
 * @ioc: per adapter object
 *
 */
void
mpt3sas_base_disable_msix(struct MPT3SAS_ADAPTER *ioc)
{
	if (!ioc->msix_enable)
		return;
	pci_free_irq_vectors(ioc->pdev);
	ioc->msix_enable = 0;
	kfree(ioc->io_uring_poll_queues);
}

/**
 * _base_alloc_irq_vectors - allocate msix vectors
 * @ioc: per adapter object
 *
 */
static int
_base_alloc_irq_vectors(struct MPT3SAS_ADAPTER *ioc)
{
	int i, irq_flags = PCI_IRQ_MSIX;
	struct irq_affinity desc = { .pre_vectors = ioc->high_iops_queues };
	struct irq_affinity *descp = &desc;
	/*
	 * Don't allocate msix vectors for poll_queues.
	 * msix_vectors is always within a range of FW supported reply queue.
	 */
	int nr_msix_vectors = ioc->iopoll_q_start_index;


	if (ioc->smp_affinity_enable)
		irq_flags |= PCI_IRQ_AFFINITY | PCI_IRQ_ALL_TYPES;
	else
		descp = NULL;

	ioc_info(ioc, " %d %d %d\n", ioc->high_iops_queues,
	    ioc->reply_queue_count, nr_msix_vectors);

	i = pci_alloc_irq_vectors_affinity(ioc->pdev,
	    ioc->high_iops_queues,
	    nr_msix_vectors, irq_flags, descp);

	return i;
}

/**
 * _base_enable_msix - enables msix, failback to io_apic
 * @ioc: per adapter object
 *
 */
static int
_base_enable_msix(struct MPT3SAS_ADAPTER *ioc)
{
	int r;
	int i, local_max_msix_vectors;
	u8 try_msix = 0;
	int iopoll_q_count = 0;

	ioc->msix_load_balance = false;

	if (msix_disable == -1 || msix_disable == 0)
		try_msix = 1;

	if (!try_msix)
		goto try_ioapic;

	if (_base_check_enable_msix(ioc) != 0)
		goto try_ioapic;

	ioc_info(ioc, "MSI-X vectors supported: %d\n", ioc->msix_vector_count);
	pr_info("\t no of cores: %d, max_msix_vectors: %d\n",
		ioc->cpu_count, max_msix_vectors);

	ioc->reply_queue_count =
		min_t(int, ioc->cpu_count, ioc->msix_vector_count);

	if (!ioc->rdpq_array_enable && max_msix_vectors == -1)
		local_max_msix_vectors = (reset_devices) ? 1 : 8;
	else
		local_max_msix_vectors = max_msix_vectors;

	if (local_max_msix_vectors == 0)
		goto try_ioapic;

	/*
	 * Enable msix_load_balance only if combined reply queue mode is
	 * disabled on SAS3 & above generation HBA devices.
	 */
	if (!ioc->combined_reply_queue &&
	    ioc->hba_mpi_version_belonged != MPI2_VERSION) {
		ioc_info(ioc,
		    "combined ReplyQueue is off, Enabling msix load balance\n");
		ioc->msix_load_balance = true;
	}

	/*
	 * smp affinity setting is not need when msix load balance
	 * is enabled.
	 */
	if (ioc->msix_load_balance)
		ioc->smp_affinity_enable = 0;

	if (!ioc->smp_affinity_enable || ioc->reply_queue_count <= 1)
		ioc->shost->host_tagset = 0;

	/*
	 * Enable io uring poll queues only if host_tagset is enabled.
	 */
	if (ioc->shost->host_tagset)
		iopoll_q_count = poll_queues;

	if (iopoll_q_count) {
		ioc->io_uring_poll_queues = kcalloc(iopoll_q_count,
		    sizeof(struct io_uring_poll_queue), GFP_KERNEL);
		if (!ioc->io_uring_poll_queues)
			iopoll_q_count = 0;
	}

	if (ioc->is_aero_ioc)
		_base_check_and_enable_high_iops_queues(ioc,
		    ioc->msix_vector_count);

	/*
	 * Add high iops queues count to reply queue count if high iops queues
	 * are enabled.
	 */
	ioc->reply_queue_count = min_t(int,
	    ioc->reply_queue_count + ioc->high_iops_queues,
	    ioc->msix_vector_count);

	/*
	 * Adjust the reply queue count incase reply queue count
	 * exceeds the user provided MSIx vectors count.
	 */
	if (local_max_msix_vectors > 0)
		ioc->reply_queue_count = min_t(int, local_max_msix_vectors,
		    ioc->reply_queue_count);
	/*
	 * Add io uring poll queues count to reply queues count
	 * if io uring is enabled in driver.
	 */
	if (iopoll_q_count) {
		if (ioc->reply_queue_count < (iopoll_q_count + MPT3_MIN_IRQS))
			iopoll_q_count = 0;
		ioc->reply_queue_count = min_t(int,
		    ioc->reply_queue_count + iopoll_q_count,
		    ioc->msix_vector_count);
	}

	/*
	 * Starting index of io uring poll queues in reply queue list.
	 */
	ioc->iopoll_q_start_index =
	    ioc->reply_queue_count - iopoll_q_count;

	r = _base_alloc_irq_vectors(ioc);
	if (r < 0) {
		ioc_info(ioc, "pci_alloc_irq_vectors failed (r=%d) !!!\n", r);
		goto try_ioapic;
	}

	/*
	 * Adjust the reply queue count if the allocated
	 * MSIx vectors is less then the requested number
	 * of MSIx vectors.
	 */
	if (r < ioc->iopoll_q_start_index) {
		ioc->reply_queue_count = r + iopoll_q_count;
		ioc->iopoll_q_start_index =
		    ioc->reply_queue_count - iopoll_q_count;
	}

	ioc->msix_enable = 1;
	for (i = 0; i < ioc->reply_queue_count; i++) {
		r = _base_request_irq(ioc, i);
		if (r) {
			mpt3sas_base_free_irq(ioc);
			mpt3sas_base_disable_msix(ioc);
			goto try_ioapic;
		}
	}

	ioc_info(ioc, "High IOPs queues : %s\n",
			ioc->high_iops_queues ? "enabled" : "disabled");

	return 0;

/* failback to io_apic interrupt routing */
 try_ioapic:
	ioc->high_iops_queues = 0;
	ioc_info(ioc, "High IOPs queues : disabled\n");
	ioc->reply_queue_count = 1;
	ioc->iopoll_q_start_index = ioc->reply_queue_count - 0;
	r = pci_alloc_irq_vectors(ioc->pdev, 1, 1, PCI_IRQ_LEGACY);
	if (r < 0) {
		dfailprintk(ioc,
			    ioc_info(ioc, "pci_alloc_irq_vector(legacy) failed (r=%d) !!!\n",
				     r));
	} else
		r = _base_request_irq(ioc, 0);

	return r;
}

/**
 * mpt3sas_base_unmap_resources - free controller resources
 * @ioc: per adapter object
 */
static void
mpt3sas_base_unmap_resources(struct MPT3SAS_ADAPTER *ioc)
{
	struct pci_dev *pdev = ioc->pdev;

	dexitprintk(ioc, ioc_info(ioc, "%s\n", __func__));

	mpt3sas_base_free_irq(ioc);
	mpt3sas_base_disable_msix(ioc);

	kfree(ioc->replyPostRegisterIndex);
	ioc->replyPostRegisterIndex = NULL;


	if (ioc->chip_phys) {
		iounmap(ioc->chip);
		ioc->chip_phys = 0;
	}

	if (pci_is_enabled(pdev)) {
		pci_release_selected_regions(ioc->pdev, ioc->bars);
		pci_disable_pcie_error_reporting(pdev);
		pci_disable_device(pdev);
	}
}

static int
_base_diag_reset(struct MPT3SAS_ADAPTER *ioc);

/**
 * mpt3sas_base_check_for_fault_and_issue_reset - check if IOC is in fault state
 *     and if it is in fault state then issue diag reset.
 * @ioc: per adapter object
 *
 * Return: 0 for success, non-zero for failure.
 */
int
mpt3sas_base_check_for_fault_and_issue_reset(struct MPT3SAS_ADAPTER *ioc)
{
	u32 ioc_state;
	int rc = -EFAULT;

	dinitprintk(ioc, pr_info("%s\n", __func__));
	if (ioc->pci_error_recovery)
		return 0;
	ioc_state = mpt3sas_base_get_iocstate(ioc, 0);
	dhsprintk(ioc, pr_info("%s: ioc_state(0x%08x)\n", __func__, ioc_state));

	if ((ioc_state & MPI2_IOC_STATE_MASK) == MPI2_IOC_STATE_FAULT) {
		mpt3sas_print_fault_code(ioc, ioc_state &
		    MPI2_DOORBELL_DATA_MASK);
		mpt3sas_base_mask_interrupts(ioc);
		rc = _base_diag_reset(ioc);
	} else if ((ioc_state & MPI2_IOC_STATE_MASK) ==
	    MPI2_IOC_STATE_COREDUMP) {
		mpt3sas_print_coredump_info(ioc, ioc_state &
		     MPI2_DOORBELL_DATA_MASK);
		mpt3sas_base_wait_for_coredump_completion(ioc, __func__);
		mpt3sas_base_mask_interrupts(ioc);
		rc = _base_diag_reset(ioc);
	}

	return rc;
}

/**
 * mpt3sas_base_map_resources - map in controller resources (io/irq/memap)
 * @ioc: per adapter object
 *
 * Return: 0 for success, non-zero for failure.
 */
int
mpt3sas_base_map_resources(struct MPT3SAS_ADAPTER *ioc)
{
	struct pci_dev *pdev = ioc->pdev;
	u32 memap_sz;
	u32 pio_sz;
	int i, r = 0, rc;
	u64 pio_chip = 0;
	phys_addr_t chip_phys = 0;
	struct adapter_reply_queue *reply_q;
	int iopoll_q_count = 0;

	dinitprintk(ioc, ioc_info(ioc, "%s\n", __func__));

	ioc->bars = pci_select_bars(pdev, IORESOURCE_MEM);
	if (pci_enable_device_mem(pdev)) {
		ioc_warn(ioc, "pci_enable_device_mem: failed\n");
		ioc->bars = 0;
		return -ENODEV;
	}


	if (pci_request_selected_regions(pdev, ioc->bars,
	    ioc->driver_name)) {
		ioc_warn(ioc, "pci_request_selected_regions: failed\n");
		ioc->bars = 0;
		r = -ENODEV;
		goto out_fail;
	}

/* AER (Advanced Error Reporting) hooks */
	pci_enable_pcie_error_reporting(pdev);

	pci_set_master(pdev);


	if (_base_config_dma_addressing(ioc, pdev) != 0) {
		ioc_warn(ioc, "no suitable DMA mask for %s\n", pci_name(pdev));
		r = -ENODEV;
		goto out_fail;
	}

	for (i = 0, memap_sz = 0, pio_sz = 0; (i < DEVICE_COUNT_RESOURCE) &&
	     (!memap_sz || !pio_sz); i++) {
		if (pci_resource_flags(pdev, i) & IORESOURCE_IO) {
			if (pio_sz)
				continue;
			pio_chip = (u64)pci_resource_start(pdev, i);
			pio_sz = pci_resource_len(pdev, i);
		} else if (pci_resource_flags(pdev, i) & IORESOURCE_MEM) {
			if (memap_sz)
				continue;
			ioc->chip_phys = pci_resource_start(pdev, i);
			chip_phys = ioc->chip_phys;
			memap_sz = pci_resource_len(pdev, i);
			ioc->chip = ioremap(ioc->chip_phys, memap_sz);
		}
	}

	if (ioc->chip == NULL) {
		ioc_err(ioc,
		    "unable to map adapter memory! or resource not found\n");
		r = -EINVAL;
		goto out_fail;
	}

	mpt3sas_base_mask_interrupts(ioc);

	r = _base_get_ioc_facts(ioc);
	if (r) {
		rc = mpt3sas_base_check_for_fault_and_issue_reset(ioc);
		if (rc || (_base_get_ioc_facts(ioc)))
			goto out_fail;
	}

	if (!ioc->rdpq_array_enable_assigned) {
		ioc->rdpq_array_enable = ioc->rdpq_array_capable;
		ioc->rdpq_array_enable_assigned = 1;
	}

	r = _base_enable_msix(ioc);
	if (r)
		goto out_fail;

	iopoll_q_count = ioc->reply_queue_count - ioc->iopoll_q_start_index;
	for (i = 0; i < iopoll_q_count; i++) {
		atomic_set(&ioc->io_uring_poll_queues[i].busy, 0);
		atomic_set(&ioc->io_uring_poll_queues[i].pause, 0);
	}

	if (!ioc->is_driver_loading)
		_base_init_irqpolls(ioc);
	/* Use the Combined reply queue feature only for SAS3 C0 & higher
	 * revision HBAs and also only when reply queue count is greater than 8
	 */
	if (ioc->combined_reply_queue) {
		/* Determine the Supplemental Reply Post Host Index Registers
		 * Addresse. Supplemental Reply Post Host Index Registers
		 * starts at offset MPI25_SUP_REPLY_POST_HOST_INDEX_OFFSET and
		 * each register is at offset bytes of
		 * MPT3_SUP_REPLY_POST_HOST_INDEX_REG_OFFSET from previous one.
		 */
		ioc->replyPostRegisterIndex = kcalloc(
		     ioc->combined_reply_index_count,
		     sizeof(resource_size_t *), GFP_KERNEL);
		if (!ioc->replyPostRegisterIndex) {
			ioc_err(ioc,
			    "allocation for replyPostRegisterIndex failed!\n");
			r = -ENOMEM;
			goto out_fail;
		}

		for (i = 0; i < ioc->combined_reply_index_count; i++) {
			ioc->replyPostRegisterIndex[i] =
				(resource_size_t __iomem *)
				((u8 __force *)&ioc->chip->Doorbell +
				 MPI25_SUP_REPLY_POST_HOST_INDEX_OFFSET +
				 (i * MPT3_SUP_REPLY_POST_HOST_INDEX_REG_OFFSET));
		}
	}

	if (ioc->is_warpdrive) {
		ioc->reply_post_host_index[0] = (resource_size_t __iomem *)
		    &ioc->chip->ReplyPostHostIndex;

		for (i = 1; i < ioc->cpu_msix_table_sz; i++)
			ioc->reply_post_host_index[i] =
			(resource_size_t __iomem *)
			((u8 __iomem *)&ioc->chip->Doorbell + (0x4000 + ((i - 1)
			* 4)));
	}

	list_for_each_entry(reply_q, &ioc->reply_queue_list, list) {
		if (reply_q->msix_index >= ioc->iopoll_q_start_index) {
			pr_info("%s: enabled: index: %d\n",
			    reply_q->name, reply_q->msix_index);
			continue;
		}

		pr_info("%s: %s enabled: IRQ %d\n",
			reply_q->name,
			ioc->msix_enable ? "PCI-MSI-X" : "IO-APIC",
			pci_irq_vector(ioc->pdev, reply_q->msix_index));
	}

	ioc_info(ioc, "iomem(%pap), mapped(0x%p), size(%d)\n",
		 &chip_phys, ioc->chip, memap_sz);
	ioc_info(ioc, "ioport(0x%016llx), size(%d)\n",
		 (unsigned long long)pio_chip, pio_sz);

	/* Save PCI configuration state for recovery from PCI AER/EEH errors */
	pci_save_state(pdev);
	return 0;

 out_fail:
	mpt3sas_base_unmap_resources(ioc);
	return r;
}

/**
 * mpt3sas_base_get_msg_frame - obtain request mf pointer
 * @ioc: per adapter object
 * @smid: system request message index(smid zero is invalid)
 *
 * Return: virt pointer to message frame.
 */
void *
mpt3sas_base_get_msg_frame(struct MPT3SAS_ADAPTER *ioc, u16 smid)
{
	return (void *)(ioc->request + (smid * ioc->request_sz));
}

/**
 * mpt3sas_base_get_sense_buffer - obtain a sense buffer virt addr
 * @ioc: per adapter object
 * @smid: system request message index
 *
 * Return: virt pointer to sense buffer.
 */
void *
mpt3sas_base_get_sense_buffer(struct MPT3SAS_ADAPTER *ioc, u16 smid)
{
	return (void *)(ioc->sense + ((smid - 1) * SCSI_SENSE_BUFFERSIZE));
}

/**
 * mpt3sas_base_get_sense_buffer_dma - obtain a sense buffer dma addr
 * @ioc: per adapter object
 * @smid: system request message index
 *
 * Return: phys pointer to the low 32bit address of the sense buffer.
 */
__le32
mpt3sas_base_get_sense_buffer_dma(struct MPT3SAS_ADAPTER *ioc, u16 smid)
{
	return cpu_to_le32(ioc->sense_dma + ((smid - 1) *
	    SCSI_SENSE_BUFFERSIZE));
}

/**
 * mpt3sas_base_get_pcie_sgl - obtain a PCIe SGL virt addr
 * @ioc: per adapter object
 * @smid: system request message index
 *
 * Return: virt pointer to a PCIe SGL.
 */
void *
mpt3sas_base_get_pcie_sgl(struct MPT3SAS_ADAPTER *ioc, u16 smid)
{
	return (void *)(ioc->pcie_sg_lookup[smid - 1].pcie_sgl);
}

/**
 * mpt3sas_base_get_pcie_sgl_dma - obtain a PCIe SGL dma addr
 * @ioc: per adapter object
 * @smid: system request message index
 *
 * Return: phys pointer to the address of the PCIe buffer.
 */
dma_addr_t
mpt3sas_base_get_pcie_sgl_dma(struct MPT3SAS_ADAPTER *ioc, u16 smid)
{
	return ioc->pcie_sg_lookup[smid - 1].pcie_sgl_dma;
}

/**
 * mpt3sas_base_get_reply_virt_addr - obtain reply frames virt address
 * @ioc: per adapter object
 * @phys_addr: lower 32 physical addr of the reply
 *
 * Converts 32bit lower physical addr into a virt address.
 */
void *
mpt3sas_base_get_reply_virt_addr(struct MPT3SAS_ADAPTER *ioc, u32 phys_addr)
{
	if (!phys_addr)
		return NULL;
	return ioc->reply + (phys_addr - (u32)ioc->reply_dma);
}

/**
 * _base_get_msix_index - get the msix index
 * @ioc: per adapter object
 * @scmd: scsi_cmnd object
 *
 * Return: msix index of general reply queues,
 * i.e. reply queue on which IO request's reply
 * should be posted by the HBA firmware.
 */
static inline u8
_base_get_msix_index(struct MPT3SAS_ADAPTER *ioc,
	struct scsi_cmnd *scmd)
{
	/* Enables reply_queue load balancing */
	if (ioc->msix_load_balance)
		return ioc->reply_queue_count ?
		    base_mod64(atomic64_add_return(1,
		    &ioc->total_io_cnt), ioc->reply_queue_count) : 0;

	if (scmd && ioc->shost->nr_hw_queues > 1) {
		u32 tag = blk_mq_unique_tag(scsi_cmd_to_rq(scmd));

		return blk_mq_unique_tag_to_hwq(tag) +
			ioc->high_iops_queues;
	}

	return ioc->cpu_msix_table[raw_smp_processor_id()];
}

/**
 * _base_get_high_iops_msix_index - get the msix index of
 *				high iops queues
 * @ioc: per adapter object
 * @scmd: scsi_cmnd object
 *
 * Return: msix index of high iops reply queues.
 * i.e. high iops reply queue on which IO request's
 * reply should be posted by the HBA firmware.
 */
static inline u8
_base_get_high_iops_msix_index(struct MPT3SAS_ADAPTER *ioc,
	struct scsi_cmnd *scmd)
{
	/**
	 * Round robin the IO interrupts among the high iops
	 * reply queues in terms of batch count 16 when outstanding
	 * IOs on the target device is >=8.
	 */

	if (scsi_device_busy(scmd->device) > MPT3SAS_DEVICE_HIGH_IOPS_DEPTH)
		return base_mod64((
		    atomic64_add_return(1, &ioc->high_iops_outstanding) /
		    MPT3SAS_HIGH_IOPS_BATCH_COUNT),
		    MPT3SAS_HIGH_IOPS_REPLY_QUEUES);

	return _base_get_msix_index(ioc, scmd);
}

/**
 * mpt3sas_base_get_smid - obtain a free smid from internal queue
 * @ioc: per adapter object
 * @cb_idx: callback index
 *
 * Return: smid (zero is invalid)
 */
u16
mpt3sas_base_get_smid(struct MPT3SAS_ADAPTER *ioc, u8 cb_idx)
{
	unsigned long flags;
	struct request_tracker *request;
	u16 smid;

	spin_lock_irqsave(&ioc->scsi_lookup_lock, flags);
	if (list_empty(&ioc->internal_free_list)) {
		spin_unlock_irqrestore(&ioc->scsi_lookup_lock, flags);
		ioc_err(ioc, "%s: smid not available\n", __func__);
		return 0;
	}

	request = list_entry(ioc->internal_free_list.next,
	    struct request_tracker, tracker_list);
	request->cb_idx = cb_idx;
	smid = request->smid;
	list_del(&request->tracker_list);
	spin_unlock_irqrestore(&ioc->scsi_lookup_lock, flags);
	return smid;
}

/**
 * mpt3sas_base_get_smid_scsiio - obtain a free smid from scsiio queue
 * @ioc: per adapter object
 * @cb_idx: callback index
 * @scmd: pointer to scsi command object
 *
 * Return: smid (zero is invalid)
 */
u16
mpt3sas_base_get_smid_scsiio(struct MPT3SAS_ADAPTER *ioc, u8 cb_idx,
	struct scsi_cmnd *scmd)
{
	struct scsiio_tracker *request = scsi_cmd_priv(scmd);
	u16 smid;
	u32 tag, unique_tag;

	unique_tag = blk_mq_unique_tag(scsi_cmd_to_rq(scmd));
	tag = blk_mq_unique_tag_to_tag(unique_tag);

	/*
	 * Store hw queue number corresponding to the tag.
	 * This hw queue number is used later to determine
	 * the unique_tag using the logic below. This unique_tag
	 * is used to retrieve the scmd pointer corresponding
	 * to tag using scsi_host_find_tag() API.
	 *
	 * tag = smid - 1;
	 * unique_tag = ioc->io_queue_num[tag] << BLK_MQ_UNIQUE_TAG_BITS | tag;
	 */
	ioc->io_queue_num[tag] = blk_mq_unique_tag_to_hwq(unique_tag);

	smid = tag + 1;
	request->cb_idx = cb_idx;
	request->smid = smid;
	request->scmd = scmd;
	INIT_LIST_HEAD(&request->chain_list);
	return smid;
}

/**
 * mpt3sas_base_get_smid_hpr - obtain a free smid from hi-priority queue
 * @ioc: per adapter object
 * @cb_idx: callback index
 *
 * Return: smid (zero is invalid)
 */
u16
mpt3sas_base_get_smid_hpr(struct MPT3SAS_ADAPTER *ioc, u8 cb_idx)
{
	unsigned long flags;
	struct request_tracker *request;
	u16 smid;

	spin_lock_irqsave(&ioc->scsi_lookup_lock, flags);
	if (list_empty(&ioc->hpr_free_list)) {
		spin_unlock_irqrestore(&ioc->scsi_lookup_lock, flags);
		return 0;
	}

	request = list_entry(ioc->hpr_free_list.next,
	    struct request_tracker, tracker_list);
	request->cb_idx = cb_idx;
	smid = request->smid;
	list_del(&request->tracker_list);
	spin_unlock_irqrestore(&ioc->scsi_lookup_lock, flags);
	return smid;
}

static void
_base_recovery_check(struct MPT3SAS_ADAPTER *ioc)
{
	/*
	 * See _wait_for_commands_to_complete() call with regards to this code.
	 */
	if (ioc->shost_recovery && ioc->pending_io_count) {
		ioc->pending_io_count = scsi_host_busy(ioc->shost);
		if (ioc->pending_io_count == 0)
			wake_up(&ioc->reset_wq);
	}
}

void mpt3sas_base_clear_st(struct MPT3SAS_ADAPTER *ioc,
			   struct scsiio_tracker *st)
{
	if (WARN_ON(st->smid == 0))
		return;
	st->cb_idx = 0xFF;
	st->direct_io = 0;
	st->scmd = NULL;
	atomic_set(&ioc->chain_lookup[st->smid - 1].chain_offset, 0);
	st->smid = 0;
}

/**
 * mpt3sas_base_free_smid - put smid back on free_list
 * @ioc: per adapter object
 * @smid: system request message index
 */
void
mpt3sas_base_free_smid(struct MPT3SAS_ADAPTER *ioc, u16 smid)
{
	unsigned long flags;
	int i;

	if (smid < ioc->hi_priority_smid) {
		struct scsiio_tracker *st;
		void *request;

		st = _get_st_from_smid(ioc, smid);
		if (!st) {
			_base_recovery_check(ioc);
			return;
		}

		/* Clear MPI request frame */
		request = mpt3sas_base_get_msg_frame(ioc, smid);
		memset(request, 0, ioc->request_sz);

		mpt3sas_base_clear_st(ioc, st);
		_base_recovery_check(ioc);
		ioc->io_queue_num[smid - 1] = 0;
		return;
	}

	spin_lock_irqsave(&ioc->scsi_lookup_lock, flags);
	if (smid < ioc->internal_smid) {
		/* hi-priority */
		i = smid - ioc->hi_priority_smid;
		ioc->hpr_lookup[i].cb_idx = 0xFF;
		list_add(&ioc->hpr_lookup[i].tracker_list, &ioc->hpr_free_list);
	} else if (smid <= ioc->hba_queue_depth) {
		/* internal queue */
		i = smid - ioc->internal_smid;
		ioc->internal_lookup[i].cb_idx = 0xFF;
		list_add(&ioc->internal_lookup[i].tracker_list,
		    &ioc->internal_free_list);
	}
	spin_unlock_irqrestore(&ioc->scsi_lookup_lock, flags);
}

/**
 * _base_mpi_ep_writeq - 32 bit write to MMIO
 * @b: data payload
 * @addr: address in MMIO space
 * @writeq_lock: spin lock
 *
 * This special handling for MPI EP to take care of 32 bit
 * environment where its not quarenteed to send the entire word
 * in one transfer.
 */
static inline void
_base_mpi_ep_writeq(__u64 b, volatile void __iomem *addr,
					spinlock_t *writeq_lock)
{
	unsigned long flags;

	spin_lock_irqsave(writeq_lock, flags);
	__raw_writel((u32)(b), addr);
	__raw_writel((u32)(b >> 32), (addr + 4));
	spin_unlock_irqrestore(writeq_lock, flags);
}

/**
 * _base_writeq - 64 bit write to MMIO
 * @b: data payload
 * @addr: address in MMIO space
 * @writeq_lock: spin lock
 *
 * Glue for handling an atomic 64 bit word to MMIO. This special handling takes
 * care of 32 bit environment where its not quarenteed to send the entire word
 * in one transfer.
 */
#if defined(writeq) && defined(CONFIG_64BIT)
static inline void
_base_writeq(__u64 b, volatile void __iomem *addr, spinlock_t *writeq_lock)
{
	wmb();
	__raw_writeq(b, addr);
	barrier();
}
#else
static inline void
_base_writeq(__u64 b, volatile void __iomem *addr, spinlock_t *writeq_lock)
{
	_base_mpi_ep_writeq(b, addr, writeq_lock);
}
#endif

/**
 * _base_set_and_get_msix_index - get the msix index and assign to msix_io
 *                                variable of scsi tracker
 * @ioc: per adapter object
 * @smid: system request message index
 *
 * Return: msix index.
 */
static u8
_base_set_and_get_msix_index(struct MPT3SAS_ADAPTER *ioc, u16 smid)
{
	struct scsiio_tracker *st = NULL;

	if (smid < ioc->hi_priority_smid)
		st = _get_st_from_smid(ioc, smid);

	if (st == NULL)
		return  _base_get_msix_index(ioc, NULL);

	st->msix_io = ioc->get_msix_index_for_smlio(ioc, st->scmd);
	return st->msix_io;
}

/**
 * _base_put_smid_mpi_ep_scsi_io - send SCSI_IO request to firmware
 * @ioc: per adapter object
 * @smid: system request message index
 * @handle: device handle
 */
static void
_base_put_smid_mpi_ep_scsi_io(struct MPT3SAS_ADAPTER *ioc,
	u16 smid, u16 handle)
{
	Mpi2RequestDescriptorUnion_t descriptor;
	u64 *request = (u64 *)&descriptor;
	void *mpi_req_iomem;
	__le32 *mfp = (__le32 *)mpt3sas_base_get_msg_frame(ioc, smid);

	_clone_sg_entries(ioc, (void *) mfp, smid);
	mpi_req_iomem = (void __force *)ioc->chip +
			MPI_FRAME_START_OFFSET + (smid * ioc->request_sz);
	_base_clone_mpi_to_sys_mem(mpi_req_iomem, (void *)mfp,
					ioc->request_sz);
	descriptor.SCSIIO.RequestFlags = MPI2_REQ_DESCRIPT_FLAGS_SCSI_IO;
	descriptor.SCSIIO.MSIxIndex = _base_set_and_get_msix_index(ioc, smid);
	descriptor.SCSIIO.SMID = cpu_to_le16(smid);
	descriptor.SCSIIO.DevHandle = cpu_to_le16(handle);
	descriptor.SCSIIO.LMID = 0;
	_base_mpi_ep_writeq(*request, &ioc->chip->RequestDescriptorPostLow,
	    &ioc->scsi_lookup_lock);
}

/**
 * _base_put_smid_scsi_io - send SCSI_IO request to firmware
 * @ioc: per adapter object
 * @smid: system request message index
 * @handle: device handle
 */
static void
_base_put_smid_scsi_io(struct MPT3SAS_ADAPTER *ioc, u16 smid, u16 handle)
{
	Mpi2RequestDescriptorUnion_t descriptor;
	u64 *request = (u64 *)&descriptor;


	descriptor.SCSIIO.RequestFlags = MPI2_REQ_DESCRIPT_FLAGS_SCSI_IO;
	descriptor.SCSIIO.MSIxIndex = _base_set_and_get_msix_index(ioc, smid);
	descriptor.SCSIIO.SMID = cpu_to_le16(smid);
	descriptor.SCSIIO.DevHandle = cpu_to_le16(handle);
	descriptor.SCSIIO.LMID = 0;
	_base_writeq(*request, &ioc->chip->RequestDescriptorPostLow,
	    &ioc->scsi_lookup_lock);
}

/**
 * _base_put_smid_fast_path - send fast path request to firmware
 * @ioc: per adapter object
 * @smid: system request message index
 * @handle: device handle
 */
static void
_base_put_smid_fast_path(struct MPT3SAS_ADAPTER *ioc, u16 smid,
	u16 handle)
{
	Mpi2RequestDescriptorUnion_t descriptor;
	u64 *request = (u64 *)&descriptor;

	descriptor.SCSIIO.RequestFlags =
	    MPI25_REQ_DESCRIPT_FLAGS_FAST_PATH_SCSI_IO;
	descriptor.SCSIIO.MSIxIndex = _base_set_and_get_msix_index(ioc, smid);
	descriptor.SCSIIO.SMID = cpu_to_le16(smid);
	descriptor.SCSIIO.DevHandle = cpu_to_le16(handle);
	descriptor.SCSIIO.LMID = 0;
	_base_writeq(*request, &ioc->chip->RequestDescriptorPostLow,
	    &ioc->scsi_lookup_lock);
}

/**
 * _base_put_smid_hi_priority - send Task Management request to firmware
 * @ioc: per adapter object
 * @smid: system request message index
 * @msix_task: msix_task will be same as msix of IO in case of task abort else 0
 */
static void
_base_put_smid_hi_priority(struct MPT3SAS_ADAPTER *ioc, u16 smid,
	u16 msix_task)
{
	Mpi2RequestDescriptorUnion_t descriptor;
	void *mpi_req_iomem;
	u64 *request;

	if (ioc->is_mcpu_endpoint) {
		__le32 *mfp = (__le32 *)mpt3sas_base_get_msg_frame(ioc, smid);

		/* TBD 256 is offset within sys register. */
		mpi_req_iomem = (void __force *)ioc->chip
					+ MPI_FRAME_START_OFFSET
					+ (smid * ioc->request_sz);
		_base_clone_mpi_to_sys_mem(mpi_req_iomem, (void *)mfp,
							ioc->request_sz);
	}

	request = (u64 *)&descriptor;

	descriptor.HighPriority.RequestFlags =
	    MPI2_REQ_DESCRIPT_FLAGS_HIGH_PRIORITY;
	descriptor.HighPriority.MSIxIndex =  msix_task;
	descriptor.HighPriority.SMID = cpu_to_le16(smid);
	descriptor.HighPriority.LMID = 0;
	descriptor.HighPriority.Reserved1 = 0;
	if (ioc->is_mcpu_endpoint)
		_base_mpi_ep_writeq(*request,
				&ioc->chip->RequestDescriptorPostLow,
				&ioc->scsi_lookup_lock);
	else
		_base_writeq(*request, &ioc->chip->RequestDescriptorPostLow,
		    &ioc->scsi_lookup_lock);
}

/**
 * mpt3sas_base_put_smid_nvme_encap - send NVMe encapsulated request to
 *  firmware
 * @ioc: per adapter object
 * @smid: system request message index
 */
void
mpt3sas_base_put_smid_nvme_encap(struct MPT3SAS_ADAPTER *ioc, u16 smid)
{
	Mpi2RequestDescriptorUnion_t descriptor;
	u64 *request = (u64 *)&descriptor;

	descriptor.Default.RequestFlags =
		MPI26_REQ_DESCRIPT_FLAGS_PCIE_ENCAPSULATED;
	descriptor.Default.MSIxIndex =  _base_set_and_get_msix_index(ioc, smid);
	descriptor.Default.SMID = cpu_to_le16(smid);
	descriptor.Default.LMID = 0;
	descriptor.Default.DescriptorTypeDependent = 0;
	_base_writeq(*request, &ioc->chip->RequestDescriptorPostLow,
	    &ioc->scsi_lookup_lock);
}

/**
 * _base_put_smid_default - Default, primarily used for config pages
 * @ioc: per adapter object
 * @smid: system request message index
 */
static void
_base_put_smid_default(struct MPT3SAS_ADAPTER *ioc, u16 smid)
{
	Mpi2RequestDescriptorUnion_t descriptor;
	void *mpi_req_iomem;
	u64 *request;

	if (ioc->is_mcpu_endpoint) {
		__le32 *mfp = (__le32 *)mpt3sas_base_get_msg_frame(ioc, smid);

		_clone_sg_entries(ioc, (void *) mfp, smid);
		/* TBD 256 is offset within sys register */
		mpi_req_iomem = (void __force *)ioc->chip +
			MPI_FRAME_START_OFFSET + (smid * ioc->request_sz);
		_base_clone_mpi_to_sys_mem(mpi_req_iomem, (void *)mfp,
							ioc->request_sz);
	}
	request = (u64 *)&descriptor;
	descriptor.Default.RequestFlags = MPI2_REQ_DESCRIPT_FLAGS_DEFAULT_TYPE;
	descriptor.Default.MSIxIndex = _base_set_and_get_msix_index(ioc, smid);
	descriptor.Default.SMID = cpu_to_le16(smid);
	descriptor.Default.LMID = 0;
	descriptor.Default.DescriptorTypeDependent = 0;
	if (ioc->is_mcpu_endpoint)
		_base_mpi_ep_writeq(*request,
				&ioc->chip->RequestDescriptorPostLow,
				&ioc->scsi_lookup_lock);
	else
		_base_writeq(*request, &ioc->chip->RequestDescriptorPostLow,
				&ioc->scsi_lookup_lock);
}

/**
 * _base_put_smid_scsi_io_atomic - send SCSI_IO request to firmware using
 *   Atomic Request Descriptor
 * @ioc: per adapter object
 * @smid: system request message index
 * @handle: device handle, unused in this function, for function type match
 *
 * Return: nothing.
 */
static void
_base_put_smid_scsi_io_atomic(struct MPT3SAS_ADAPTER *ioc, u16 smid,
	u16 handle)
{
	Mpi26AtomicRequestDescriptor_t descriptor;
	u32 *request = (u32 *)&descriptor;

	descriptor.RequestFlags = MPI2_REQ_DESCRIPT_FLAGS_SCSI_IO;
	descriptor.MSIxIndex = _base_set_and_get_msix_index(ioc, smid);
	descriptor.SMID = cpu_to_le16(smid);

	writel(cpu_to_le32(*request), &ioc->chip->AtomicRequestDescriptorPost);
}

/**
 * _base_put_smid_fast_path_atomic - send fast path request to firmware
 * using Atomic Request Descriptor
 * @ioc: per adapter object
 * @smid: system request message index
 * @handle: device handle, unused in this function, for function type match
 * Return: nothing
 */
static void
_base_put_smid_fast_path_atomic(struct MPT3SAS_ADAPTER *ioc, u16 smid,
	u16 handle)
{
	Mpi26AtomicRequestDescriptor_t descriptor;
	u32 *request = (u32 *)&descriptor;

	descriptor.RequestFlags = MPI25_REQ_DESCRIPT_FLAGS_FAST_PATH_SCSI_IO;
	descriptor.MSIxIndex = _base_set_and_get_msix_index(ioc, smid);
	descriptor.SMID = cpu_to_le16(smid);

	writel(cpu_to_le32(*request), &ioc->chip->AtomicRequestDescriptorPost);
}

/**
 * _base_put_smid_hi_priority_atomic - send Task Management request to
 * firmware using Atomic Request Descriptor
 * @ioc: per adapter object
 * @smid: system request message index
 * @msix_task: msix_task will be same as msix of IO in case of task abort else 0
 *
 * Return: nothing.
 */
static void
_base_put_smid_hi_priority_atomic(struct MPT3SAS_ADAPTER *ioc, u16 smid,
	u16 msix_task)
{
	Mpi26AtomicRequestDescriptor_t descriptor;
	u32 *request = (u32 *)&descriptor;

	descriptor.RequestFlags = MPI2_REQ_DESCRIPT_FLAGS_HIGH_PRIORITY;
	descriptor.MSIxIndex = msix_task;
	descriptor.SMID = cpu_to_le16(smid);

	writel(cpu_to_le32(*request), &ioc->chip->AtomicRequestDescriptorPost);
}

/**
 * _base_put_smid_default_atomic - Default, primarily used for config pages
 * use Atomic Request Descriptor
 * @ioc: per adapter object
 * @smid: system request message index
 *
 * Return: nothing.
 */
static void
_base_put_smid_default_atomic(struct MPT3SAS_ADAPTER *ioc, u16 smid)
{
	Mpi26AtomicRequestDescriptor_t descriptor;
	u32 *request = (u32 *)&descriptor;

	descriptor.RequestFlags = MPI2_REQ_DESCRIPT_FLAGS_DEFAULT_TYPE;
	descriptor.MSIxIndex = _base_set_and_get_msix_index(ioc, smid);
	descriptor.SMID = cpu_to_le16(smid);

	writel(cpu_to_le32(*request), &ioc->chip->AtomicRequestDescriptorPost);
}

/**
 * _base_display_OEMs_branding - Display branding string
 * @ioc: per adapter object
 */
static void
_base_display_OEMs_branding(struct MPT3SAS_ADAPTER *ioc)
{
	if (ioc->pdev->subsystem_vendor != PCI_VENDOR_ID_INTEL)
		return;

	switch (ioc->pdev->subsystem_vendor) {
	case PCI_VENDOR_ID_INTEL:
		switch (ioc->pdev->device) {
		case MPI2_MFGPAGE_DEVID_SAS2008:
			switch (ioc->pdev->subsystem_device) {
			case MPT2SAS_INTEL_RMS2LL080_SSDID:
				ioc_info(ioc, "%s\n",
					 MPT2SAS_INTEL_RMS2LL080_BRANDING);
				break;
			case MPT2SAS_INTEL_RMS2LL040_SSDID:
				ioc_info(ioc, "%s\n",
					 MPT2SAS_INTEL_RMS2LL040_BRANDING);
				break;
			case MPT2SAS_INTEL_SSD910_SSDID:
				ioc_info(ioc, "%s\n",
					 MPT2SAS_INTEL_SSD910_BRANDING);
				break;
			default:
				ioc_info(ioc, "Intel(R) Controller: Subsystem ID: 0x%X\n",
					 ioc->pdev->subsystem_device);
				break;
			}
			break;
		case MPI2_MFGPAGE_DEVID_SAS2308_2:
			switch (ioc->pdev->subsystem_device) {
			case MPT2SAS_INTEL_RS25GB008_SSDID:
				ioc_info(ioc, "%s\n",
					 MPT2SAS_INTEL_RS25GB008_BRANDING);
				break;
			case MPT2SAS_INTEL_RMS25JB080_SSDID:
				ioc_info(ioc, "%s\n",
					 MPT2SAS_INTEL_RMS25JB080_BRANDING);
				break;
			case MPT2SAS_INTEL_RMS25JB040_SSDID:
				ioc_info(ioc, "%s\n",
					 MPT2SAS_INTEL_RMS25JB040_BRANDING);
				break;
			case MPT2SAS_INTEL_RMS25KB080_SSDID:
				ioc_info(ioc, "%s\n",
					 MPT2SAS_INTEL_RMS25KB080_BRANDING);
				break;
			case MPT2SAS_INTEL_RMS25KB040_SSDID:
				ioc_info(ioc, "%s\n",
					 MPT2SAS_INTEL_RMS25KB040_BRANDING);
				break;
			case MPT2SAS_INTEL_RMS25LB040_SSDID:
				ioc_info(ioc, "%s\n",
					 MPT2SAS_INTEL_RMS25LB040_BRANDING);
				break;
			case MPT2SAS_INTEL_RMS25LB080_SSDID:
				ioc_info(ioc, "%s\n",
					 MPT2SAS_INTEL_RMS25LB080_BRANDING);
				break;
			default:
				ioc_info(ioc, "Intel(R) Controller: Subsystem ID: 0x%X\n",
					 ioc->pdev->subsystem_device);
				break;
			}
			break;
		case MPI25_MFGPAGE_DEVID_SAS3008:
			switch (ioc->pdev->subsystem_device) {
			case MPT3SAS_INTEL_RMS3JC080_SSDID:
				ioc_info(ioc, "%s\n",
					 MPT3SAS_INTEL_RMS3JC080_BRANDING);
				break;

			case MPT3SAS_INTEL_RS3GC008_SSDID:
				ioc_info(ioc, "%s\n",
					 MPT3SAS_INTEL_RS3GC008_BRANDING);
				break;
			case MPT3SAS_INTEL_RS3FC044_SSDID:
				ioc_info(ioc, "%s\n",
					 MPT3SAS_INTEL_RS3FC044_BRANDING);
				break;
			case MPT3SAS_INTEL_RS3UC080_SSDID:
				ioc_info(ioc, "%s\n",
					 MPT3SAS_INTEL_RS3UC080_BRANDING);
				break;
			default:
				ioc_info(ioc, "Intel(R) Controller: Subsystem ID: 0x%X\n",
					 ioc->pdev->subsystem_device);
				break;
			}
			break;
		default:
			ioc_info(ioc, "Intel(R) Controller: Subsystem ID: 0x%X\n",
				 ioc->pdev->subsystem_device);
			break;
		}
		break;
	case PCI_VENDOR_ID_DELL:
		switch (ioc->pdev->device) {
		case MPI2_MFGPAGE_DEVID_SAS2008:
			switch (ioc->pdev->subsystem_device) {
			case MPT2SAS_DELL_6GBPS_SAS_HBA_SSDID:
				ioc_info(ioc, "%s\n",
					 MPT2SAS_DELL_6GBPS_SAS_HBA_BRANDING);
				break;
			case MPT2SAS_DELL_PERC_H200_ADAPTER_SSDID:
				ioc_info(ioc, "%s\n",
					 MPT2SAS_DELL_PERC_H200_ADAPTER_BRANDING);
				break;
			case MPT2SAS_DELL_PERC_H200_INTEGRATED_SSDID:
				ioc_info(ioc, "%s\n",
					 MPT2SAS_DELL_PERC_H200_INTEGRATED_BRANDING);
				break;
			case MPT2SAS_DELL_PERC_H200_MODULAR_SSDID:
				ioc_info(ioc, "%s\n",
					 MPT2SAS_DELL_PERC_H200_MODULAR_BRANDING);
				break;
			case MPT2SAS_DELL_PERC_H200_EMBEDDED_SSDID:
				ioc_info(ioc, "%s\n",
					 MPT2SAS_DELL_PERC_H200_EMBEDDED_BRANDING);
				break;
			case MPT2SAS_DELL_PERC_H200_SSDID:
				ioc_info(ioc, "%s\n",
					 MPT2SAS_DELL_PERC_H200_BRANDING);
				break;
			case MPT2SAS_DELL_6GBPS_SAS_SSDID:
				ioc_info(ioc, "%s\n",
					 MPT2SAS_DELL_6GBPS_SAS_BRANDING);
				break;
			default:
				ioc_info(ioc, "Dell 6Gbps HBA: Subsystem ID: 0x%X\n",
					 ioc->pdev->subsystem_device);
				break;
			}
			break;
		case MPI25_MFGPAGE_DEVID_SAS3008:
			switch (ioc->pdev->subsystem_device) {
			case MPT3SAS_DELL_12G_HBA_SSDID:
				ioc_info(ioc, "%s\n",
					 MPT3SAS_DELL_12G_HBA_BRANDING);
				break;
			default:
				ioc_info(ioc, "Dell 12Gbps HBA: Subsystem ID: 0x%X\n",
					 ioc->pdev->subsystem_device);
				break;
			}
			break;
		default:
			ioc_info(ioc, "Dell HBA: Subsystem ID: 0x%X\n",
				 ioc->pdev->subsystem_device);
			break;
		}
		break;
	case PCI_VENDOR_ID_CISCO:
		switch (ioc->pdev->device) {
		case MPI25_MFGPAGE_DEVID_SAS3008:
			switch (ioc->pdev->subsystem_device) {
			case MPT3SAS_CISCO_12G_8E_HBA_SSDID:
				ioc_info(ioc, "%s\n",
					 MPT3SAS_CISCO_12G_8E_HBA_BRANDING);
				break;
			case MPT3SAS_CISCO_12G_8I_HBA_SSDID:
				ioc_info(ioc, "%s\n",
					 MPT3SAS_CISCO_12G_8I_HBA_BRANDING);
				break;
			case MPT3SAS_CISCO_12G_AVILA_HBA_SSDID:
				ioc_info(ioc, "%s\n",
					 MPT3SAS_CISCO_12G_AVILA_HBA_BRANDING);
				break;
			default:
				ioc_info(ioc, "Cisco 12Gbps SAS HBA: Subsystem ID: 0x%X\n",
					 ioc->pdev->subsystem_device);
				break;
			}
			break;
		case MPI25_MFGPAGE_DEVID_SAS3108_1:
			switch (ioc->pdev->subsystem_device) {
			case MPT3SAS_CISCO_12G_AVILA_HBA_SSDID:
				ioc_info(ioc, "%s\n",
					 MPT3SAS_CISCO_12G_AVILA_HBA_BRANDING);
				break;
			case MPT3SAS_CISCO_12G_COLUSA_MEZZANINE_HBA_SSDID:
				ioc_info(ioc, "%s\n",
					 MPT3SAS_CISCO_12G_COLUSA_MEZZANINE_HBA_BRANDING);
				break;
			default:
				ioc_info(ioc, "Cisco 12Gbps SAS HBA: Subsystem ID: 0x%X\n",
					 ioc->pdev->subsystem_device);
				break;
			}
			break;
		default:
			ioc_info(ioc, "Cisco SAS HBA: Subsystem ID: 0x%X\n",
				 ioc->pdev->subsystem_device);
			break;
		}
		break;
	case MPT2SAS_HP_3PAR_SSVID:
		switch (ioc->pdev->device) {
		case MPI2_MFGPAGE_DEVID_SAS2004:
			switch (ioc->pdev->subsystem_device) {
			case MPT2SAS_HP_DAUGHTER_2_4_INTERNAL_SSDID:
				ioc_info(ioc, "%s\n",
					 MPT2SAS_HP_DAUGHTER_2_4_INTERNAL_BRANDING);
				break;
			default:
				ioc_info(ioc, "HP 6Gbps SAS HBA: Subsystem ID: 0x%X\n",
					 ioc->pdev->subsystem_device);
				break;
			}
			break;
		case MPI2_MFGPAGE_DEVID_SAS2308_2:
			switch (ioc->pdev->subsystem_device) {
			case MPT2SAS_HP_2_4_INTERNAL_SSDID:
				ioc_info(ioc, "%s\n",
					 MPT2SAS_HP_2_4_INTERNAL_BRANDING);
				break;
			case MPT2SAS_HP_2_4_EXTERNAL_SSDID:
				ioc_info(ioc, "%s\n",
					 MPT2SAS_HP_2_4_EXTERNAL_BRANDING);
				break;
			case MPT2SAS_HP_1_4_INTERNAL_1_4_EXTERNAL_SSDID:
				ioc_info(ioc, "%s\n",
					 MPT2SAS_HP_1_4_INTERNAL_1_4_EXTERNAL_BRANDING);
				break;
			case MPT2SAS_HP_EMBEDDED_2_4_INTERNAL_SSDID:
				ioc_info(ioc, "%s\n",
					 MPT2SAS_HP_EMBEDDED_2_4_INTERNAL_BRANDING);
				break;
			default:
				ioc_info(ioc, "HP 6Gbps SAS HBA: Subsystem ID: 0x%X\n",
					 ioc->pdev->subsystem_device);
				break;
			}
			break;
		default:
			ioc_info(ioc, "HP SAS HBA: Subsystem ID: 0x%X\n",
				 ioc->pdev->subsystem_device);
			break;
		}
		break;
	default:
		break;
	}
}

/**
 * _base_display_fwpkg_version - sends FWUpload request to pull FWPkg
 *				version from FW Image Header.
 * @ioc: per adapter object
 *
 * Return: 0 for success, non-zero for failure.
 */
	static int
_base_display_fwpkg_version(struct MPT3SAS_ADAPTER *ioc)
{
	Mpi2FWImageHeader_t *fw_img_hdr;
	Mpi26ComponentImageHeader_t *cmp_img_hdr;
	Mpi25FWUploadRequest_t *mpi_request;
	Mpi2FWUploadReply_t mpi_reply;
	int r = 0, issue_diag_reset = 0;
	u32  package_version = 0;
	void *fwpkg_data = NULL;
	dma_addr_t fwpkg_data_dma;
	u16 smid, ioc_status;
	size_t data_length;

	dinitprintk(ioc, ioc_info(ioc, "%s\n", __func__));

	if (ioc->base_cmds.status & MPT3_CMD_PENDING) {
		ioc_err(ioc, "%s: internal command already in use\n", __func__);
		return -EAGAIN;
	}

	data_length = sizeof(Mpi2FWImageHeader_t);
	fwpkg_data = dma_alloc_coherent(&ioc->pdev->dev, data_length,
			&fwpkg_data_dma, GFP_KERNEL);
	if (!fwpkg_data) {
		ioc_err(ioc,
		    "Memory allocation for fwpkg data failed at %s:%d/%s()!\n",
			__FILE__, __LINE__, __func__);
		return -ENOMEM;
	}

	smid = mpt3sas_base_get_smid(ioc, ioc->base_cb_idx);
	if (!smid) {
		ioc_err(ioc, "%s: failed obtaining a smid\n", __func__);
		r = -EAGAIN;
		goto out;
	}

	ioc->base_cmds.status = MPT3_CMD_PENDING;
	mpi_request = mpt3sas_base_get_msg_frame(ioc, smid);
	ioc->base_cmds.smid = smid;
	memset(mpi_request, 0, sizeof(Mpi25FWUploadRequest_t));
	mpi_request->Function = MPI2_FUNCTION_FW_UPLOAD;
	mpi_request->ImageType = MPI2_FW_UPLOAD_ITYPE_FW_FLASH;
	mpi_request->ImageSize = cpu_to_le32(data_length);
	ioc->build_sg(ioc, &mpi_request->SGL, 0, 0, fwpkg_data_dma,
			data_length);
	init_completion(&ioc->base_cmds.done);
	ioc->put_smid_default(ioc, smid);
	/* Wait for 15 seconds */
	wait_for_completion_timeout(&ioc->base_cmds.done,
			FW_IMG_HDR_READ_TIMEOUT*HZ);
	ioc_info(ioc, "%s: complete\n", __func__);
	if (!(ioc->base_cmds.status & MPT3_CMD_COMPLETE)) {
		ioc_err(ioc, "%s: timeout\n", __func__);
		_debug_dump_mf(mpi_request,
				sizeof(Mpi25FWUploadRequest_t)/4);
		issue_diag_reset = 1;
	} else {
		memset(&mpi_reply, 0, sizeof(Mpi2FWUploadReply_t));
		if (ioc->base_cmds.status & MPT3_CMD_REPLY_VALID) {
			memcpy(&mpi_reply, ioc->base_cmds.reply,
					sizeof(Mpi2FWUploadReply_t));
			ioc_status = le16_to_cpu(mpi_reply.IOCStatus) &
						MPI2_IOCSTATUS_MASK;
			if (ioc_status == MPI2_IOCSTATUS_SUCCESS) {
				fw_img_hdr = (Mpi2FWImageHeader_t *)fwpkg_data;
				if (le32_to_cpu(fw_img_hdr->Signature) ==
				    MPI26_IMAGE_HEADER_SIGNATURE0_MPI26) {
					cmp_img_hdr =
					    (Mpi26ComponentImageHeader_t *)
					    (fwpkg_data);
					package_version =
					    le32_to_cpu(
					    cmp_img_hdr->ApplicationSpecific);
				} else
					package_version =
					    le32_to_cpu(
					    fw_img_hdr->PackageVersion.Word);
				if (package_version)
					ioc_info(ioc,
					"FW Package Ver(%02d.%02d.%02d.%02d)\n",
					((package_version) & 0xFF000000) >> 24,
					((package_version) & 0x00FF0000) >> 16,
					((package_version) & 0x0000FF00) >> 8,
					(package_version) & 0x000000FF);
			} else {
				_debug_dump_mf(&mpi_reply,
						sizeof(Mpi2FWUploadReply_t)/4);
			}
		}
	}
	ioc->base_cmds.status = MPT3_CMD_NOT_USED;
out:
	if (fwpkg_data)
		dma_free_coherent(&ioc->pdev->dev, data_length, fwpkg_data,
				fwpkg_data_dma);
	if (issue_diag_reset) {
		if (ioc->drv_internal_flags & MPT_DRV_INTERNAL_FIRST_PE_ISSUED)
			return -EFAULT;
		if (mpt3sas_base_check_for_fault_and_issue_reset(ioc))
			return -EFAULT;
		r = -EAGAIN;
	}
	return r;
}

/**
 * _base_display_ioc_capabilities - Display IOC's capabilities.
 * @ioc: per adapter object
 */
static void
_base_display_ioc_capabilities(struct MPT3SAS_ADAPTER *ioc)
{
	int i = 0;
	char desc[17] = {0};
	u32 iounit_pg1_flags;
	u32 bios_version;

	bios_version = le32_to_cpu(ioc->bios_pg3.BiosVersion);
	strncpy(desc, ioc->manu_pg0.ChipName, 16);
	ioc_info(ioc, "%s: FWVersion(%02d.%02d.%02d.%02d), ChipRevision(0x%02x), BiosVersion(%02d.%02d.%02d.%02d)\n",
		 desc,
		 (ioc->facts.FWVersion.Word & 0xFF000000) >> 24,
		 (ioc->facts.FWVersion.Word & 0x00FF0000) >> 16,
		 (ioc->facts.FWVersion.Word & 0x0000FF00) >> 8,
		 ioc->facts.FWVersion.Word & 0x000000FF,
		 ioc->pdev->revision,
		 (bios_version & 0xFF000000) >> 24,
		 (bios_version & 0x00FF0000) >> 16,
		 (bios_version & 0x0000FF00) >> 8,
		 bios_version & 0x000000FF);

	_base_display_OEMs_branding(ioc);

	if (ioc->facts.ProtocolFlags & MPI2_IOCFACTS_PROTOCOL_NVME_DEVICES) {
		pr_info("%sNVMe", i ? "," : "");
		i++;
	}

	ioc_info(ioc, "Protocol=(");

	if (ioc->facts.ProtocolFlags & MPI2_IOCFACTS_PROTOCOL_SCSI_INITIATOR) {
		pr_cont("Initiator");
		i++;
	}

	if (ioc->facts.ProtocolFlags & MPI2_IOCFACTS_PROTOCOL_SCSI_TARGET) {
		pr_cont("%sTarget", i ? "," : "");
		i++;
	}

	i = 0;
	pr_cont("), Capabilities=(");

	if (!ioc->hide_ir_msg) {
		if (ioc->facts.IOCCapabilities &
		    MPI2_IOCFACTS_CAPABILITY_INTEGRATED_RAID) {
			pr_cont("Raid");
			i++;
		}
	}

	if (ioc->facts.IOCCapabilities & MPI2_IOCFACTS_CAPABILITY_TLR) {
		pr_cont("%sTLR", i ? "," : "");
		i++;
	}

	if (ioc->facts.IOCCapabilities & MPI2_IOCFACTS_CAPABILITY_MULTICAST) {
		pr_cont("%sMulticast", i ? "," : "");
		i++;
	}

	if (ioc->facts.IOCCapabilities &
	    MPI2_IOCFACTS_CAPABILITY_BIDIRECTIONAL_TARGET) {
		pr_cont("%sBIDI Target", i ? "," : "");
		i++;
	}

	if (ioc->facts.IOCCapabilities & MPI2_IOCFACTS_CAPABILITY_EEDP) {
		pr_cont("%sEEDP", i ? "," : "");
		i++;
	}

	if (ioc->facts.IOCCapabilities &
	    MPI2_IOCFACTS_CAPABILITY_SNAPSHOT_BUFFER) {
		pr_cont("%sSnapshot Buffer", i ? "," : "");
		i++;
	}

	if (ioc->facts.IOCCapabilities &
	    MPI2_IOCFACTS_CAPABILITY_DIAG_TRACE_BUFFER) {
		pr_cont("%sDiag Trace Buffer", i ? "," : "");
		i++;
	}

	if (ioc->facts.IOCCapabilities &
	    MPI2_IOCFACTS_CAPABILITY_EXTENDED_BUFFER) {
		pr_cont("%sDiag Extended Buffer", i ? "," : "");
		i++;
	}

	if (ioc->facts.IOCCapabilities &
	    MPI2_IOCFACTS_CAPABILITY_TASK_SET_FULL_HANDLING) {
		pr_cont("%sTask Set Full", i ? "," : "");
		i++;
	}

	iounit_pg1_flags = le32_to_cpu(ioc->iounit_pg1.Flags);
	if (!(iounit_pg1_flags & MPI2_IOUNITPAGE1_NATIVE_COMMAND_Q_DISABLE)) {
		pr_cont("%sNCQ", i ? "," : "");
		i++;
	}

	pr_cont(")\n");
}

/**
 * mpt3sas_base_update_missing_delay - change the missing delay timers
 * @ioc: per adapter object
 * @device_missing_delay: amount of time till device is reported missing
 * @io_missing_delay: interval IO is returned when there is a missing device
 *
 * Passed on the command line, this function will modify the device missing
 * delay, as well as the io missing delay. This should be called at driver
 * load time.
 */
void
mpt3sas_base_update_missing_delay(struct MPT3SAS_ADAPTER *ioc,
	u16 device_missing_delay, u8 io_missing_delay)
{
	u16 dmd, dmd_new, dmd_orignal;
	u8 io_missing_delay_original;
	u16 sz;
	Mpi2SasIOUnitPage1_t *sas_iounit_pg1 = NULL;
	Mpi2ConfigReply_t mpi_reply;
	u8 num_phys = 0;
	u16 ioc_status;

	mpt3sas_config_get_number_hba_phys(ioc, &num_phys);
	if (!num_phys)
		return;

	sz = offsetof(Mpi2SasIOUnitPage1_t, PhyData) + (num_phys *
	    sizeof(Mpi2SasIOUnit1PhyData_t));
	sas_iounit_pg1 = kzalloc(sz, GFP_KERNEL);
	if (!sas_iounit_pg1) {
		ioc_err(ioc, "failure at %s:%d/%s()!\n",
			__FILE__, __LINE__, __func__);
		goto out;
	}
	if ((mpt3sas_config_get_sas_iounit_pg1(ioc, &mpi_reply,
	    sas_iounit_pg1, sz))) {
		ioc_err(ioc, "failure at %s:%d/%s()!\n",
			__FILE__, __LINE__, __func__);
		goto out;
	}
	ioc_status = le16_to_cpu(mpi_reply.IOCStatus) &
	    MPI2_IOCSTATUS_MASK;
	if (ioc_status != MPI2_IOCSTATUS_SUCCESS) {
		ioc_err(ioc, "failure at %s:%d/%s()!\n",
			__FILE__, __LINE__, __func__);
		goto out;
	}

	/* device missing delay */
	dmd = sas_iounit_pg1->ReportDeviceMissingDelay;
	if (dmd & MPI2_SASIOUNIT1_REPORT_MISSING_UNIT_16)
		dmd = (dmd & MPI2_SASIOUNIT1_REPORT_MISSING_TIMEOUT_MASK) * 16;
	else
		dmd = dmd & MPI2_SASIOUNIT1_REPORT_MISSING_TIMEOUT_MASK;
	dmd_orignal = dmd;
	if (device_missing_delay > 0x7F) {
		dmd = (device_missing_delay > 0x7F0) ? 0x7F0 :
		    device_missing_delay;
		dmd = dmd / 16;
		dmd |= MPI2_SASIOUNIT1_REPORT_MISSING_UNIT_16;
	} else
		dmd = device_missing_delay;
	sas_iounit_pg1->ReportDeviceMissingDelay = dmd;

	/* io missing delay */
	io_missing_delay_original = sas_iounit_pg1->IODeviceMissingDelay;
	sas_iounit_pg1->IODeviceMissingDelay = io_missing_delay;

	if (!mpt3sas_config_set_sas_iounit_pg1(ioc, &mpi_reply, sas_iounit_pg1,
	    sz)) {
		if (dmd & MPI2_SASIOUNIT1_REPORT_MISSING_UNIT_16)
			dmd_new = (dmd &
			    MPI2_SASIOUNIT1_REPORT_MISSING_TIMEOUT_MASK) * 16;
		else
			dmd_new =
		    dmd & MPI2_SASIOUNIT1_REPORT_MISSING_TIMEOUT_MASK;
		ioc_info(ioc, "device_missing_delay: old(%d), new(%d)\n",
			 dmd_orignal, dmd_new);
		ioc_info(ioc, "ioc_missing_delay: old(%d), new(%d)\n",
			 io_missing_delay_original,
			 io_missing_delay);
		ioc->device_missing_delay = dmd_new;
		ioc->io_missing_delay = io_missing_delay;
	}

out:
	kfree(sas_iounit_pg1);
}

/**
 * _base_update_ioc_page1_inlinewith_perf_mode - Update IOC Page1 fields
 *    according to performance mode.
 * @ioc : per adapter object
 *
 * Return: zero on success; otherwise return EAGAIN error code asking the
 * caller to retry.
 */
static int
_base_update_ioc_page1_inlinewith_perf_mode(struct MPT3SAS_ADAPTER *ioc)
{
	Mpi2IOCPage1_t ioc_pg1;
	Mpi2ConfigReply_t mpi_reply;
	int rc;

	rc = mpt3sas_config_get_ioc_pg1(ioc, &mpi_reply, &ioc->ioc_pg1_copy);
	if (rc)
		return rc;
	memcpy(&ioc_pg1, &ioc->ioc_pg1_copy, sizeof(Mpi2IOCPage1_t));

	switch (perf_mode) {
	case MPT_PERF_MODE_DEFAULT:
	case MPT_PERF_MODE_BALANCED:
		if (ioc->high_iops_queues) {
			ioc_info(ioc,
				"Enable interrupt coalescing only for first\t"
				"%d reply queues\n",
				MPT3SAS_HIGH_IOPS_REPLY_QUEUES);
			/*
			 * If 31st bit is zero then interrupt coalescing is
			 * enabled for all reply descriptor post queues.
			 * If 31st bit is set to one then user can
			 * enable/disable interrupt coalescing on per reply
			 * descriptor post queue group(8) basis. So to enable
			 * interrupt coalescing only on first reply descriptor
			 * post queue group 31st bit and zero th bit is enabled.
			 */
			ioc_pg1.ProductSpecific = cpu_to_le32(0x80000000 |
			    ((1 << MPT3SAS_HIGH_IOPS_REPLY_QUEUES/8) - 1));
			rc = mpt3sas_config_set_ioc_pg1(ioc, &mpi_reply, &ioc_pg1);
			if (rc)
				return rc;
			ioc_info(ioc, "performance mode: balanced\n");
			return 0;
		}
		fallthrough;
	case MPT_PERF_MODE_LATENCY:
		/*
		 * Enable interrupt coalescing on all reply queues
		 * with timeout value 0xA
		 */
		ioc_pg1.CoalescingTimeout = cpu_to_le32(0xa);
		ioc_pg1.Flags |= cpu_to_le32(MPI2_IOCPAGE1_REPLY_COALESCING);
		ioc_pg1.ProductSpecific = 0;
		rc = mpt3sas_config_set_ioc_pg1(ioc, &mpi_reply, &ioc_pg1);
		if (rc)
			return rc;
		ioc_info(ioc, "performance mode: latency\n");
		break;
	case MPT_PERF_MODE_IOPS:
		/*
		 * Enable interrupt coalescing on all reply queues.
		 */
		ioc_info(ioc,
		    "performance mode: iops with coalescing timeout: 0x%x\n",
		    le32_to_cpu(ioc_pg1.CoalescingTimeout));
		ioc_pg1.Flags |= cpu_to_le32(MPI2_IOCPAGE1_REPLY_COALESCING);
		ioc_pg1.ProductSpecific = 0;
		rc = mpt3sas_config_set_ioc_pg1(ioc, &mpi_reply, &ioc_pg1);
		if (rc)
			return rc;
		break;
	}
	return 0;
}

/**
 * _base_get_event_diag_triggers - get event diag trigger values from
 *				persistent pages
 * @ioc : per adapter object
 *
 * Return: nothing.
 */
static int
_base_get_event_diag_triggers(struct MPT3SAS_ADAPTER *ioc)
{
	Mpi26DriverTriggerPage2_t trigger_pg2;
	struct SL_WH_EVENT_TRIGGER_T *event_tg;
	MPI26_DRIVER_MPI_EVENT_TIGGER_ENTRY *mpi_event_tg;
	Mpi2ConfigReply_t mpi_reply;
	int r = 0, i = 0;
	u16 count = 0;
	u16 ioc_status;

	r = mpt3sas_config_get_driver_trigger_pg2(ioc, &mpi_reply,
	    &trigger_pg2);
	if (r)
		return r;

	ioc_status = le16_to_cpu(mpi_reply.IOCStatus) &
	    MPI2_IOCSTATUS_MASK;
	if (ioc_status != MPI2_IOCSTATUS_SUCCESS) {
		dinitprintk(ioc,
		    ioc_err(ioc,
		    "%s: Failed to get trigger pg2, ioc_status(0x%04x)\n",
		   __func__, ioc_status));
		return 0;
	}

	if (le16_to_cpu(trigger_pg2.NumMPIEventTrigger)) {
		count = le16_to_cpu(trigger_pg2.NumMPIEventTrigger);
		count = min_t(u16, NUM_VALID_ENTRIES, count);
		ioc->diag_trigger_event.ValidEntries = count;

		event_tg = &ioc->diag_trigger_event.EventTriggerEntry[0];
		mpi_event_tg = &trigger_pg2.MPIEventTriggers[0];
		for (i = 0; i < count; i++) {
			event_tg->EventValue = le16_to_cpu(
			    mpi_event_tg->MPIEventCode);
			event_tg->LogEntryQualifier = le16_to_cpu(
			    mpi_event_tg->MPIEventCodeSpecific);
			event_tg++;
			mpi_event_tg++;
		}
	}
	return 0;
}

/**
 * _base_get_scsi_diag_triggers - get scsi diag trigger values from
 *				persistent pages
 * @ioc : per adapter object
 *
 * Return: 0 on success; otherwise return failure status.
 */
static int
_base_get_scsi_diag_triggers(struct MPT3SAS_ADAPTER *ioc)
{
	Mpi26DriverTriggerPage3_t trigger_pg3;
	struct SL_WH_SCSI_TRIGGER_T *scsi_tg;
	MPI26_DRIVER_SCSI_SENSE_TIGGER_ENTRY *mpi_scsi_tg;
	Mpi2ConfigReply_t mpi_reply;
	int r = 0, i = 0;
	u16 count = 0;
	u16 ioc_status;

	r = mpt3sas_config_get_driver_trigger_pg3(ioc, &mpi_reply,
	    &trigger_pg3);
	if (r)
		return r;

	ioc_status = le16_to_cpu(mpi_reply.IOCStatus) &
	    MPI2_IOCSTATUS_MASK;
	if (ioc_status != MPI2_IOCSTATUS_SUCCESS) {
		dinitprintk(ioc,
		    ioc_err(ioc,
		    "%s: Failed to get trigger pg3, ioc_status(0x%04x)\n",
		    __func__, ioc_status));
		return 0;
	}

	if (le16_to_cpu(trigger_pg3.NumSCSISenseTrigger)) {
		count = le16_to_cpu(trigger_pg3.NumSCSISenseTrigger);
		count = min_t(u16, NUM_VALID_ENTRIES, count);
		ioc->diag_trigger_scsi.ValidEntries = count;

		scsi_tg = &ioc->diag_trigger_scsi.SCSITriggerEntry[0];
		mpi_scsi_tg = &trigger_pg3.SCSISenseTriggers[0];
		for (i = 0; i < count; i++) {
			scsi_tg->ASCQ = mpi_scsi_tg->ASCQ;
			scsi_tg->ASC = mpi_scsi_tg->ASC;
			scsi_tg->SenseKey = mpi_scsi_tg->SenseKey;

			scsi_tg++;
			mpi_scsi_tg++;
		}
	}
	return 0;
}

/**
 * _base_get_mpi_diag_triggers - get mpi diag trigger values from
 *				persistent pages
 * @ioc : per adapter object
 *
 * Return: 0 on success; otherwise return failure status.
 */
static int
_base_get_mpi_diag_triggers(struct MPT3SAS_ADAPTER *ioc)
{
	Mpi26DriverTriggerPage4_t trigger_pg4;
	struct SL_WH_MPI_TRIGGER_T *status_tg;
	MPI26_DRIVER_IOCSTATUS_LOGINFO_TIGGER_ENTRY *mpi_status_tg;
	Mpi2ConfigReply_t mpi_reply;
	int r = 0, i = 0;
	u16 count = 0;
	u16 ioc_status;

	r = mpt3sas_config_get_driver_trigger_pg4(ioc, &mpi_reply,
	    &trigger_pg4);
	if (r)
		return r;

	ioc_status = le16_to_cpu(mpi_reply.IOCStatus) &
	    MPI2_IOCSTATUS_MASK;
	if (ioc_status != MPI2_IOCSTATUS_SUCCESS) {
		dinitprintk(ioc,
		    ioc_err(ioc,
		    "%s: Failed to get trigger pg4, ioc_status(0x%04x)\n",
		    __func__, ioc_status));
		return 0;
	}

	if (le16_to_cpu(trigger_pg4.NumIOCStatusLogInfoTrigger)) {
		count = le16_to_cpu(trigger_pg4.NumIOCStatusLogInfoTrigger);
		count = min_t(u16, NUM_VALID_ENTRIES, count);
		ioc->diag_trigger_mpi.ValidEntries = count;

		status_tg = &ioc->diag_trigger_mpi.MPITriggerEntry[0];
		mpi_status_tg = &trigger_pg4.IOCStatusLoginfoTriggers[0];

		for (i = 0; i < count; i++) {
			status_tg->IOCStatus = le16_to_cpu(
			    mpi_status_tg->IOCStatus);
			status_tg->IocLogInfo = le32_to_cpu(
			    mpi_status_tg->LogInfo);

			status_tg++;
			mpi_status_tg++;
		}
	}
	return 0;
}

/**
 * _base_get_master_diag_triggers - get master diag trigger values from
 *				persistent pages
 * @ioc : per adapter object
 *
 * Return: nothing.
 */
static int
_base_get_master_diag_triggers(struct MPT3SAS_ADAPTER *ioc)
{
	Mpi26DriverTriggerPage1_t trigger_pg1;
	Mpi2ConfigReply_t mpi_reply;
	int r;
	u16 ioc_status;

	r = mpt3sas_config_get_driver_trigger_pg1(ioc, &mpi_reply,
	    &trigger_pg1);
	if (r)
		return r;

	ioc_status = le16_to_cpu(mpi_reply.IOCStatus) &
	    MPI2_IOCSTATUS_MASK;
	if (ioc_status != MPI2_IOCSTATUS_SUCCESS) {
		dinitprintk(ioc,
		    ioc_err(ioc,
		    "%s: Failed to get trigger pg1, ioc_status(0x%04x)\n",
		   __func__, ioc_status));
		return 0;
	}

	if (le16_to_cpu(trigger_pg1.NumMasterTrigger))
		ioc->diag_trigger_master.MasterData |=
		    le32_to_cpu(
		    trigger_pg1.MasterTriggers[0].MasterTriggerFlags);
	return 0;
}

/**
 * _base_check_for_trigger_pages_support - checks whether HBA FW supports
 *					driver trigger pages or not
 * @ioc : per adapter object
 * @trigger_flags : address where trigger page0's TriggerFlags value is copied
 *
 * Return: trigger flags mask if HBA FW supports driver trigger pages;
 * otherwise returns %-EFAULT if driver trigger pages are not supported by FW or
 * return EAGAIN if diag reset occurred due to FW fault and asking the
 * caller to retry the command.
 *
 */
static int
_base_check_for_trigger_pages_support(struct MPT3SAS_ADAPTER *ioc, u32 *trigger_flags)
{
	Mpi26DriverTriggerPage0_t trigger_pg0;
	int r = 0;
	Mpi2ConfigReply_t mpi_reply;
	u16 ioc_status;

	r = mpt3sas_config_get_driver_trigger_pg0(ioc, &mpi_reply,
	    &trigger_pg0);
	if (r)
		return r;

	ioc_status = le16_to_cpu(mpi_reply.IOCStatus) &
	    MPI2_IOCSTATUS_MASK;
	if (ioc_status != MPI2_IOCSTATUS_SUCCESS)
		return -EFAULT;

	*trigger_flags = le16_to_cpu(trigger_pg0.TriggerFlags);
	return 0;
}

/**
 * _base_get_diag_triggers - Retrieve diag trigger values from
 *				persistent pages.
 * @ioc : per adapter object
 *
 * Return: zero on success; otherwise return EAGAIN error codes
 * asking the caller to retry.
 */
static int
_base_get_diag_triggers(struct MPT3SAS_ADAPTER *ioc)
{
	int trigger_flags;
	int r;

	/*
	 * Default setting of master trigger.
	 */
	ioc->diag_trigger_master.MasterData =
	    (MASTER_TRIGGER_FW_FAULT + MASTER_TRIGGER_ADAPTER_RESET);

	r = _base_check_for_trigger_pages_support(ioc, &trigger_flags);
	if (r) {
		if (r == -EAGAIN)
			return r;
		/*
		 * Don't go for error handling when FW doesn't support
		 * driver trigger pages.
		 */
		return 0;
	}

	ioc->supports_trigger_pages = 1;

	/*
	 * Retrieve master diag trigger values from driver trigger pg1
	 * if master trigger bit enabled in TriggerFlags.
	 */
	if ((u16)trigger_flags &
	    MPI26_DRIVER_TRIGGER0_FLAG_MASTER_TRIGGER_VALID) {
		r = _base_get_master_diag_triggers(ioc);
		if (r)
			return r;
	}

	/*
	 * Retrieve event diag trigger values from driver trigger pg2
	 * if event trigger bit enabled in TriggerFlags.
	 */
	if ((u16)trigger_flags &
	    MPI26_DRIVER_TRIGGER0_FLAG_MPI_EVENT_TRIGGER_VALID) {
		r = _base_get_event_diag_triggers(ioc);
		if (r)
			return r;
	}

	/*
	 * Retrieve scsi diag trigger values from driver trigger pg3
	 * if scsi trigger bit enabled in TriggerFlags.
	 */
	if ((u16)trigger_flags &
	    MPI26_DRIVER_TRIGGER0_FLAG_SCSI_SENSE_TRIGGER_VALID) {
		r = _base_get_scsi_diag_triggers(ioc);
		if (r)
			return r;
	}
	/*
	 * Retrieve mpi error diag trigger values from driver trigger pg4
	 * if loginfo trigger bit enabled in TriggerFlags.
	 */
	if ((u16)trigger_flags &
	    MPI26_DRIVER_TRIGGER0_FLAG_LOGINFO_TRIGGER_VALID) {
		r = _base_get_mpi_diag_triggers(ioc);
		if (r)
			return r;
	}
	return 0;
}

/**
 * _base_update_diag_trigger_pages - Update the driver trigger pages after
 *			online FW update, in case updated FW supports driver
 *			trigger pages.
 * @ioc : per adapter object
 *
 * Return: nothing.
 */
static void
_base_update_diag_trigger_pages(struct MPT3SAS_ADAPTER *ioc)
{

	if (ioc->diag_trigger_master.MasterData)
		mpt3sas_config_update_driver_trigger_pg1(ioc,
		    &ioc->diag_trigger_master, 1);

	if (ioc->diag_trigger_event.ValidEntries)
		mpt3sas_config_update_driver_trigger_pg2(ioc,
		    &ioc->diag_trigger_event, 1);

	if (ioc->diag_trigger_scsi.ValidEntries)
		mpt3sas_config_update_driver_trigger_pg3(ioc,
		    &ioc->diag_trigger_scsi, 1);

	if (ioc->diag_trigger_mpi.ValidEntries)
		mpt3sas_config_update_driver_trigger_pg4(ioc,
		    &ioc->diag_trigger_mpi, 1);
}

/**
 * _base_assign_fw_reported_qd	- Get FW reported QD for SAS/SATA devices.
 *				- On failure set default QD values.
 * @ioc : per adapter object
 *
 * Returns 0 for success, non-zero for failure.
 *
 */
static int _base_assign_fw_reported_qd(struct MPT3SAS_ADAPTER *ioc)
{
	Mpi2ConfigReply_t mpi_reply;
	Mpi2SasIOUnitPage1_t *sas_iounit_pg1 = NULL;
	Mpi26PCIeIOUnitPage1_t pcie_iounit_pg1;
	u16 depth;
	int sz;
	int rc = 0;

	ioc->max_wideport_qd = MPT3SAS_SAS_QUEUE_DEPTH;
	ioc->max_narrowport_qd = MPT3SAS_SAS_QUEUE_DEPTH;
	ioc->max_sata_qd = MPT3SAS_SATA_QUEUE_DEPTH;
	ioc->max_nvme_qd = MPT3SAS_NVME_QUEUE_DEPTH;
	if (!ioc->is_gen35_ioc)
		goto out;
	/* sas iounit page 1 */
	sz = offsetof(Mpi2SasIOUnitPage1_t, PhyData);
	sas_iounit_pg1 = kzalloc(sizeof(Mpi2SasIOUnitPage1_t), GFP_KERNEL);
	if (!sas_iounit_pg1) {
		pr_err("%s: failure at %s:%d/%s()!\n",
		    ioc->name, __FILE__, __LINE__, __func__);
		return rc;
	}
	rc = mpt3sas_config_get_sas_iounit_pg1(ioc, &mpi_reply,
	    sas_iounit_pg1, sz);
	if (rc) {
		pr_err("%s: failure at %s:%d/%s()!\n",
		    ioc->name, __FILE__, __LINE__, __func__);
		goto out;
	}

	depth = le16_to_cpu(sas_iounit_pg1->SASWideMaxQueueDepth);
	ioc->max_wideport_qd = (depth ? depth : MPT3SAS_SAS_QUEUE_DEPTH);

	depth = le16_to_cpu(sas_iounit_pg1->SASNarrowMaxQueueDepth);
	ioc->max_narrowport_qd = (depth ? depth : MPT3SAS_SAS_QUEUE_DEPTH);

	depth = sas_iounit_pg1->SATAMaxQDepth;
	ioc->max_sata_qd = (depth ? depth : MPT3SAS_SATA_QUEUE_DEPTH);

	/* pcie iounit page 1 */
	rc = mpt3sas_config_get_pcie_iounit_pg1(ioc, &mpi_reply,
	    &pcie_iounit_pg1, sizeof(Mpi26PCIeIOUnitPage1_t));
	if (rc) {
		pr_err("%s: failure at %s:%d/%s()!\n",
		    ioc->name, __FILE__, __LINE__, __func__);
		goto out;
	}
	ioc->max_nvme_qd = (le16_to_cpu(pcie_iounit_pg1.NVMeMaxQueueDepth)) ?
	    (le16_to_cpu(pcie_iounit_pg1.NVMeMaxQueueDepth)) :
	    MPT3SAS_NVME_QUEUE_DEPTH;
out:
	dinitprintk(ioc, pr_err(
	    "MaxWidePortQD: 0x%x MaxNarrowPortQD: 0x%x MaxSataQD: 0x%x MaxNvmeQD: 0x%x\n",
	    ioc->max_wideport_qd, ioc->max_narrowport_qd,
	    ioc->max_sata_qd, ioc->max_nvme_qd));
	kfree(sas_iounit_pg1);
	return rc;
}

/**
 * mpt3sas_atto_validate_nvram - validate the ATTO nvram read from mfg pg1
 *
 * @ioc : per adapter object
 * @n   : ptr to the ATTO nvram structure
 * Return: 0 for success, non-zero for failure.
 */
static int
mpt3sas_atto_validate_nvram(struct MPT3SAS_ADAPTER *ioc,
			    struct ATTO_SAS_NVRAM *n)
{
	int r = -EINVAL;
	union ATTO_SAS_ADDRESS *s1;
	u32 len;
	u8 *pb;
	u8 ckSum;

	/* validate nvram checksum */
	pb = (u8 *) n;
	ckSum = ATTO_SASNVR_CKSUM_SEED;
	len = sizeof(struct ATTO_SAS_NVRAM);

	while (len--)
		ckSum = ckSum + pb[len];

	if (ckSum) {
		ioc_err(ioc, "Invalid ATTO NVRAM checksum\n");
		return r;
	}

	s1 = (union ATTO_SAS_ADDRESS *) n->SasAddr;

	if (n->Signature[0] != 'E'
	|| n->Signature[1] != 'S'
	|| n->Signature[2] != 'A'
	|| n->Signature[3] != 'S')
		ioc_err(ioc, "Invalid ATTO NVRAM signature\n");
	else if (n->Version > ATTO_SASNVR_VERSION)
		ioc_info(ioc, "Invalid ATTO NVRAM version");
	else if ((n->SasAddr[7] & (ATTO_SAS_ADDR_ALIGN - 1))
			|| s1->b[0] != 0x50
			|| s1->b[1] != 0x01
			|| s1->b[2] != 0x08
			|| (s1->b[3] & 0xF0) != 0x60
			|| ((s1->b[3] & 0x0F) | le32_to_cpu(s1->d[1])) == 0) {
		ioc_err(ioc, "Invalid ATTO SAS address\n");
	} else
		r = 0;
	return r;
}

/**
 * mpt3sas_atto_get_sas_addr - get the ATTO SAS address from mfg page 1
 *
 * @ioc : per adapter object
 * @*sas_addr : return sas address
 * Return: 0 for success, non-zero for failure.
 */
static int
mpt3sas_atto_get_sas_addr(struct MPT3SAS_ADAPTER *ioc, union ATTO_SAS_ADDRESS *sas_addr)
{
	Mpi2ManufacturingPage1_t mfg_pg1;
	Mpi2ConfigReply_t mpi_reply;
	struct ATTO_SAS_NVRAM *nvram;
	int r;
	__be64 addr;

	r = mpt3sas_config_get_manufacturing_pg1(ioc, &mpi_reply, &mfg_pg1);
	if (r) {
		ioc_err(ioc, "Failed to read manufacturing page 1\n");
		return r;
	}

	/* validate nvram */
	nvram = (struct ATTO_SAS_NVRAM *) mfg_pg1.VPD;
	r = mpt3sas_atto_validate_nvram(ioc, nvram);
	if (r)
		return r;

	addr = *((__be64 *) nvram->SasAddr);
	sas_addr->q = cpu_to_le64(be64_to_cpu(addr));
	return r;
}

/**
 * mpt3sas_atto_init - perform initializaion for ATTO branded
 *					adapter.
 * @ioc : per adapter object
 *5
 * Return: 0 for success, non-zero for failure.
 */
static int
mpt3sas_atto_init(struct MPT3SAS_ADAPTER *ioc)
{
	int sz = 0;
	Mpi2BiosPage4_t *bios_pg4 = NULL;
	Mpi2ConfigReply_t mpi_reply;
	int r;
	int ix;
	union ATTO_SAS_ADDRESS sas_addr;
	union ATTO_SAS_ADDRESS temp;
	union ATTO_SAS_ADDRESS bias;

	r = mpt3sas_atto_get_sas_addr(ioc, &sas_addr);
	if (r)
		return r;

	/* get header first to get size */
	r = mpt3sas_config_get_bios_pg4(ioc, &mpi_reply, NULL, 0);
	if (r) {
		ioc_err(ioc, "Failed to read ATTO bios page 4 header.\n");
		return r;
	}

	sz = mpi_reply.Header.PageLength * sizeof(u32);
	bios_pg4 = kzalloc(sz, GFP_KERNEL);
	if (!bios_pg4) {
		ioc_err(ioc, "Failed to allocate memory for ATTO bios page.\n");
		return -ENOMEM;
	}

	/* read bios page 4 */
	r = mpt3sas_config_get_bios_pg4(ioc, &mpi_reply, bios_pg4, sz);
	if (r) {
		ioc_err(ioc, "Failed to read ATTO bios page 4\n");
		goto out;
	}

	/* Update bios page 4 with the ATTO WWID */
	bias.q = sas_addr.q;
	bias.b[7] += ATTO_SAS_ADDR_DEVNAME_BIAS;

	for (ix = 0; ix < bios_pg4->NumPhys; ix++) {
		temp.q = sas_addr.q;
		temp.b[7] += ix;
		bios_pg4->Phy[ix].ReassignmentWWID = temp.q;
		bios_pg4->Phy[ix].ReassignmentDeviceName = bias.q;
	}
	r = mpt3sas_config_set_bios_pg4(ioc, &mpi_reply, bios_pg4, sz);

out:
	kfree(bios_pg4);
	return r;
}

/**
 * _base_static_config_pages - static start of day config pages
 * @ioc: per adapter object
 */
static int
_base_static_config_pages(struct MPT3SAS_ADAPTER *ioc)
{
	Mpi2ConfigReply_t mpi_reply;
	u32 iounit_pg1_flags;
	int tg_flags = 0;
	int rc;
	ioc->nvme_abort_timeout = 30;

	rc = mpt3sas_config_get_manufacturing_pg0(ioc, &mpi_reply,
	    &ioc->manu_pg0);
	if (rc)
		return rc;
	if (ioc->ir_firmware) {
		rc = mpt3sas_config_get_manufacturing_pg10(ioc, &mpi_reply,
		    &ioc->manu_pg10);
		if (rc)
			return rc;
	}

	if (ioc->pdev->vendor == MPI2_MFGPAGE_VENDORID_ATTO) {
		rc = mpt3sas_atto_init(ioc);
		if (rc)
			return rc;
	}

	/*
	 * Ensure correct T10 PI operation if vendor left EEDPTagMode
	 * flag unset in NVDATA.
	 */
	rc = mpt3sas_config_get_manufacturing_pg11(ioc, &mpi_reply,
	    &ioc->manu_pg11);
	if (rc)
		return rc;
	if (!ioc->is_gen35_ioc && ioc->manu_pg11.EEDPTagMode == 0) {
		pr_err("%s: overriding NVDATA EEDPTagMode setting\n",
		    ioc->name);
		ioc->manu_pg11.EEDPTagMode &= ~0x3;
		ioc->manu_pg11.EEDPTagMode |= 0x1;
		mpt3sas_config_set_manufacturing_pg11(ioc, &mpi_reply,
		    &ioc->manu_pg11);
	}
	if (ioc->manu_pg11.AddlFlags2 & NVME_TASK_MNGT_CUSTOM_MASK)
		ioc->tm_custom_handling = 1;
	else {
		ioc->tm_custom_handling = 0;
		if (ioc->manu_pg11.NVMeAbortTO < NVME_TASK_ABORT_MIN_TIMEOUT)
			ioc->nvme_abort_timeout = NVME_TASK_ABORT_MIN_TIMEOUT;
		else if (ioc->manu_pg11.NVMeAbortTO >
					NVME_TASK_ABORT_MAX_TIMEOUT)
			ioc->nvme_abort_timeout = NVME_TASK_ABORT_MAX_TIMEOUT;
		else
			ioc->nvme_abort_timeout = ioc->manu_pg11.NVMeAbortTO;
	}
	ioc->time_sync_interval =
	    ioc->manu_pg11.TimeSyncInterval & MPT3SAS_TIMESYNC_MASK;
	if (ioc->time_sync_interval) {
		if (ioc->manu_pg11.TimeSyncInterval & MPT3SAS_TIMESYNC_UNIT_MASK)
			ioc->time_sync_interval =
			    ioc->time_sync_interval * SECONDS_PER_HOUR;
		else
			ioc->time_sync_interval =
			    ioc->time_sync_interval * SECONDS_PER_MIN;
		dinitprintk(ioc, ioc_info(ioc,
		    "Driver-FW TimeSync interval is %d seconds. ManuPg11 TimeSync Unit is in %s\n",
		    ioc->time_sync_interval, (ioc->manu_pg11.TimeSyncInterval &
		    MPT3SAS_TIMESYNC_UNIT_MASK) ? "Hour" : "Minute"));
	} else {
		if (ioc->is_gen35_ioc)
			ioc_warn(ioc,
			    "TimeSync Interval in Manuf page-11 is not enabled. Periodic Time-Sync will be disabled\n");
	}
	rc = _base_assign_fw_reported_qd(ioc);
	if (rc)
		return rc;

	/*
	 * ATTO doesn't use bios page 2 and 3 for bios settings.
	 */
	if (ioc->pdev->vendor ==  MPI2_MFGPAGE_VENDORID_ATTO)
		ioc->bios_pg3.BiosVersion = 0;
	else {
		rc = mpt3sas_config_get_bios_pg2(ioc, &mpi_reply, &ioc->bios_pg2);
		if (rc)
			return rc;
		rc = mpt3sas_config_get_bios_pg3(ioc, &mpi_reply, &ioc->bios_pg3);
		if (rc)
			return rc;
	}

	rc = mpt3sas_config_get_ioc_pg8(ioc, &mpi_reply, &ioc->ioc_pg8);
	if (rc)
		return rc;
	rc = mpt3sas_config_get_iounit_pg0(ioc, &mpi_reply, &ioc->iounit_pg0);
	if (rc)
		return rc;
	rc = mpt3sas_config_get_iounit_pg1(ioc, &mpi_reply, &ioc->iounit_pg1);
	if (rc)
		return rc;
	rc = mpt3sas_config_get_iounit_pg8(ioc, &mpi_reply, &ioc->iounit_pg8);
	if (rc)
		return rc;
	_base_display_ioc_capabilities(ioc);

	/*
	 * Enable task_set_full handling in iounit_pg1 when the
	 * facts capabilities indicate that its supported.
	 */
	iounit_pg1_flags = le32_to_cpu(ioc->iounit_pg1.Flags);
	if ((ioc->facts.IOCCapabilities &
	    MPI2_IOCFACTS_CAPABILITY_TASK_SET_FULL_HANDLING))
		iounit_pg1_flags &=
		    ~MPI2_IOUNITPAGE1_DISABLE_TASK_SET_FULL_HANDLING;
	else
		iounit_pg1_flags |=
		    MPI2_IOUNITPAGE1_DISABLE_TASK_SET_FULL_HANDLING;
	ioc->iounit_pg1.Flags = cpu_to_le32(iounit_pg1_flags);
	rc = mpt3sas_config_set_iounit_pg1(ioc, &mpi_reply, &ioc->iounit_pg1);
	if (rc)
		return rc;

	if (ioc->iounit_pg8.NumSensors)
		ioc->temp_sensors_count = ioc->iounit_pg8.NumSensors;
	if (ioc->is_aero_ioc) {
		rc = _base_update_ioc_page1_inlinewith_perf_mode(ioc);
		if (rc)
			return rc;
	}
	if (ioc->is_gen35_ioc) {
		if (ioc->is_driver_loading) {
			rc = _base_get_diag_triggers(ioc);
			if (rc)
				return rc;
		} else {
			/*
			 * In case of online HBA FW update operation,
			 * check whether updated FW supports the driver trigger
			 * pages or not.
			 * - If previous FW has not supported driver trigger
			 *   pages and newer FW supports them then update these
			 *   pages with current diag trigger values.
			 * - If previous FW has supported driver trigger pages
			 *   and new FW doesn't support them then disable
			 *   support_trigger_pages flag.
			 */
			_base_check_for_trigger_pages_support(ioc, &tg_flags);
			if (!ioc->supports_trigger_pages && tg_flags != -EFAULT)
				_base_update_diag_trigger_pages(ioc);
			else if (ioc->supports_trigger_pages &&
			    tg_flags == -EFAULT)
				ioc->supports_trigger_pages = 0;
		}
	}
	return 0;
}

/**
 * mpt3sas_free_enclosure_list - release memory
 * @ioc: per adapter object
 *
 * Free memory allocated during enclosure add.
 */
void
mpt3sas_free_enclosure_list(struct MPT3SAS_ADAPTER *ioc)
{
	struct _enclosure_node *enclosure_dev, *enclosure_dev_next;

	/* Free enclosure list */
	list_for_each_entry_safe(enclosure_dev,
			enclosure_dev_next, &ioc->enclosure_list, list) {
		list_del(&enclosure_dev->list);
		kfree(enclosure_dev);
	}
}

/**
 * _base_release_memory_pools - release memory
 * @ioc: per adapter object
 *
 * Free memory allocated from _base_allocate_memory_pools.
 */
static void
_base_release_memory_pools(struct MPT3SAS_ADAPTER *ioc)
{
	int i = 0;
	int j = 0;
	int dma_alloc_count = 0;
	struct chain_tracker *ct;
	int count = ioc->rdpq_array_enable ? ioc->reply_queue_count : 1;

	dexitprintk(ioc, ioc_info(ioc, "%s\n", __func__));

	if (ioc->request) {
		dma_free_coherent(&ioc->pdev->dev, ioc->request_dma_sz,
		    ioc->request,  ioc->request_dma);
		dexitprintk(ioc,
			    ioc_info(ioc, "request_pool(0x%p): free\n",
				     ioc->request));
		ioc->request = NULL;
	}

	if (ioc->sense) {
		dma_pool_free(ioc->sense_dma_pool, ioc->sense, ioc->sense_dma);
		dma_pool_destroy(ioc->sense_dma_pool);
		dexitprintk(ioc,
			    ioc_info(ioc, "sense_pool(0x%p): free\n",
				     ioc->sense));
		ioc->sense = NULL;
	}

	if (ioc->reply) {
		dma_pool_free(ioc->reply_dma_pool, ioc->reply, ioc->reply_dma);
		dma_pool_destroy(ioc->reply_dma_pool);
		dexitprintk(ioc,
			    ioc_info(ioc, "reply_pool(0x%p): free\n",
				     ioc->reply));
		ioc->reply = NULL;
	}

	if (ioc->reply_free) {
		dma_pool_free(ioc->reply_free_dma_pool, ioc->reply_free,
		    ioc->reply_free_dma);
		dma_pool_destroy(ioc->reply_free_dma_pool);
		dexitprintk(ioc,
			    ioc_info(ioc, "reply_free_pool(0x%p): free\n",
				     ioc->reply_free));
		ioc->reply_free = NULL;
	}

	if (ioc->reply_post) {
		dma_alloc_count = DIV_ROUND_UP(count,
				RDPQ_MAX_INDEX_IN_ONE_CHUNK);
		for (i = 0; i < count; i++) {
			if (i % RDPQ_MAX_INDEX_IN_ONE_CHUNK == 0
			    && dma_alloc_count) {
				if (ioc->reply_post[i].reply_post_free) {
					dma_pool_free(
					    ioc->reply_post_free_dma_pool,
					    ioc->reply_post[i].reply_post_free,
					ioc->reply_post[i].reply_post_free_dma);
					dexitprintk(ioc, ioc_info(ioc,
					   "reply_post_free_pool(0x%p): free\n",
					   ioc->reply_post[i].reply_post_free));
					ioc->reply_post[i].reply_post_free =
									NULL;
				}
				--dma_alloc_count;
			}
		}
		dma_pool_destroy(ioc->reply_post_free_dma_pool);
		if (ioc->reply_post_free_array &&
			ioc->rdpq_array_enable) {
			dma_pool_free(ioc->reply_post_free_array_dma_pool,
			    ioc->reply_post_free_array,
			    ioc->reply_post_free_array_dma);
			ioc->reply_post_free_array = NULL;
		}
		dma_pool_destroy(ioc->reply_post_free_array_dma_pool);
		kfree(ioc->reply_post);
	}

	if (ioc->pcie_sgl_dma_pool) {
		for (i = 0; i < ioc->scsiio_depth; i++) {
			dma_pool_free(ioc->pcie_sgl_dma_pool,
					ioc->pcie_sg_lookup[i].pcie_sgl,
					ioc->pcie_sg_lookup[i].pcie_sgl_dma);
			ioc->pcie_sg_lookup[i].pcie_sgl = NULL;
		}
		dma_pool_destroy(ioc->pcie_sgl_dma_pool);
	}
	if (ioc->config_page) {
		dexitprintk(ioc,
			    ioc_info(ioc, "config_page(0x%p): free\n",
				     ioc->config_page));
		dma_free_coherent(&ioc->pdev->dev, ioc->config_page_sz,
		    ioc->config_page, ioc->config_page_dma);
	}

	kfree(ioc->hpr_lookup);
	ioc->hpr_lookup = NULL;
	kfree(ioc->internal_lookup);
	ioc->internal_lookup = NULL;
	if (ioc->chain_lookup) {
		for (i = 0; i < ioc->scsiio_depth; i++) {
			for (j = ioc->chains_per_prp_buffer;
			    j < ioc->chains_needed_per_io; j++) {
				ct = &ioc->chain_lookup[i].chains_per_smid[j];
				if (ct && ct->chain_buffer)
					dma_pool_free(ioc->chain_dma_pool,
						ct->chain_buffer,
						ct->chain_buffer_dma);
			}
			kfree(ioc->chain_lookup[i].chains_per_smid);
		}
		dma_pool_destroy(ioc->chain_dma_pool);
		kfree(ioc->chain_lookup);
		ioc->chain_lookup = NULL;
	}

	kfree(ioc->io_queue_num);
	ioc->io_queue_num = NULL;
}

/**
 * mpt3sas_check_same_4gb_region - checks whether all reply queues in a set are
 *	having same upper 32bits in their base memory address.
 * @start_address: Base address of a reply queue set
 * @pool_sz: Size of single Reply Descriptor Post Queues pool size
 *
 * Return: 1 if reply queues in a set have a same upper 32bits in their base
 * memory address, else 0.
 */
static int
mpt3sas_check_same_4gb_region(dma_addr_t start_address, u32 pool_sz)
{
	dma_addr_t end_address;

	end_address = start_address + pool_sz - 1;

	if (upper_32_bits(start_address) == upper_32_bits(end_address))
		return 1;
	else
		return 0;
}

/**
 * _base_reduce_hba_queue_depth- Retry with reduced queue depth
 * @ioc: Adapter object
 *
 * Return: 0 for success, non-zero for failure.
 **/
static inline int
_base_reduce_hba_queue_depth(struct MPT3SAS_ADAPTER *ioc)
{
	int reduce_sz = 64;

	if ((ioc->hba_queue_depth - reduce_sz) >
	    (ioc->internal_depth + INTERNAL_SCSIIO_CMDS_COUNT)) {
		ioc->hba_queue_depth -= reduce_sz;
		return 0;
	} else
		return -ENOMEM;
}

/**
 * _base_allocate_pcie_sgl_pool - Allocating DMA'able memory
 *			for pcie sgl pools.
 * @ioc: Adapter object
 * @sz: DMA Pool size
 *
 * Return: 0 for success, non-zero for failure.
 */

static int
_base_allocate_pcie_sgl_pool(struct MPT3SAS_ADAPTER *ioc, u32 sz)
{
	int i = 0, j = 0;
	struct chain_tracker *ct;

	ioc->pcie_sgl_dma_pool =
	    dma_pool_create("PCIe SGL pool", &ioc->pdev->dev, sz,
	    ioc->page_size, 0);
	if (!ioc->pcie_sgl_dma_pool) {
		ioc_err(ioc, "PCIe SGL pool: dma_pool_create failed\n");
		return -ENOMEM;
	}

	ioc->chains_per_prp_buffer = sz/ioc->chain_segment_sz;
	ioc->chains_per_prp_buffer =
	    min(ioc->chains_per_prp_buffer, ioc->chains_needed_per_io);
	for (i = 0; i < ioc->scsiio_depth; i++) {
		ioc->pcie_sg_lookup[i].pcie_sgl =
		    dma_pool_alloc(ioc->pcie_sgl_dma_pool, GFP_KERNEL,
		    &ioc->pcie_sg_lookup[i].pcie_sgl_dma);
		if (!ioc->pcie_sg_lookup[i].pcie_sgl) {
			ioc_err(ioc, "PCIe SGL pool: dma_pool_alloc failed\n");
			return -EAGAIN;
		}

		if (!mpt3sas_check_same_4gb_region(
		    ioc->pcie_sg_lookup[i].pcie_sgl_dma, sz)) {
			ioc_err(ioc, "PCIE SGLs are not in same 4G !! pcie sgl (0x%p) dma = (0x%llx)\n",
			    ioc->pcie_sg_lookup[i].pcie_sgl,
			    (unsigned long long)
			    ioc->pcie_sg_lookup[i].pcie_sgl_dma);
			ioc->use_32bit_dma = true;
			return -EAGAIN;
		}

		for (j = 0; j < ioc->chains_per_prp_buffer; j++) {
			ct = &ioc->chain_lookup[i].chains_per_smid[j];
			ct->chain_buffer =
			    ioc->pcie_sg_lookup[i].pcie_sgl +
			    (j * ioc->chain_segment_sz);
			ct->chain_buffer_dma =
			    ioc->pcie_sg_lookup[i].pcie_sgl_dma +
			    (j * ioc->chain_segment_sz);
		}
	}
	dinitprintk(ioc, ioc_info(ioc,
	    "PCIe sgl pool depth(%d), element_size(%d), pool_size(%d kB)\n",
	    ioc->scsiio_depth, sz, (sz * ioc->scsiio_depth)/1024));
	dinitprintk(ioc, ioc_info(ioc,
	    "Number of chains can fit in a PRP page(%d)\n",
	    ioc->chains_per_prp_buffer));
	return 0;
}

/**
 * _base_allocate_chain_dma_pool - Allocating DMA'able memory
 *			for chain dma pool.
 * @ioc: Adapter object
 * @sz: DMA Pool size
 *
 * Return: 0 for success, non-zero for failure.
 */
static int
_base_allocate_chain_dma_pool(struct MPT3SAS_ADAPTER *ioc, u32 sz)
{
	int i = 0, j = 0;
	struct chain_tracker *ctr;

	ioc->chain_dma_pool = dma_pool_create("chain pool", &ioc->pdev->dev,
	    ioc->chain_segment_sz, 16, 0);
	if (!ioc->chain_dma_pool)
		return -ENOMEM;

	for (i = 0; i < ioc->scsiio_depth; i++) {
		for (j = ioc->chains_per_prp_buffer;
		    j < ioc->chains_needed_per_io; j++) {
			ctr = &ioc->chain_lookup[i].chains_per_smid[j];
			ctr->chain_buffer = dma_pool_alloc(ioc->chain_dma_pool,
			    GFP_KERNEL, &ctr->chain_buffer_dma);
			if (!ctr->chain_buffer)
				return -EAGAIN;
			if (!mpt3sas_check_same_4gb_region(
			    ctr->chain_buffer_dma, ioc->chain_segment_sz)) {
				ioc_err(ioc,
				    "Chain buffers are not in same 4G !!! Chain buff (0x%p) dma = (0x%llx)\n",
				    ctr->chain_buffer,
				    (unsigned long long)ctr->chain_buffer_dma);
				ioc->use_32bit_dma = true;
				return -EAGAIN;
			}
		}
	}
	dinitprintk(ioc, ioc_info(ioc,
	    "chain_lookup depth (%d), frame_size(%d), pool_size(%d kB)\n",
	    ioc->scsiio_depth, ioc->chain_segment_sz, ((ioc->scsiio_depth *
	    (ioc->chains_needed_per_io - ioc->chains_per_prp_buffer) *
	    ioc->chain_segment_sz))/1024));
	return 0;
}

/**
 * _base_allocate_sense_dma_pool - Allocating DMA'able memory
 *			for sense dma pool.
 * @ioc: Adapter object
 * @sz: DMA Pool size
 * Return: 0 for success, non-zero for failure.
 */
static int
_base_allocate_sense_dma_pool(struct MPT3SAS_ADAPTER *ioc, u32 sz)
{
	ioc->sense_dma_pool =
	    dma_pool_create("sense pool", &ioc->pdev->dev, sz, 4, 0);
	if (!ioc->sense_dma_pool)
		return -ENOMEM;
	ioc->sense = dma_pool_alloc(ioc->sense_dma_pool,
	    GFP_KERNEL, &ioc->sense_dma);
	if (!ioc->sense)
		return -EAGAIN;
	if (!mpt3sas_check_same_4gb_region(ioc->sense_dma, sz)) {
		dinitprintk(ioc, pr_err(
		    "Bad Sense Pool! sense (0x%p) sense_dma = (0x%llx)\n",
		    ioc->sense, (unsigned long long) ioc->sense_dma));
		ioc->use_32bit_dma = true;
		return -EAGAIN;
	}
	ioc_info(ioc,
	    "sense pool(0x%p) - dma(0x%llx): depth(%d), element_size(%d), pool_size (%d kB)\n",
	    ioc->sense, (unsigned long long)ioc->sense_dma,
	    ioc->scsiio_depth, SCSI_SENSE_BUFFERSIZE, sz/1024);
	return 0;
}

/**
 * _base_allocate_reply_pool - Allocating DMA'able memory
 *			for reply pool.
 * @ioc: Adapter object
 * @sz: DMA Pool size
 * Return: 0 for success, non-zero for failure.
 */
static int
_base_allocate_reply_pool(struct MPT3SAS_ADAPTER *ioc, u32 sz)
{
	/* reply pool, 4 byte align */
	ioc->reply_dma_pool = dma_pool_create("reply pool",
	    &ioc->pdev->dev, sz, 4, 0);
	if (!ioc->reply_dma_pool)
		return -ENOMEM;
	ioc->reply = dma_pool_alloc(ioc->reply_dma_pool, GFP_KERNEL,
	    &ioc->reply_dma);
	if (!ioc->reply)
		return -EAGAIN;
	if (!mpt3sas_check_same_4gb_region(ioc->reply_dma, sz)) {
		dinitprintk(ioc, pr_err(
		    "Bad Reply Pool! Reply (0x%p) Reply dma = (0x%llx)\n",
		    ioc->reply, (unsigned long long) ioc->reply_dma));
		ioc->use_32bit_dma = true;
		return -EAGAIN;
	}
	ioc->reply_dma_min_address = (u32)(ioc->reply_dma);
	ioc->reply_dma_max_address = (u32)(ioc->reply_dma) + sz;
	ioc_info(ioc,
	    "reply pool(0x%p) - dma(0x%llx): depth(%d), frame_size(%d), pool_size(%d kB)\n",
	    ioc->reply, (unsigned long long)ioc->reply_dma,
	    ioc->reply_free_queue_depth, ioc->reply_sz, sz/1024);
	return 0;
}

/**
 * _base_allocate_reply_free_dma_pool - Allocating DMA'able memory
 *			for reply free dma pool.
 * @ioc: Adapter object
 * @sz: DMA Pool size
 * Return: 0 for success, non-zero for failure.
 */
static int
_base_allocate_reply_free_dma_pool(struct MPT3SAS_ADAPTER *ioc, u32 sz)
{
	/* reply free queue, 16 byte align */
	ioc->reply_free_dma_pool = dma_pool_create(
	    "reply_free pool", &ioc->pdev->dev, sz, 16, 0);
	if (!ioc->reply_free_dma_pool)
		return -ENOMEM;
	ioc->reply_free = dma_pool_alloc(ioc->reply_free_dma_pool,
	    GFP_KERNEL, &ioc->reply_free_dma);
	if (!ioc->reply_free)
		return -EAGAIN;
	if (!mpt3sas_check_same_4gb_region(ioc->reply_free_dma, sz)) {
		dinitprintk(ioc,
		    pr_err("Bad Reply Free Pool! Reply Free (0x%p) Reply Free dma = (0x%llx)\n",
		    ioc->reply_free, (unsigned long long) ioc->reply_free_dma));
		ioc->use_32bit_dma = true;
		return -EAGAIN;
	}
	memset(ioc->reply_free, 0, sz);
	dinitprintk(ioc, ioc_info(ioc,
	    "reply_free pool(0x%p): depth(%d), element_size(%d), pool_size(%d kB)\n",
	    ioc->reply_free, ioc->reply_free_queue_depth, 4, sz/1024));
	dinitprintk(ioc, ioc_info(ioc,
	    "reply_free_dma (0x%llx)\n",
	    (unsigned long long)ioc->reply_free_dma));
	return 0;
}

/**
 * _base_allocate_reply_post_free_array - Allocating DMA'able memory
 *			for reply post free array.
 * @ioc: Adapter object
 * @reply_post_free_array_sz: DMA Pool size
 * Return: 0 for success, non-zero for failure.
 */

static int
_base_allocate_reply_post_free_array(struct MPT3SAS_ADAPTER *ioc,
	u32 reply_post_free_array_sz)
{
	ioc->reply_post_free_array_dma_pool =
	    dma_pool_create("reply_post_free_array pool",
	    &ioc->pdev->dev, reply_post_free_array_sz, 16, 0);
	if (!ioc->reply_post_free_array_dma_pool)
		return -ENOMEM;
	ioc->reply_post_free_array =
	    dma_pool_alloc(ioc->reply_post_free_array_dma_pool,
	    GFP_KERNEL, &ioc->reply_post_free_array_dma);
	if (!ioc->reply_post_free_array)
		return -EAGAIN;
	if (!mpt3sas_check_same_4gb_region(ioc->reply_post_free_array_dma,
	    reply_post_free_array_sz)) {
		dinitprintk(ioc, pr_err(
		    "Bad Reply Free Pool! Reply Free (0x%p) Reply Free dma = (0x%llx)\n",
		    ioc->reply_free,
		    (unsigned long long) ioc->reply_free_dma));
		ioc->use_32bit_dma = true;
		return -EAGAIN;
	}
	return 0;
}
/**
 * base_alloc_rdpq_dma_pool - Allocating DMA'able memory
 *                     for reply queues.
 * @ioc: per adapter object
 * @sz: DMA Pool size
 * Return: 0 for success, non-zero for failure.
 */
static int
base_alloc_rdpq_dma_pool(struct MPT3SAS_ADAPTER *ioc, int sz)
{
	int i = 0;
	u32 dma_alloc_count = 0;
	int reply_post_free_sz = ioc->reply_post_queue_depth *
		sizeof(Mpi2DefaultReplyDescriptor_t);
	int count = ioc->rdpq_array_enable ? ioc->reply_queue_count : 1;

	ioc->reply_post = kcalloc(count, sizeof(struct reply_post_struct),
			GFP_KERNEL);
	if (!ioc->reply_post)
		return -ENOMEM;
	/*
	 *  For INVADER_SERIES each set of 8 reply queues(0-7, 8-15, ..) and
	 *  VENTURA_SERIES each set of 16 reply queues(0-15, 16-31, ..) should
	 *  be within 4GB boundary i.e reply queues in a set must have same
	 *  upper 32-bits in their memory address. so here driver is allocating
	 *  the DMA'able memory for reply queues according.
	 *  Driver uses limitation of
	 *  VENTURA_SERIES to manage INVADER_SERIES as well.
	 */
	dma_alloc_count = DIV_ROUND_UP(count,
				RDPQ_MAX_INDEX_IN_ONE_CHUNK);
	ioc->reply_post_free_dma_pool =
		dma_pool_create("reply_post_free pool",
		    &ioc->pdev->dev, sz, 16, 0);
	if (!ioc->reply_post_free_dma_pool)
		return -ENOMEM;
	for (i = 0; i < count; i++) {
		if ((i % RDPQ_MAX_INDEX_IN_ONE_CHUNK == 0) && dma_alloc_count) {
			ioc->reply_post[i].reply_post_free =
			    dma_pool_zalloc(ioc->reply_post_free_dma_pool,
				GFP_KERNEL,
				&ioc->reply_post[i].reply_post_free_dma);
			if (!ioc->reply_post[i].reply_post_free)
				return -ENOMEM;
			/*
			 * Each set of RDPQ pool must satisfy 4gb boundary
			 * restriction.
			 * 1) Check if allocated resources for RDPQ pool are in
			 *	the same 4GB range.
			 * 2) If #1 is true, continue with 64 bit DMA.
			 * 3) If #1 is false, return 1. which means free all the
			 * resources and set DMA mask to 32 and allocate.
			 */
			if (!mpt3sas_check_same_4gb_region(
				ioc->reply_post[i].reply_post_free_dma, sz)) {
				dinitprintk(ioc,
				    ioc_err(ioc, "bad Replypost free pool(0x%p)"
				    "reply_post_free_dma = (0x%llx)\n",
				    ioc->reply_post[i].reply_post_free,
				    (unsigned long long)
				    ioc->reply_post[i].reply_post_free_dma));
				return -EAGAIN;
			}
			dma_alloc_count--;

		} else {
			ioc->reply_post[i].reply_post_free =
			    (Mpi2ReplyDescriptorsUnion_t *)
			    ((long)ioc->reply_post[i-1].reply_post_free
			    + reply_post_free_sz);
			ioc->reply_post[i].reply_post_free_dma =
			    (dma_addr_t)
			    (ioc->reply_post[i-1].reply_post_free_dma +
			    reply_post_free_sz);
		}
	}
	return 0;
}

/**
 * _base_allocate_memory_pools - allocate start of day memory pools
 * @ioc: per adapter object
 *
 * Return: 0 success, anything else error.
 */
static int
_base_allocate_memory_pools(struct MPT3SAS_ADAPTER *ioc)
{
	struct mpt3sas_facts *facts;
	u16 max_sge_elements;
	u16 chains_needed_per_io;
	u32 sz, total_sz, reply_post_free_sz, reply_post_free_array_sz;
	u32 retry_sz;
	u32 rdpq_sz = 0, sense_sz = 0;
	u16 max_request_credit, nvme_blocks_needed;
	unsigned short sg_tablesize;
	u16 sge_size;
	int i;
	int ret = 0, rc = 0;

	dinitprintk(ioc, ioc_info(ioc, "%s\n", __func__));


	retry_sz = 0;
	facts = &ioc->facts;

	/* command line tunables for max sgl entries */
	if (max_sgl_entries != -1)
		sg_tablesize = max_sgl_entries;
	else {
		if (ioc->hba_mpi_version_belonged == MPI2_VERSION)
			sg_tablesize = MPT2SAS_SG_DEPTH;
		else
			sg_tablesize = MPT3SAS_SG_DEPTH;
	}

	/* max sgl entries <= MPT_KDUMP_MIN_PHYS_SEGMENTS in KDUMP mode */
	if (reset_devices)
		sg_tablesize = min_t(unsigned short, sg_tablesize,
		   MPT_KDUMP_MIN_PHYS_SEGMENTS);

	if (ioc->is_mcpu_endpoint)
		ioc->shost->sg_tablesize = MPT_MIN_PHYS_SEGMENTS;
	else {
		if (sg_tablesize < MPT_MIN_PHYS_SEGMENTS)
			sg_tablesize = MPT_MIN_PHYS_SEGMENTS;
		else if (sg_tablesize > MPT_MAX_PHYS_SEGMENTS) {
			sg_tablesize = min_t(unsigned short, sg_tablesize,
					SG_MAX_SEGMENTS);
			ioc_warn(ioc, "sg_tablesize(%u) is bigger than kernel defined SG_CHUNK_SIZE(%u)\n",
				 sg_tablesize, MPT_MAX_PHYS_SEGMENTS);
		}
		ioc->shost->sg_tablesize = sg_tablesize;
	}

	ioc->internal_depth = min_t(int, (facts->HighPriorityCredit + (5)),
		(facts->RequestCredit / 4));
	if (ioc->internal_depth < INTERNAL_CMDS_COUNT) {
		if (facts->RequestCredit <= (INTERNAL_CMDS_COUNT +
				INTERNAL_SCSIIO_CMDS_COUNT)) {
			ioc_err(ioc, "IOC doesn't have enough Request Credits, it has just %d number of credits\n",
				facts->RequestCredit);
			return -ENOMEM;
		}
		ioc->internal_depth = 10;
	}

	ioc->hi_priority_depth = ioc->internal_depth - (5);
	/* command line tunables  for max controller queue depth */
	if (max_queue_depth != -1 && max_queue_depth != 0) {
		max_request_credit = min_t(u16, max_queue_depth +
			ioc->internal_depth, facts->RequestCredit);
		if (max_request_credit > MAX_HBA_QUEUE_DEPTH)
			max_request_credit =  MAX_HBA_QUEUE_DEPTH;
	} else if (reset_devices)
		max_request_credit = min_t(u16, facts->RequestCredit,
		    (MPT3SAS_KDUMP_SCSI_IO_DEPTH + ioc->internal_depth));
	else
		max_request_credit = min_t(u16, facts->RequestCredit,
		    MAX_HBA_QUEUE_DEPTH);

	/* Firmware maintains additional facts->HighPriorityCredit number of
	 * credits for HiPriprity Request messages, so hba queue depth will be
	 * sum of max_request_credit and high priority queue depth.
	 */
	ioc->hba_queue_depth = max_request_credit + ioc->hi_priority_depth;

	/* request frame size */
	ioc->request_sz = facts->IOCRequestFrameSize * 4;

	/* reply frame size */
	ioc->reply_sz = facts->ReplyFrameSize * 4;

	/* chain segment size */
	if (ioc->hba_mpi_version_belonged != MPI2_VERSION) {
		if (facts->IOCMaxChainSegmentSize)
			ioc->chain_segment_sz =
					facts->IOCMaxChainSegmentSize *
					MAX_CHAIN_ELEMT_SZ;
		else
		/* set to 128 bytes size if IOCMaxChainSegmentSize is zero */
			ioc->chain_segment_sz = DEFAULT_NUM_FWCHAIN_ELEMTS *
						    MAX_CHAIN_ELEMT_SZ;
	} else
		ioc->chain_segment_sz = ioc->request_sz;

	/* calculate the max scatter element size */
	sge_size = max_t(u16, ioc->sge_size, ioc->sge_size_ieee);

 retry_allocation:
	total_sz = 0;
	/* calculate number of sg elements left over in the 1st frame */
	max_sge_elements = ioc->request_sz - ((sizeof(Mpi2SCSIIORequest_t) -
	    sizeof(Mpi2SGEIOUnion_t)) + sge_size);
	ioc->max_sges_in_main_message = max_sge_elements/sge_size;

	/* now do the same for a chain buffer */
	max_sge_elements = ioc->chain_segment_sz - sge_size;
	ioc->max_sges_in_chain_message = max_sge_elements/sge_size;

	/*
	 *  MPT3SAS_SG_DEPTH = CONFIG_FUSION_MAX_SGE
	 */
	chains_needed_per_io = ((ioc->shost->sg_tablesize -
	   ioc->max_sges_in_main_message)/ioc->max_sges_in_chain_message)
	    + 1;
	if (chains_needed_per_io > facts->MaxChainDepth) {
		chains_needed_per_io = facts->MaxChainDepth;
		ioc->shost->sg_tablesize = min_t(u16,
		ioc->max_sges_in_main_message + (ioc->max_sges_in_chain_message
		* chains_needed_per_io), ioc->shost->sg_tablesize);
	}
	ioc->chains_needed_per_io = chains_needed_per_io;

	/* reply free queue sizing - taking into account for 64 FW events */
	ioc->reply_free_queue_depth = ioc->hba_queue_depth + 64;

	/* mCPU manage single counters for simplicity */
	if (ioc->is_mcpu_endpoint)
		ioc->reply_post_queue_depth = ioc->reply_free_queue_depth;
	else {
		/* calculate reply descriptor post queue depth */
		ioc->reply_post_queue_depth = ioc->hba_queue_depth +
			ioc->reply_free_queue_depth +  1;
		/* align the reply post queue on the next 16 count boundary */
		if (ioc->reply_post_queue_depth % 16)
			ioc->reply_post_queue_depth += 16 -
				(ioc->reply_post_queue_depth % 16);
	}

	if (ioc->reply_post_queue_depth >
	    facts->MaxReplyDescriptorPostQueueDepth) {
		ioc->reply_post_queue_depth =
				facts->MaxReplyDescriptorPostQueueDepth -
		    (facts->MaxReplyDescriptorPostQueueDepth % 16);
		ioc->hba_queue_depth =
				((ioc->reply_post_queue_depth - 64) / 2) - 1;
		ioc->reply_free_queue_depth = ioc->hba_queue_depth + 64;
	}

	ioc_info(ioc,
	    "scatter gather: sge_in_main_msg(%d), sge_per_chain(%d), "
	    "sge_per_io(%d), chains_per_io(%d)\n",
	    ioc->max_sges_in_main_message,
	    ioc->max_sges_in_chain_message,
	    ioc->shost->sg_tablesize,
	    ioc->chains_needed_per_io);

	/* reply post queue, 16 byte align */
	reply_post_free_sz = ioc->reply_post_queue_depth *
	    sizeof(Mpi2DefaultReplyDescriptor_t);
	rdpq_sz = reply_post_free_sz * RDPQ_MAX_INDEX_IN_ONE_CHUNK;
	if ((_base_is_controller_msix_enabled(ioc) && !ioc->rdpq_array_enable)
	    || (ioc->reply_queue_count < RDPQ_MAX_INDEX_IN_ONE_CHUNK))
		rdpq_sz = reply_post_free_sz * ioc->reply_queue_count;
	ret = base_alloc_rdpq_dma_pool(ioc, rdpq_sz);
	if (ret == -EAGAIN) {
		/*
		 * Free allocated bad RDPQ memory pools.
		 * Change dma coherent mask to 32 bit and reallocate RDPQ
		 */
		_base_release_memory_pools(ioc);
		ioc->use_32bit_dma = true;
		if (_base_config_dma_addressing(ioc, ioc->pdev) != 0) {
			ioc_err(ioc,
			    "32 DMA mask failed %s\n", pci_name(ioc->pdev));
			return -ENODEV;
		}
		if (base_alloc_rdpq_dma_pool(ioc, rdpq_sz))
			return -ENOMEM;
	} else if (ret == -ENOMEM)
		return -ENOMEM;
	total_sz = rdpq_sz * (!ioc->rdpq_array_enable ? 1 :
	    DIV_ROUND_UP(ioc->reply_queue_count, RDPQ_MAX_INDEX_IN_ONE_CHUNK));
	ioc->scsiio_depth = ioc->hba_queue_depth -
	    ioc->hi_priority_depth - ioc->internal_depth;

	/* set the scsi host can_queue depth
	 * with some internal commands that could be outstanding
	 */
	ioc->shost->can_queue = ioc->scsiio_depth - INTERNAL_SCSIIO_CMDS_COUNT;
	dinitprintk(ioc,
		    ioc_info(ioc, "scsi host: can_queue depth (%d)\n",
			     ioc->shost->can_queue));

	/* contiguous pool for request and chains, 16 byte align, one extra "
	 * "frame for smid=0
	 */
	ioc->chain_depth = ioc->chains_needed_per_io * ioc->scsiio_depth;
	sz = ((ioc->scsiio_depth + 1) * ioc->request_sz);

	/* hi-priority queue */
	sz += (ioc->hi_priority_depth * ioc->request_sz);

	/* internal queue */
	sz += (ioc->internal_depth * ioc->request_sz);

	ioc->request_dma_sz = sz;
	ioc->request = dma_alloc_coherent(&ioc->pdev->dev, sz,
			&ioc->request_dma, GFP_KERNEL);
	if (!ioc->request) {
		ioc_err(ioc, "request pool: dma_alloc_coherent failed: hba_depth(%d), chains_per_io(%d), frame_sz(%d), total(%d kB)\n",
			ioc->hba_queue_depth, ioc->chains_needed_per_io,
			ioc->request_sz, sz / 1024);
		if (ioc->scsiio_depth < MPT3SAS_SAS_QUEUE_DEPTH)
			goto out;
		retry_sz = 64;
		ioc->hba_queue_depth -= retry_sz;
		_base_release_memory_pools(ioc);
		goto retry_allocation;
	}

	if (retry_sz)
		ioc_err(ioc, "request pool: dma_alloc_coherent succeed: hba_depth(%d), chains_per_io(%d), frame_sz(%d), total(%d kb)\n",
			ioc->hba_queue_depth, ioc->chains_needed_per_io,
			ioc->request_sz, sz / 1024);

	/* hi-priority queue */
	ioc->hi_priority = ioc->request + ((ioc->scsiio_depth + 1) *
	    ioc->request_sz);
	ioc->hi_priority_dma = ioc->request_dma + ((ioc->scsiio_depth + 1) *
	    ioc->request_sz);

	/* internal queue */
	ioc->internal = ioc->hi_priority + (ioc->hi_priority_depth *
	    ioc->request_sz);
	ioc->internal_dma = ioc->hi_priority_dma + (ioc->hi_priority_depth *
	    ioc->request_sz);

	ioc_info(ioc,
	    "request pool(0x%p) - dma(0x%llx): "
	    "depth(%d), frame_size(%d), pool_size(%d kB)\n",
	    ioc->request, (unsigned long long) ioc->request_dma,
	    ioc->hba_queue_depth, ioc->request_sz,
	    (ioc->hba_queue_depth * ioc->request_sz) / 1024);

	total_sz += sz;

	dinitprintk(ioc,
		    ioc_info(ioc, "scsiio(0x%p): depth(%d)\n",
			     ioc->request, ioc->scsiio_depth));

	ioc->chain_depth = min_t(u32, ioc->chain_depth, MAX_CHAIN_DEPTH);
	sz = ioc->scsiio_depth * sizeof(struct chain_lookup);
	ioc->chain_lookup = kzalloc(sz, GFP_KERNEL);
	if (!ioc->chain_lookup) {
		ioc_err(ioc, "chain_lookup: __get_free_pages failed\n");
		goto out;
	}

	sz = ioc->chains_needed_per_io * sizeof(struct chain_tracker);
	for (i = 0; i < ioc->scsiio_depth; i++) {
		ioc->chain_lookup[i].chains_per_smid = kzalloc(sz, GFP_KERNEL);
		if (!ioc->chain_lookup[i].chains_per_smid) {
			ioc_err(ioc, "chain_lookup: kzalloc failed\n");
			goto out;
		}
	}

	/* initialize hi-priority queue smid's */
	ioc->hpr_lookup = kcalloc(ioc->hi_priority_depth,
	    sizeof(struct request_tracker), GFP_KERNEL);
	if (!ioc->hpr_lookup) {
		ioc_err(ioc, "hpr_lookup: kcalloc failed\n");
		goto out;
	}
	ioc->hi_priority_smid = ioc->scsiio_depth + 1;
	dinitprintk(ioc,
		    ioc_info(ioc, "hi_priority(0x%p): depth(%d), start smid(%d)\n",
			     ioc->hi_priority,
			     ioc->hi_priority_depth, ioc->hi_priority_smid));

	/* initialize internal queue smid's */
	ioc->internal_lookup = kcalloc(ioc->internal_depth,
	    sizeof(struct request_tracker), GFP_KERNEL);
	if (!ioc->internal_lookup) {
		ioc_err(ioc, "internal_lookup: kcalloc failed\n");
		goto out;
	}
	ioc->internal_smid = ioc->hi_priority_smid + ioc->hi_priority_depth;
	dinitprintk(ioc,
		    ioc_info(ioc, "internal(0x%p): depth(%d), start smid(%d)\n",
			     ioc->internal,
			     ioc->internal_depth, ioc->internal_smid));

	ioc->io_queue_num = kcalloc(ioc->scsiio_depth,
	    sizeof(u16), GFP_KERNEL);
	if (!ioc->io_queue_num)
		goto out;
	/*
	 * The number of NVMe page sized blocks needed is:
	 *     (((sg_tablesize * 8) - 1) / (page_size - 8)) + 1
	 * ((sg_tablesize * 8) - 1) is the max PRP's minus the first PRP entry
	 * that is placed in the main message frame.  8 is the size of each PRP
	 * entry or PRP list pointer entry.  8 is subtracted from page_size
	 * because of the PRP list pointer entry at the end of a page, so this
	 * is not counted as a PRP entry.  The 1 added page is a round up.
	 *
	 * To avoid allocation failures due to the amount of memory that could
	 * be required for NVMe PRP's, only each set of NVMe blocks will be
	 * contiguous, so a new set is allocated for each possible I/O.
	 */

	ioc->chains_per_prp_buffer = 0;
	if (ioc->facts.ProtocolFlags & MPI2_IOCFACTS_PROTOCOL_NVME_DEVICES) {
		nvme_blocks_needed =
			(ioc->shost->sg_tablesize * NVME_PRP_SIZE) - 1;
		nvme_blocks_needed /= (ioc->page_size - NVME_PRP_SIZE);
		nvme_blocks_needed++;

		sz = sizeof(struct pcie_sg_list) * ioc->scsiio_depth;
		ioc->pcie_sg_lookup = kzalloc(sz, GFP_KERNEL);
		if (!ioc->pcie_sg_lookup) {
			ioc_info(ioc, "PCIe SGL lookup: kzalloc failed\n");
			goto out;
		}
		sz = nvme_blocks_needed * ioc->page_size;
		rc = _base_allocate_pcie_sgl_pool(ioc, sz);
		if (rc == -ENOMEM)
			return -ENOMEM;
		else if (rc == -EAGAIN)
			goto try_32bit_dma;
		total_sz += sz * ioc->scsiio_depth;
	}

	rc = _base_allocate_chain_dma_pool(ioc, ioc->chain_segment_sz);
	if (rc == -ENOMEM)
		return -ENOMEM;
	else if (rc == -EAGAIN)
		goto try_32bit_dma;
	total_sz += ioc->chain_segment_sz * ((ioc->chains_needed_per_io -
		ioc->chains_per_prp_buffer) * ioc->scsiio_depth);
	dinitprintk(ioc,
	    ioc_info(ioc, "chain pool depth(%d), frame_size(%d), pool_size(%d kB)\n",
	    ioc->chain_depth, ioc->chain_segment_sz,
	    (ioc->chain_depth * ioc->chain_segment_sz) / 1024));
	/* sense buffers, 4 byte align */
	sense_sz = ioc->scsiio_depth * SCSI_SENSE_BUFFERSIZE;
	rc = _base_allocate_sense_dma_pool(ioc, sense_sz);
	if (rc  == -ENOMEM)
		return -ENOMEM;
	else if (rc == -EAGAIN)
		goto try_32bit_dma;
	total_sz += sense_sz;
	ioc_info(ioc,
	    "sense pool(0x%p)- dma(0x%llx): depth(%d),"
	    "element_size(%d), pool_size(%d kB)\n",
	    ioc->sense, (unsigned long long)ioc->sense_dma, ioc->scsiio_depth,
	    SCSI_SENSE_BUFFERSIZE, sz / 1024);
	/* reply pool, 4 byte align */
	sz = ioc->reply_free_queue_depth * ioc->reply_sz;
	rc = _base_allocate_reply_pool(ioc, sz);
	if (rc == -ENOMEM)
		return -ENOMEM;
	else if (rc == -EAGAIN)
		goto try_32bit_dma;
	total_sz += sz;

	/* reply free queue, 16 byte align */
	sz = ioc->reply_free_queue_depth * 4;
	rc = _base_allocate_reply_free_dma_pool(ioc, sz);
	if (rc  == -ENOMEM)
		return -ENOMEM;
	else if (rc == -EAGAIN)
		goto try_32bit_dma;
	dinitprintk(ioc,
		    ioc_info(ioc, "reply_free_dma (0x%llx)\n",
			     (unsigned long long)ioc->reply_free_dma));
	total_sz += sz;
	if (ioc->rdpq_array_enable) {
		reply_post_free_array_sz = ioc->reply_queue_count *
		    sizeof(Mpi2IOCInitRDPQArrayEntry);
		rc = _base_allocate_reply_post_free_array(ioc,
		    reply_post_free_array_sz);
		if (rc == -ENOMEM)
			return -ENOMEM;
		else if (rc == -EAGAIN)
			goto try_32bit_dma;
	}
	ioc->config_page_sz = 512;
	ioc->config_page = dma_alloc_coherent(&ioc->pdev->dev,
			ioc->config_page_sz, &ioc->config_page_dma, GFP_KERNEL);
	if (!ioc->config_page) {
		ioc_err(ioc, "config page: dma_pool_alloc failed\n");
		goto out;
	}

	ioc_info(ioc, "config page(0x%p) - dma(0x%llx): size(%d)\n",
	    ioc->config_page, (unsigned long long)ioc->config_page_dma,
	    ioc->config_page_sz);
	total_sz += ioc->config_page_sz;

	ioc_info(ioc, "Allocated physical memory: size(%d kB)\n",
		 total_sz / 1024);
	ioc_info(ioc, "Current Controller Queue Depth(%d),Max Controller Queue Depth(%d)\n",
		 ioc->shost->can_queue, facts->RequestCredit);
	ioc_info(ioc, "Scatter Gather Elements per IO(%d)\n",
		 ioc->shost->sg_tablesize);
	return 0;

try_32bit_dma:
	_base_release_memory_pools(ioc);
	if (ioc->use_32bit_dma && (ioc->dma_mask > 32)) {
		/* Change dma coherent mask to 32 bit and reallocate */
		if (_base_config_dma_addressing(ioc, ioc->pdev) != 0) {
			pr_err("Setting 32 bit coherent DMA mask Failed %s\n",
			    pci_name(ioc->pdev));
			return -ENODEV;
		}
	} else if (_base_reduce_hba_queue_depth(ioc) != 0)
		return -ENOMEM;
	goto retry_allocation;

 out:
	return -ENOMEM;
}

/**
 * mpt3sas_base_get_iocstate - Get the current state of a MPT adapter.
 * @ioc: Pointer to MPT_ADAPTER structure
 * @cooked: Request raw or cooked IOC state
 *
 * Return: all IOC Doorbell register bits if cooked==0, else just the
 * Doorbell bits in MPI_IOC_STATE_MASK.
 */
u32
mpt3sas_base_get_iocstate(struct MPT3SAS_ADAPTER *ioc, int cooked)
{
	u32 s, sc;

	s = ioc->base_readl(&ioc->chip->Doorbell);
	sc = s & MPI2_IOC_STATE_MASK;
	return cooked ? sc : s;
}

/**
 * _base_wait_on_iocstate - waiting on a particular ioc state
 * @ioc: ?
 * @ioc_state: controller state { READY, OPERATIONAL, or RESET }
 * @timeout: timeout in second
 *
 * Return: 0 for success, non-zero for failure.
 */
static int
_base_wait_on_iocstate(struct MPT3SAS_ADAPTER *ioc, u32 ioc_state, int timeout)
{
	u32 count, cntdn;
	u32 current_state;

	count = 0;
	cntdn = 1000 * timeout;
	do {
		current_state = mpt3sas_base_get_iocstate(ioc, 1);
		if (current_state == ioc_state)
			return 0;
		if (count && current_state == MPI2_IOC_STATE_FAULT)
			break;
		if (count && current_state == MPI2_IOC_STATE_COREDUMP)
			break;

		usleep_range(1000, 1500);
		count++;
	} while (--cntdn);

	return current_state;
}

/**
 * _base_dump_reg_set -	This function will print hexdump of register set.
 * @ioc: per adapter object
 *
 * Return: nothing.
 */
static inline void
_base_dump_reg_set(struct MPT3SAS_ADAPTER *ioc)
{
	unsigned int i, sz = 256;
	u32 __iomem *reg = (u32 __iomem *)ioc->chip;

	ioc_info(ioc, "System Register set:\n");
	for (i = 0; i < (sz / sizeof(u32)); i++)
		pr_info("%08x: %08x\n", (i * 4), readl(&reg[i]));
}

/**
 * _base_wait_for_doorbell_int - waiting for controller interrupt(generated by
 * a write to the doorbell)
 * @ioc: per adapter object
 * @timeout: timeout in seconds
 *
 * Return: 0 for success, non-zero for failure.
 *
 * Notes: MPI2_HIS_IOC2SYS_DB_STATUS - set to one when IOC writes to doorbell.
 */

static int
_base_wait_for_doorbell_int(struct MPT3SAS_ADAPTER *ioc, int timeout)
{
	u32 cntdn, count;
	u32 int_status;

	count = 0;
	cntdn = 1000 * timeout;
	do {
		int_status = ioc->base_readl(&ioc->chip->HostInterruptStatus);
		if (int_status & MPI2_HIS_IOC2SYS_DB_STATUS) {
			dhsprintk(ioc,
				  ioc_info(ioc, "%s: successful count(%d), timeout(%d)\n",
					   __func__, count, timeout));
			return 0;
		}

		usleep_range(1000, 1500);
		count++;
	} while (--cntdn);

	ioc_err(ioc, "%s: failed due to timeout count(%d), int_status(%x)!\n",
		__func__, count, int_status);
	return -EFAULT;
}

static int
_base_spin_on_doorbell_int(struct MPT3SAS_ADAPTER *ioc, int timeout)
{
	u32 cntdn, count;
	u32 int_status;

	count = 0;
	cntdn = 2000 * timeout;
	do {
		int_status = ioc->base_readl(&ioc->chip->HostInterruptStatus);
		if (int_status & MPI2_HIS_IOC2SYS_DB_STATUS) {
			dhsprintk(ioc,
				  ioc_info(ioc, "%s: successful count(%d), timeout(%d)\n",
					   __func__, count, timeout));
			return 0;
		}

		udelay(500);
		count++;
	} while (--cntdn);

	ioc_err(ioc, "%s: failed due to timeout count(%d), int_status(%x)!\n",
		__func__, count, int_status);
	return -EFAULT;

}

/**
 * _base_wait_for_doorbell_ack - waiting for controller to read the doorbell.
 * @ioc: per adapter object
 * @timeout: timeout in second
 *
 * Return: 0 for success, non-zero for failure.
 *
 * Notes: MPI2_HIS_SYS2IOC_DB_STATUS - set to one when host writes to
 * doorbell.
 */
static int
_base_wait_for_doorbell_ack(struct MPT3SAS_ADAPTER *ioc, int timeout)
{
	u32 cntdn, count;
	u32 int_status;
	u32 doorbell;

	count = 0;
	cntdn = 1000 * timeout;
	do {
		int_status = ioc->base_readl(&ioc->chip->HostInterruptStatus);
		if (!(int_status & MPI2_HIS_SYS2IOC_DB_STATUS)) {
			dhsprintk(ioc,
				  ioc_info(ioc, "%s: successful count(%d), timeout(%d)\n",
					   __func__, count, timeout));
			return 0;
		} else if (int_status & MPI2_HIS_IOC2SYS_DB_STATUS) {
			doorbell = ioc->base_readl(&ioc->chip->Doorbell);
			if ((doorbell & MPI2_IOC_STATE_MASK) ==
			    MPI2_IOC_STATE_FAULT) {
				mpt3sas_print_fault_code(ioc, doorbell);
				return -EFAULT;
			}
			if ((doorbell & MPI2_IOC_STATE_MASK) ==
			    MPI2_IOC_STATE_COREDUMP) {
				mpt3sas_print_coredump_info(ioc, doorbell);
				return -EFAULT;
			}
		} else if (int_status == 0xFFFFFFFF)
			goto out;

		usleep_range(1000, 1500);
		count++;
	} while (--cntdn);

 out:
	ioc_err(ioc, "%s: failed due to timeout count(%d), int_status(%x)!\n",
		__func__, count, int_status);
	return -EFAULT;
}

/**
 * _base_wait_for_doorbell_not_used - waiting for doorbell to not be in use
 * @ioc: per adapter object
 * @timeout: timeout in second
 *
 * Return: 0 for success, non-zero for failure.
 */
static int
_base_wait_for_doorbell_not_used(struct MPT3SAS_ADAPTER *ioc, int timeout)
{
	u32 cntdn, count;
	u32 doorbell_reg;

	count = 0;
	cntdn = 1000 * timeout;
	do {
		doorbell_reg = ioc->base_readl(&ioc->chip->Doorbell);
		if (!(doorbell_reg & MPI2_DOORBELL_USED)) {
			dhsprintk(ioc,
				  ioc_info(ioc, "%s: successful count(%d), timeout(%d)\n",
					   __func__, count, timeout));
			return 0;
		}

		usleep_range(1000, 1500);
		count++;
	} while (--cntdn);

	ioc_err(ioc, "%s: failed due to timeout count(%d), doorbell_reg(%x)!\n",
		__func__, count, doorbell_reg);
	return -EFAULT;
}

/**
 * _base_send_ioc_reset - send doorbell reset
 * @ioc: per adapter object
 * @reset_type: currently only supports: MPI2_FUNCTION_IOC_MESSAGE_UNIT_RESET
 * @timeout: timeout in second
 *
 * Return: 0 for success, non-zero for failure.
 */
static int
_base_send_ioc_reset(struct MPT3SAS_ADAPTER *ioc, u8 reset_type, int timeout)
{
	u32 ioc_state;
	int r = 0;
	unsigned long flags;

	if (reset_type != MPI2_FUNCTION_IOC_MESSAGE_UNIT_RESET) {
		ioc_err(ioc, "%s: unknown reset_type\n", __func__);
		return -EFAULT;
	}

	if (!(ioc->facts.IOCCapabilities &
	   MPI2_IOCFACTS_CAPABILITY_EVENT_REPLAY))
		return -EFAULT;

	ioc_info(ioc, "sending message unit reset !!\n");

	writel(reset_type << MPI2_DOORBELL_FUNCTION_SHIFT,
	    &ioc->chip->Doorbell);
	if ((_base_wait_for_doorbell_ack(ioc, 15))) {
		r = -EFAULT;
		goto out;
	}

	ioc_state = _base_wait_on_iocstate(ioc, MPI2_IOC_STATE_READY, timeout);
	if (ioc_state) {
		ioc_err(ioc, "%s: failed going to ready state (ioc_state=0x%x)\n",
			__func__, ioc_state);
		r = -EFAULT;
		goto out;
	}
 out:
	if (r != 0) {
		ioc_state = mpt3sas_base_get_iocstate(ioc, 0);
		spin_lock_irqsave(&ioc->ioc_reset_in_progress_lock, flags);
		/*
		 * Wait for IOC state CoreDump to clear only during
		 * HBA initialization & release time.
		 */
		if ((ioc_state & MPI2_IOC_STATE_MASK) ==
		    MPI2_IOC_STATE_COREDUMP && (ioc->is_driver_loading == 1 ||
		    ioc->fault_reset_work_q == NULL)) {
			spin_unlock_irqrestore(
			    &ioc->ioc_reset_in_progress_lock, flags);
			mpt3sas_print_coredump_info(ioc, ioc_state);
			mpt3sas_base_wait_for_coredump_completion(ioc,
			    __func__);
			spin_lock_irqsave(
			    &ioc->ioc_reset_in_progress_lock, flags);
		}
		spin_unlock_irqrestore(&ioc->ioc_reset_in_progress_lock, flags);
	}
	ioc_info(ioc, "message unit reset: %s\n",
		 r == 0 ? "SUCCESS" : "FAILED");
	return r;
}

/**
 * mpt3sas_wait_for_ioc - IOC's operational state is checked here.
 * @ioc: per adapter object
 * @timeout: timeout in seconds
 *
 * Return: Waits up to timeout seconds for the IOC to
 * become operational. Returns 0 if IOC is present
 * and operational; otherwise returns %-EFAULT.
 */

int
mpt3sas_wait_for_ioc(struct MPT3SAS_ADAPTER *ioc, int timeout)
{
	int wait_state_count = 0;
	u32 ioc_state;

	do {
		ioc_state = mpt3sas_base_get_iocstate(ioc, 1);
		if (ioc_state == MPI2_IOC_STATE_OPERATIONAL)
			break;

		/*
		 * Watchdog thread will be started after IOC Initialization, so
		 * no need to wait here for IOC state to become operational
		 * when IOC Initialization is on. Instead the driver will
		 * return ETIME status, so that calling function can issue
		 * diag reset operation and retry the command.
		 */
		if (ioc->is_driver_loading)
			return -ETIME;

		ssleep(1);
		ioc_info(ioc, "%s: waiting for operational state(count=%d)\n",
				__func__, ++wait_state_count);
	} while (--timeout);
	if (!timeout) {
		ioc_err(ioc, "%s: failed due to ioc not operational\n", __func__);
		return -EFAULT;
	}
	if (wait_state_count)
		ioc_info(ioc, "ioc is operational\n");
	return 0;
}

/**
 * _base_handshake_req_reply_wait - send request thru doorbell interface
 * @ioc: per adapter object
 * @request_bytes: request length
 * @request: pointer having request payload
 * @reply_bytes: reply length
 * @reply: pointer to reply payload
 * @timeout: timeout in second
 *
 * Return: 0 for success, non-zero for failure.
 */
static int
_base_handshake_req_reply_wait(struct MPT3SAS_ADAPTER *ioc, int request_bytes,
	u32 *request, int reply_bytes, u16 *reply, int timeout)
{
	MPI2DefaultReply_t *default_reply = (MPI2DefaultReply_t *)reply;
	int i;
	u8 failed;
	__le32 *mfp;

	/* make sure doorbell is not in use */
	if ((ioc->base_readl(&ioc->chip->Doorbell) & MPI2_DOORBELL_USED)) {
		ioc_err(ioc, "doorbell is in use (line=%d)\n", __LINE__);
		return -EFAULT;
	}

	/* clear pending doorbell interrupts from previous state changes */
	if (ioc->base_readl(&ioc->chip->HostInterruptStatus) &
	    MPI2_HIS_IOC2SYS_DB_STATUS)
		writel(0, &ioc->chip->HostInterruptStatus);

	/* send message to ioc */
	writel(((MPI2_FUNCTION_HANDSHAKE<<MPI2_DOORBELL_FUNCTION_SHIFT) |
	    ((request_bytes/4)<<MPI2_DOORBELL_ADD_DWORDS_SHIFT)),
	    &ioc->chip->Doorbell);

	if ((_base_spin_on_doorbell_int(ioc, 5))) {
		ioc_err(ioc, "doorbell handshake int failed (line=%d)\n",
			__LINE__);
		return -EFAULT;
	}
	writel(0, &ioc->chip->HostInterruptStatus);

	if ((_base_wait_for_doorbell_ack(ioc, 5))) {
		ioc_err(ioc, "doorbell handshake ack failed (line=%d)\n",
			__LINE__);
		return -EFAULT;
	}

	/* send message 32-bits at a time */
	for (i = 0, failed = 0; i < request_bytes/4 && !failed; i++) {
		writel(cpu_to_le32(request[i]), &ioc->chip->Doorbell);
		if ((_base_wait_for_doorbell_ack(ioc, 5)))
			failed = 1;
	}

	if (failed) {
		ioc_err(ioc, "doorbell handshake sending request failed (line=%d)\n",
			__LINE__);
		return -EFAULT;
	}

	/* now wait for the reply */
	if ((_base_wait_for_doorbell_int(ioc, timeout))) {
		ioc_err(ioc, "doorbell handshake int failed (line=%d)\n",
			__LINE__);
		return -EFAULT;
	}

	/* read the first two 16-bits, it gives the total length of the reply */
	reply[0] = le16_to_cpu(ioc->base_readl(&ioc->chip->Doorbell)
	    & MPI2_DOORBELL_DATA_MASK);
	writel(0, &ioc->chip->HostInterruptStatus);
	if ((_base_wait_for_doorbell_int(ioc, 5))) {
		ioc_err(ioc, "doorbell handshake int failed (line=%d)\n",
			__LINE__);
		return -EFAULT;
	}
	reply[1] = le16_to_cpu(ioc->base_readl(&ioc->chip->Doorbell)
	    & MPI2_DOORBELL_DATA_MASK);
	writel(0, &ioc->chip->HostInterruptStatus);

	for (i = 2; i < default_reply->MsgLength * 2; i++)  {
		if ((_base_wait_for_doorbell_int(ioc, 5))) {
			ioc_err(ioc, "doorbell handshake int failed (line=%d)\n",
				__LINE__);
			return -EFAULT;
		}
		if (i >=  reply_bytes/2) /* overflow case */
			ioc->base_readl(&ioc->chip->Doorbell);
		else
			reply[i] = le16_to_cpu(
			    ioc->base_readl(&ioc->chip->Doorbell)
			    & MPI2_DOORBELL_DATA_MASK);
		writel(0, &ioc->chip->HostInterruptStatus);
	}

	_base_wait_for_doorbell_int(ioc, 5);
	if (_base_wait_for_doorbell_not_used(ioc, 5) != 0) {
		dhsprintk(ioc,
			  ioc_info(ioc, "doorbell is in use (line=%d)\n",
				   __LINE__));
	}
	writel(0, &ioc->chip->HostInterruptStatus);

	if (ioc->logging_level & MPT_DEBUG_INIT) {
		mfp = (__le32 *)reply;
		pr_info("\toffset:data\n");
		for (i = 0; i < reply_bytes/4; i++)
			ioc_info(ioc, "\t[0x%02x]:%08x\n", i*4,
			    le32_to_cpu(mfp[i]));
	}
	return 0;
}

/**
 * mpt3sas_base_sas_iounit_control - send sas iounit control to FW
 * @ioc: per adapter object
 * @mpi_reply: the reply payload from FW
 * @mpi_request: the request payload sent to FW
 *
 * The SAS IO Unit Control Request message allows the host to perform low-level
 * operations, such as resets on the PHYs of the IO Unit, also allows the host
 * to obtain the IOC assigned device handles for a device if it has other
 * identifying information about the device, in addition allows the host to
 * remove IOC resources associated with the device.
 *
 * Return: 0 for success, non-zero for failure.
 */
int
mpt3sas_base_sas_iounit_control(struct MPT3SAS_ADAPTER *ioc,
	Mpi2SasIoUnitControlReply_t *mpi_reply,
	Mpi2SasIoUnitControlRequest_t *mpi_request)
{
	u16 smid;
	u8 issue_reset = 0;
	int rc;
	void *request;

	dinitprintk(ioc, ioc_info(ioc, "%s\n", __func__));

	mutex_lock(&ioc->base_cmds.mutex);

	if (ioc->base_cmds.status != MPT3_CMD_NOT_USED) {
		ioc_err(ioc, "%s: base_cmd in use\n", __func__);
		rc = -EAGAIN;
		goto out;
	}

	rc = mpt3sas_wait_for_ioc(ioc, IOC_OPERATIONAL_WAIT_COUNT);
	if (rc)
		goto out;

	smid = mpt3sas_base_get_smid(ioc, ioc->base_cb_idx);
	if (!smid) {
		ioc_err(ioc, "%s: failed obtaining a smid\n", __func__);
		rc = -EAGAIN;
		goto out;
	}

	rc = 0;
	ioc->base_cmds.status = MPT3_CMD_PENDING;
	request = mpt3sas_base_get_msg_frame(ioc, smid);
	ioc->base_cmds.smid = smid;
	memcpy(request, mpi_request, sizeof(Mpi2SasIoUnitControlRequest_t));
	if (mpi_request->Operation == MPI2_SAS_OP_PHY_HARD_RESET ||
	    mpi_request->Operation == MPI2_SAS_OP_PHY_LINK_RESET)
		ioc->ioc_link_reset_in_progress = 1;
	init_completion(&ioc->base_cmds.done);
	ioc->put_smid_default(ioc, smid);
	wait_for_completion_timeout(&ioc->base_cmds.done,
	    msecs_to_jiffies(10000));
	if ((mpi_request->Operation == MPI2_SAS_OP_PHY_HARD_RESET ||
	    mpi_request->Operation == MPI2_SAS_OP_PHY_LINK_RESET) &&
	    ioc->ioc_link_reset_in_progress)
		ioc->ioc_link_reset_in_progress = 0;
	if (!(ioc->base_cmds.status & MPT3_CMD_COMPLETE)) {
		mpt3sas_check_cmd_timeout(ioc, ioc->base_cmds.status,
		    mpi_request, sizeof(Mpi2SasIoUnitControlRequest_t)/4,
		    issue_reset);
		goto issue_host_reset;
	}
	if (ioc->base_cmds.status & MPT3_CMD_REPLY_VALID)
		memcpy(mpi_reply, ioc->base_cmds.reply,
		    sizeof(Mpi2SasIoUnitControlReply_t));
	else
		memset(mpi_reply, 0, sizeof(Mpi2SasIoUnitControlReply_t));
	ioc->base_cmds.status = MPT3_CMD_NOT_USED;
	goto out;

 issue_host_reset:
	if (issue_reset)
		mpt3sas_base_hard_reset_handler(ioc, FORCE_BIG_HAMMER);
	ioc->base_cmds.status = MPT3_CMD_NOT_USED;
	rc = -EFAULT;
 out:
	mutex_unlock(&ioc->base_cmds.mutex);
	return rc;
}

/**
 * mpt3sas_base_scsi_enclosure_processor - sending request to sep device
 * @ioc: per adapter object
 * @mpi_reply: the reply payload from FW
 * @mpi_request: the request payload sent to FW
 *
 * The SCSI Enclosure Processor request message causes the IOC to
 * communicate with SES devices to control LED status signals.
 *
 * Return: 0 for success, non-zero for failure.
 */
int
mpt3sas_base_scsi_enclosure_processor(struct MPT3SAS_ADAPTER *ioc,
	Mpi2SepReply_t *mpi_reply, Mpi2SepRequest_t *mpi_request)
{
	u16 smid;
	u8 issue_reset = 0;
	int rc;
	void *request;

	dinitprintk(ioc, ioc_info(ioc, "%s\n", __func__));

	mutex_lock(&ioc->base_cmds.mutex);

	if (ioc->base_cmds.status != MPT3_CMD_NOT_USED) {
		ioc_err(ioc, "%s: base_cmd in use\n", __func__);
		rc = -EAGAIN;
		goto out;
	}

	rc = mpt3sas_wait_for_ioc(ioc, IOC_OPERATIONAL_WAIT_COUNT);
	if (rc)
		goto out;

	smid = mpt3sas_base_get_smid(ioc, ioc->base_cb_idx);
	if (!smid) {
		ioc_err(ioc, "%s: failed obtaining a smid\n", __func__);
		rc = -EAGAIN;
		goto out;
	}

	rc = 0;
	ioc->base_cmds.status = MPT3_CMD_PENDING;
	request = mpt3sas_base_get_msg_frame(ioc, smid);
	ioc->base_cmds.smid = smid;
	memset(request, 0, ioc->request_sz);
	memcpy(request, mpi_request, sizeof(Mpi2SepReply_t));
	init_completion(&ioc->base_cmds.done);
	ioc->put_smid_default(ioc, smid);
	wait_for_completion_timeout(&ioc->base_cmds.done,
	    msecs_to_jiffies(10000));
	if (!(ioc->base_cmds.status & MPT3_CMD_COMPLETE)) {
		mpt3sas_check_cmd_timeout(ioc,
		    ioc->base_cmds.status, mpi_request,
		    sizeof(Mpi2SepRequest_t)/4, issue_reset);
		goto issue_host_reset;
	}
	if (ioc->base_cmds.status & MPT3_CMD_REPLY_VALID)
		memcpy(mpi_reply, ioc->base_cmds.reply,
		    sizeof(Mpi2SepReply_t));
	else
		memset(mpi_reply, 0, sizeof(Mpi2SepReply_t));
	ioc->base_cmds.status = MPT3_CMD_NOT_USED;
	goto out;

 issue_host_reset:
	if (issue_reset)
		mpt3sas_base_hard_reset_handler(ioc, FORCE_BIG_HAMMER);
	ioc->base_cmds.status = MPT3_CMD_NOT_USED;
	rc = -EFAULT;
 out:
	mutex_unlock(&ioc->base_cmds.mutex);
	return rc;
}

/**
 * _base_get_port_facts - obtain port facts reply and save in ioc
 * @ioc: per adapter object
 * @port: ?
 *
 * Return: 0 for success, non-zero for failure.
 */
static int
_base_get_port_facts(struct MPT3SAS_ADAPTER *ioc, int port)
{
	Mpi2PortFactsRequest_t mpi_request;
	Mpi2PortFactsReply_t mpi_reply;
	struct mpt3sas_port_facts *pfacts;
	int mpi_reply_sz, mpi_request_sz, r;

	dinitprintk(ioc, ioc_info(ioc, "%s\n", __func__));

	mpi_reply_sz = sizeof(Mpi2PortFactsReply_t);
	mpi_request_sz = sizeof(Mpi2PortFactsRequest_t);
	memset(&mpi_request, 0, mpi_request_sz);
	mpi_request.Function = MPI2_FUNCTION_PORT_FACTS;
	mpi_request.PortNumber = port;
	r = _base_handshake_req_reply_wait(ioc, mpi_request_sz,
	    (u32 *)&mpi_request, mpi_reply_sz, (u16 *)&mpi_reply, 5);

	if (r != 0) {
		ioc_err(ioc, "%s: handshake failed (r=%d)\n", __func__, r);
		return r;
	}

	pfacts = &ioc->pfacts[port];
	memset(pfacts, 0, sizeof(struct mpt3sas_port_facts));
	pfacts->PortNumber = mpi_reply.PortNumber;
	pfacts->VP_ID = mpi_reply.VP_ID;
	pfacts->VF_ID = mpi_reply.VF_ID;
	pfacts->MaxPostedCmdBuffers =
	    le16_to_cpu(mpi_reply.MaxPostedCmdBuffers);

	return 0;
}

/**
 * _base_wait_for_iocstate - Wait until the card is in READY or OPERATIONAL
 * @ioc: per adapter object
 * @timeout:
 *
 * Return: 0 for success, non-zero for failure.
 */
static int
_base_wait_for_iocstate(struct MPT3SAS_ADAPTER *ioc, int timeout)
{
	u32 ioc_state;
	int rc;

	dinitprintk(ioc, ioc_info(ioc, "%s\n", __func__));

	if (ioc->pci_error_recovery) {
		dfailprintk(ioc,
			    ioc_info(ioc, "%s: host in pci error recovery\n",
				     __func__));
		return -EFAULT;
	}

	ioc_state = mpt3sas_base_get_iocstate(ioc, 0);
	dhsprintk(ioc,
		  ioc_info(ioc, "%s: ioc_state(0x%08x)\n",
			   __func__, ioc_state));

	if (((ioc_state & MPI2_IOC_STATE_MASK) == MPI2_IOC_STATE_READY) ||
	    (ioc_state & MPI2_IOC_STATE_MASK) == MPI2_IOC_STATE_OPERATIONAL)
		return 0;

	if (ioc_state & MPI2_DOORBELL_USED) {
		dhsprintk(ioc, ioc_info(ioc, "unexpected doorbell active!\n"));
		goto issue_diag_reset;
	}

	if ((ioc_state & MPI2_IOC_STATE_MASK) == MPI2_IOC_STATE_FAULT) {
		mpt3sas_print_fault_code(ioc, ioc_state &
		    MPI2_DOORBELL_DATA_MASK);
		goto issue_diag_reset;
	} else if ((ioc_state & MPI2_IOC_STATE_MASK) ==
	    MPI2_IOC_STATE_COREDUMP) {
		ioc_info(ioc,
		    "%s: Skipping the diag reset here. (ioc_state=0x%x)\n",
		    __func__, ioc_state);
		return -EFAULT;
	}

	ioc_state = _base_wait_on_iocstate(ioc, MPI2_IOC_STATE_READY, timeout);
	if (ioc_state) {
		dfailprintk(ioc,
			    ioc_info(ioc, "%s: failed going to ready state (ioc_state=0x%x)\n",
				     __func__, ioc_state));
		return -EFAULT;
	}

 issue_diag_reset:
	rc = _base_diag_reset(ioc);
	return rc;
}

/**
 * _base_get_ioc_facts - obtain ioc facts reply and save in ioc
 * @ioc: per adapter object
 *
 * Return: 0 for success, non-zero for failure.
 */
static int
_base_get_ioc_facts(struct MPT3SAS_ADAPTER *ioc)
{
	Mpi2IOCFactsRequest_t mpi_request;
	Mpi2IOCFactsReply_t mpi_reply;
	struct mpt3sas_facts *facts;
	int mpi_reply_sz, mpi_request_sz, r;

	dinitprintk(ioc, ioc_info(ioc, "%s\n", __func__));

	r = _base_wait_for_iocstate(ioc, 10);
	if (r) {
		dfailprintk(ioc,
			    ioc_info(ioc, "%s: failed getting to correct state\n",
				     __func__));
		return r;
	}
	mpi_reply_sz = sizeof(Mpi2IOCFactsReply_t);
	mpi_request_sz = sizeof(Mpi2IOCFactsRequest_t);
	memset(&mpi_request, 0, mpi_request_sz);
	mpi_request.Function = MPI2_FUNCTION_IOC_FACTS;
	r = _base_handshake_req_reply_wait(ioc, mpi_request_sz,
	    (u32 *)&mpi_request, mpi_reply_sz, (u16 *)&mpi_reply, 5);

	if (r != 0) {
		ioc_err(ioc, "%s: handshake failed (r=%d)\n", __func__, r);
		return r;
	}

	facts = &ioc->facts;
	memset(facts, 0, sizeof(struct mpt3sas_facts));
	facts->MsgVersion = le16_to_cpu(mpi_reply.MsgVersion);
	facts->HeaderVersion = le16_to_cpu(mpi_reply.HeaderVersion);
	facts->VP_ID = mpi_reply.VP_ID;
	facts->VF_ID = mpi_reply.VF_ID;
	facts->IOCExceptions = le16_to_cpu(mpi_reply.IOCExceptions);
	facts->MaxChainDepth = mpi_reply.MaxChainDepth;
	facts->WhoInit = mpi_reply.WhoInit;
	facts->NumberOfPorts = mpi_reply.NumberOfPorts;
	facts->MaxMSIxVectors = mpi_reply.MaxMSIxVectors;
	if (ioc->msix_enable && (facts->MaxMSIxVectors <=
	    MAX_COMBINED_MSIX_VECTORS(ioc->is_gen35_ioc)))
		ioc->combined_reply_queue = 0;
	facts->RequestCredit = le16_to_cpu(mpi_reply.RequestCredit);
	facts->MaxReplyDescriptorPostQueueDepth =
	    le16_to_cpu(mpi_reply.MaxReplyDescriptorPostQueueDepth);
	facts->ProductID = le16_to_cpu(mpi_reply.ProductID);
	facts->IOCCapabilities = le32_to_cpu(mpi_reply.IOCCapabilities);
	if ((facts->IOCCapabilities & MPI2_IOCFACTS_CAPABILITY_INTEGRATED_RAID))
		ioc->ir_firmware = 1;
	if ((facts->IOCCapabilities &
	      MPI2_IOCFACTS_CAPABILITY_RDPQ_ARRAY_CAPABLE) && (!reset_devices))
		ioc->rdpq_array_capable = 1;
	if ((facts->IOCCapabilities & MPI26_IOCFACTS_CAPABILITY_ATOMIC_REQ)
	    && ioc->is_aero_ioc)
		ioc->atomic_desc_capable = 1;
	facts->FWVersion.Word = le32_to_cpu(mpi_reply.FWVersion.Word);
	facts->IOCRequestFrameSize =
	    le16_to_cpu(mpi_reply.IOCRequestFrameSize);
	if (ioc->hba_mpi_version_belonged != MPI2_VERSION) {
		facts->IOCMaxChainSegmentSize =
			le16_to_cpu(mpi_reply.IOCMaxChainSegmentSize);
	}
	facts->MaxInitiators = le16_to_cpu(mpi_reply.MaxInitiators);
	facts->MaxTargets = le16_to_cpu(mpi_reply.MaxTargets);
	ioc->shost->max_id = -1;
	facts->MaxSasExpanders = le16_to_cpu(mpi_reply.MaxSasExpanders);
	facts->MaxEnclosures = le16_to_cpu(mpi_reply.MaxEnclosures);
	facts->ProtocolFlags = le16_to_cpu(mpi_reply.ProtocolFlags);
	facts->HighPriorityCredit =
	    le16_to_cpu(mpi_reply.HighPriorityCredit);
	facts->ReplyFrameSize = mpi_reply.ReplyFrameSize;
	facts->MaxDevHandle = le16_to_cpu(mpi_reply.MaxDevHandle);
	facts->CurrentHostPageSize = mpi_reply.CurrentHostPageSize;

	/*
	 * Get the Page Size from IOC Facts. If it's 0, default to 4k.
	 */
	ioc->page_size = 1 << facts->CurrentHostPageSize;
	if (ioc->page_size == 1) {
		ioc_info(ioc, "CurrentHostPageSize is 0: Setting default host page size to 4k\n");
		ioc->page_size = 1 << MPT3SAS_HOST_PAGE_SIZE_4K;
	}
	dinitprintk(ioc,
		    ioc_info(ioc, "CurrentHostPageSize(%d)\n",
			     facts->CurrentHostPageSize));

	dinitprintk(ioc,
		    ioc_info(ioc, "hba queue depth(%d), max chains per io(%d)\n",
			     facts->RequestCredit, facts->MaxChainDepth));
	dinitprintk(ioc,
		    ioc_info(ioc, "request frame size(%d), reply frame size(%d)\n",
			     facts->IOCRequestFrameSize * 4,
			     facts->ReplyFrameSize * 4));
	return 0;
}

/**
 * _base_send_ioc_init - send ioc_init to firmware
 * @ioc: per adapter object
 *
 * Return: 0 for success, non-zero for failure.
 */
static int
_base_send_ioc_init(struct MPT3SAS_ADAPTER *ioc)
{
	Mpi2IOCInitRequest_t mpi_request;
	Mpi2IOCInitReply_t mpi_reply;
	int i, r = 0;
	ktime_t current_time;
	u16 ioc_status;
	u32 reply_post_free_array_sz = 0;

	dinitprintk(ioc, ioc_info(ioc, "%s\n", __func__));

	memset(&mpi_request, 0, sizeof(Mpi2IOCInitRequest_t));
	mpi_request.Function = MPI2_FUNCTION_IOC_INIT;
	mpi_request.WhoInit = MPI2_WHOINIT_HOST_DRIVER;
	mpi_request.VF_ID = 0; /* TODO */
	mpi_request.VP_ID = 0;
	mpi_request.MsgVersion = cpu_to_le16(ioc->hba_mpi_version_belonged);
	mpi_request.HeaderVersion = cpu_to_le16(MPI2_HEADER_VERSION);
	mpi_request.HostPageSize = MPT3SAS_HOST_PAGE_SIZE_4K;

	if (_base_is_controller_msix_enabled(ioc))
		mpi_request.HostMSIxVectors = ioc->reply_queue_count;
	mpi_request.SystemRequestFrameSize = cpu_to_le16(ioc->request_sz/4);
	mpi_request.ReplyDescriptorPostQueueDepth =
	    cpu_to_le16(ioc->reply_post_queue_depth);
	mpi_request.ReplyFreeQueueDepth =
	    cpu_to_le16(ioc->reply_free_queue_depth);

	mpi_request.SenseBufferAddressHigh =
	    cpu_to_le32((u64)ioc->sense_dma >> 32);
	mpi_request.SystemReplyAddressHigh =
	    cpu_to_le32((u64)ioc->reply_dma >> 32);
	mpi_request.SystemRequestFrameBaseAddress =
	    cpu_to_le64((u64)ioc->request_dma);
	mpi_request.ReplyFreeQueueAddress =
	    cpu_to_le64((u64)ioc->reply_free_dma);

	if (ioc->rdpq_array_enable) {
		reply_post_free_array_sz = ioc->reply_queue_count *
		    sizeof(Mpi2IOCInitRDPQArrayEntry);
		memset(ioc->reply_post_free_array, 0, reply_post_free_array_sz);
		for (i = 0; i < ioc->reply_queue_count; i++)
			ioc->reply_post_free_array[i].RDPQBaseAddress =
			    cpu_to_le64(
				(u64)ioc->reply_post[i].reply_post_free_dma);
		mpi_request.MsgFlags = MPI2_IOCINIT_MSGFLAG_RDPQ_ARRAY_MODE;
		mpi_request.ReplyDescriptorPostQueueAddress =
		    cpu_to_le64((u64)ioc->reply_post_free_array_dma);
	} else {
		mpi_request.ReplyDescriptorPostQueueAddress =
		    cpu_to_le64((u64)ioc->reply_post[0].reply_post_free_dma);
	}

	/*
	 * Set the flag to enable CoreDump state feature in IOC firmware.
	 */
	mpi_request.ConfigurationFlags |=
	    cpu_to_le16(MPI26_IOCINIT_CFGFLAGS_COREDUMP_ENABLE);

	/* This time stamp specifies number of milliseconds
	 * since epoch ~ midnight January 1, 1970.
	 */
	current_time = ktime_get_real();
	mpi_request.TimeStamp = cpu_to_le64(ktime_to_ms(current_time));

	if (ioc->logging_level & MPT_DEBUG_INIT) {
		__le32 *mfp;
		int i;

		mfp = (__le32 *)&mpi_request;
		ioc_info(ioc, "\toffset:data\n");
		for (i = 0; i < sizeof(Mpi2IOCInitRequest_t)/4; i++)
			ioc_info(ioc, "\t[0x%02x]:%08x\n", i*4,
			    le32_to_cpu(mfp[i]));
	}

	r = _base_handshake_req_reply_wait(ioc,
	    sizeof(Mpi2IOCInitRequest_t), (u32 *)&mpi_request,
	    sizeof(Mpi2IOCInitReply_t), (u16 *)&mpi_reply, 30);

	if (r != 0) {
		ioc_err(ioc, "%s: handshake failed (r=%d)\n", __func__, r);
		return r;
	}

	ioc_status = le16_to_cpu(mpi_reply.IOCStatus) & MPI2_IOCSTATUS_MASK;
	if (ioc_status != MPI2_IOCSTATUS_SUCCESS ||
	    mpi_reply.IOCLogInfo) {
		ioc_err(ioc, "%s: failed\n", __func__);
		r = -EIO;
	}

	/* Reset TimeSync Counter*/
	ioc->timestamp_update_count = 0;
	return r;
}

/**
 * mpt3sas_port_enable_done - command completion routine for port enable
 * @ioc: per adapter object
 * @smid: system request message index
 * @msix_index: MSIX table index supplied by the OS
 * @reply: reply message frame(lower 32bit addr)
 *
 * Return: 1 meaning mf should be freed from _base_interrupt
 *          0 means the mf is freed from this function.
 */
u8
mpt3sas_port_enable_done(struct MPT3SAS_ADAPTER *ioc, u16 smid, u8 msix_index,
	u32 reply)
{
	MPI2DefaultReply_t *mpi_reply;
	u16 ioc_status;

	if (ioc->port_enable_cmds.status == MPT3_CMD_NOT_USED)
		return 1;

	mpi_reply = mpt3sas_base_get_reply_virt_addr(ioc, reply);
	if (!mpi_reply)
		return 1;

	if (mpi_reply->Function != MPI2_FUNCTION_PORT_ENABLE)
		return 1;

	ioc->port_enable_cmds.status &= ~MPT3_CMD_PENDING;
	ioc->port_enable_cmds.status |= MPT3_CMD_COMPLETE;
	ioc->port_enable_cmds.status |= MPT3_CMD_REPLY_VALID;
	memcpy(ioc->port_enable_cmds.reply, mpi_reply, mpi_reply->MsgLength*4);
	ioc_status = le16_to_cpu(mpi_reply->IOCStatus) & MPI2_IOCSTATUS_MASK;
	if (ioc_status != MPI2_IOCSTATUS_SUCCESS)
		ioc->port_enable_failed = 1;

	if (ioc->port_enable_cmds.status & MPT3_CMD_COMPLETE_ASYNC) {
		ioc->port_enable_cmds.status &= ~MPT3_CMD_COMPLETE_ASYNC;
		if (ioc_status == MPI2_IOCSTATUS_SUCCESS) {
			mpt3sas_port_enable_complete(ioc);
			return 1;
		} else {
			ioc->start_scan_failed = ioc_status;
			ioc->start_scan = 0;
			return 1;
		}
	}
	complete(&ioc->port_enable_cmds.done);
	return 1;
}

/**
 * _base_send_port_enable - send port_enable(discovery stuff) to firmware
 * @ioc: per adapter object
 *
 * Return: 0 for success, non-zero for failure.
 */
static int
_base_send_port_enable(struct MPT3SAS_ADAPTER *ioc)
{
	Mpi2PortEnableRequest_t *mpi_request;
	Mpi2PortEnableReply_t *mpi_reply;
	int r = 0;
	u16 smid;
	u16 ioc_status;

	ioc_info(ioc, "sending port enable !!\n");

	if (ioc->port_enable_cmds.status & MPT3_CMD_PENDING) {
		ioc_err(ioc, "%s: internal command already in use\n", __func__);
		return -EAGAIN;
	}

	smid = mpt3sas_base_get_smid(ioc, ioc->port_enable_cb_idx);
	if (!smid) {
		ioc_err(ioc, "%s: failed obtaining a smid\n", __func__);
		return -EAGAIN;
	}

	ioc->port_enable_cmds.status = MPT3_CMD_PENDING;
	mpi_request = mpt3sas_base_get_msg_frame(ioc, smid);
	ioc->port_enable_cmds.smid = smid;
	memset(mpi_request, 0, sizeof(Mpi2PortEnableRequest_t));
	mpi_request->Function = MPI2_FUNCTION_PORT_ENABLE;

	init_completion(&ioc->port_enable_cmds.done);
	ioc->put_smid_default(ioc, smid);
	wait_for_completion_timeout(&ioc->port_enable_cmds.done, 300*HZ);
	if (!(ioc->port_enable_cmds.status & MPT3_CMD_COMPLETE)) {
		ioc_err(ioc, "%s: timeout\n", __func__);
		_debug_dump_mf(mpi_request,
		    sizeof(Mpi2PortEnableRequest_t)/4);
		if (ioc->port_enable_cmds.status & MPT3_CMD_RESET)
			r = -EFAULT;
		else
			r = -ETIME;
		goto out;
	}

	mpi_reply = ioc->port_enable_cmds.reply;
	ioc_status = le16_to_cpu(mpi_reply->IOCStatus) & MPI2_IOCSTATUS_MASK;
	if (ioc_status != MPI2_IOCSTATUS_SUCCESS) {
		ioc_err(ioc, "%s: failed with (ioc_status=0x%08x)\n",
			__func__, ioc_status);
		r = -EFAULT;
		goto out;
	}

 out:
	ioc->port_enable_cmds.status = MPT3_CMD_NOT_USED;
	ioc_info(ioc, "port enable: %s\n", r == 0 ? "SUCCESS" : "FAILED");
	return r;
}

/**
 * mpt3sas_port_enable - initiate firmware discovery (don't wait for reply)
 * @ioc: per adapter object
 *
 * Return: 0 for success, non-zero for failure.
 */
int
mpt3sas_port_enable(struct MPT3SAS_ADAPTER *ioc)
{
	Mpi2PortEnableRequest_t *mpi_request;
	u16 smid;

	ioc_info(ioc, "sending port enable !!\n");

	if (ioc->port_enable_cmds.status & MPT3_CMD_PENDING) {
		ioc_err(ioc, "%s: internal command already in use\n", __func__);
		return -EAGAIN;
	}

	smid = mpt3sas_base_get_smid(ioc, ioc->port_enable_cb_idx);
	if (!smid) {
		ioc_err(ioc, "%s: failed obtaining a smid\n", __func__);
		return -EAGAIN;
	}
	ioc->drv_internal_flags |= MPT_DRV_INTERNAL_FIRST_PE_ISSUED;
	ioc->port_enable_cmds.status = MPT3_CMD_PENDING;
	ioc->port_enable_cmds.status |= MPT3_CMD_COMPLETE_ASYNC;
	mpi_request = mpt3sas_base_get_msg_frame(ioc, smid);
	ioc->port_enable_cmds.smid = smid;
	memset(mpi_request, 0, sizeof(Mpi2PortEnableRequest_t));
	mpi_request->Function = MPI2_FUNCTION_PORT_ENABLE;

	ioc->put_smid_default(ioc, smid);
	return 0;
}

/**
 * _base_determine_wait_on_discovery - desposition
 * @ioc: per adapter object
 *
 * Decide whether to wait on discovery to complete. Used to either
 * locate boot device, or report volumes ahead of physical devices.
 *
 * Return: 1 for wait, 0 for don't wait.
 */
static int
_base_determine_wait_on_discovery(struct MPT3SAS_ADAPTER *ioc)
{
	/* We wait for discovery to complete if IR firmware is loaded.
	 * The sas topology events arrive before PD events, so we need time to
	 * turn on the bit in ioc->pd_handles to indicate PD
	 * Also, it maybe required to report Volumes ahead of physical
	 * devices when MPI2_IOCPAGE8_IRFLAGS_LOW_VOLUME_MAPPING is set.
	 */
	if (ioc->ir_firmware)
		return 1;

	/* if no Bios, then we don't need to wait */
	if (!ioc->bios_pg3.BiosVersion)
		return 0;

	/* Bios is present, then we drop down here.
	 *
	 * If there any entries in the Bios Page 2, then we wait
	 * for discovery to complete.
	 */

	/* Current Boot Device */
	if ((ioc->bios_pg2.CurrentBootDeviceForm &
	    MPI2_BIOSPAGE2_FORM_MASK) ==
	    MPI2_BIOSPAGE2_FORM_NO_DEVICE_SPECIFIED &&
	/* Request Boot Device */
	   (ioc->bios_pg2.ReqBootDeviceForm &
	    MPI2_BIOSPAGE2_FORM_MASK) ==
	    MPI2_BIOSPAGE2_FORM_NO_DEVICE_SPECIFIED &&
	/* Alternate Request Boot Device */
	   (ioc->bios_pg2.ReqAltBootDeviceForm &
	    MPI2_BIOSPAGE2_FORM_MASK) ==
	    MPI2_BIOSPAGE2_FORM_NO_DEVICE_SPECIFIED)
		return 0;

	return 1;
}

/**
 * _base_unmask_events - turn on notification for this event
 * @ioc: per adapter object
 * @event: firmware event
 *
 * The mask is stored in ioc->event_masks.
 */
static void
_base_unmask_events(struct MPT3SAS_ADAPTER *ioc, u16 event)
{
	u32 desired_event;

	if (event >= 128)
		return;

	desired_event = (1 << (event % 32));

	if (event < 32)
		ioc->event_masks[0] &= ~desired_event;
	else if (event < 64)
		ioc->event_masks[1] &= ~desired_event;
	else if (event < 96)
		ioc->event_masks[2] &= ~desired_event;
	else if (event < 128)
		ioc->event_masks[3] &= ~desired_event;
}

/**
 * _base_event_notification - send event notification
 * @ioc: per adapter object
 *
 * Return: 0 for success, non-zero for failure.
 */
static int
_base_event_notification(struct MPT3SAS_ADAPTER *ioc)
{
	Mpi2EventNotificationRequest_t *mpi_request;
	u16 smid;
	int r = 0;
	int i, issue_diag_reset = 0;

	dinitprintk(ioc, ioc_info(ioc, "%s\n", __func__));

	if (ioc->base_cmds.status & MPT3_CMD_PENDING) {
		ioc_err(ioc, "%s: internal command already in use\n", __func__);
		return -EAGAIN;
	}

	smid = mpt3sas_base_get_smid(ioc, ioc->base_cb_idx);
	if (!smid) {
		ioc_err(ioc, "%s: failed obtaining a smid\n", __func__);
		return -EAGAIN;
	}
	ioc->base_cmds.status = MPT3_CMD_PENDING;
	mpi_request = mpt3sas_base_get_msg_frame(ioc, smid);
	ioc->base_cmds.smid = smid;
	memset(mpi_request, 0, sizeof(Mpi2EventNotificationRequest_t));
	mpi_request->Function = MPI2_FUNCTION_EVENT_NOTIFICATION;
	mpi_request->VF_ID = 0; /* TODO */
	mpi_request->VP_ID = 0;
	for (i = 0; i < MPI2_EVENT_NOTIFY_EVENTMASK_WORDS; i++)
		mpi_request->EventMasks[i] =
		    cpu_to_le32(ioc->event_masks[i]);
	init_completion(&ioc->base_cmds.done);
	ioc->put_smid_default(ioc, smid);
	wait_for_completion_timeout(&ioc->base_cmds.done, 30*HZ);
	if (!(ioc->base_cmds.status & MPT3_CMD_COMPLETE)) {
		ioc_err(ioc, "%s: timeout\n", __func__);
		_debug_dump_mf(mpi_request,
		    sizeof(Mpi2EventNotificationRequest_t)/4);
		if (ioc->base_cmds.status & MPT3_CMD_RESET)
			r = -EFAULT;
		else
			issue_diag_reset = 1;

	} else
		dinitprintk(ioc, ioc_info(ioc, "%s: complete\n", __func__));
	ioc->base_cmds.status = MPT3_CMD_NOT_USED;

	if (issue_diag_reset) {
		if (ioc->drv_internal_flags & MPT_DRV_INTERNAL_FIRST_PE_ISSUED)
			return -EFAULT;
		if (mpt3sas_base_check_for_fault_and_issue_reset(ioc))
			return -EFAULT;
		r = -EAGAIN;
	}
	return r;
}

/**
 * mpt3sas_base_validate_event_type - validating event types
 * @ioc: per adapter object
 * @event_type: firmware event
 *
 * This will turn on firmware event notification when application
 * ask for that event. We don't mask events that are already enabled.
 */
void
mpt3sas_base_validate_event_type(struct MPT3SAS_ADAPTER *ioc, u32 *event_type)
{
	int i, j;
	u32 event_mask, desired_event;
	u8 send_update_to_fw;

	for (i = 0, send_update_to_fw = 0; i <
	    MPI2_EVENT_NOTIFY_EVENTMASK_WORDS; i++) {
		event_mask = ~event_type[i];
		desired_event = 1;
		for (j = 0; j < 32; j++) {
			if (!(event_mask & desired_event) &&
			    (ioc->event_masks[i] & desired_event)) {
				ioc->event_masks[i] &= ~desired_event;
				send_update_to_fw = 1;
			}
			desired_event = (desired_event << 1);
		}
	}

	if (!send_update_to_fw)
		return;

	mutex_lock(&ioc->base_cmds.mutex);
	_base_event_notification(ioc);
	mutex_unlock(&ioc->base_cmds.mutex);
}

/**
 * _base_diag_reset - the "big hammer" start of day reset
 * @ioc: per adapter object
 *
 * Return: 0 for success, non-zero for failure.
 */
static int
_base_diag_reset(struct MPT3SAS_ADAPTER *ioc)
{
	u32 host_diagnostic;
	u32 ioc_state;
	u32 count;
	u32 hcb_size;

	ioc_info(ioc, "sending diag reset !!\n");

	pci_cfg_access_lock(ioc->pdev);

	drsprintk(ioc, ioc_info(ioc, "clear interrupts\n"));

	count = 0;
	do {
		/* Write magic sequence to WriteSequence register
		 * Loop until in diagnostic mode
		 */
		drsprintk(ioc, ioc_info(ioc, "write magic sequence\n"));
		writel(MPI2_WRSEQ_FLUSH_KEY_VALUE, &ioc->chip->WriteSequence);
		writel(MPI2_WRSEQ_1ST_KEY_VALUE, &ioc->chip->WriteSequence);
		writel(MPI2_WRSEQ_2ND_KEY_VALUE, &ioc->chip->WriteSequence);
		writel(MPI2_WRSEQ_3RD_KEY_VALUE, &ioc->chip->WriteSequence);
		writel(MPI2_WRSEQ_4TH_KEY_VALUE, &ioc->chip->WriteSequence);
		writel(MPI2_WRSEQ_5TH_KEY_VALUE, &ioc->chip->WriteSequence);
		writel(MPI2_WRSEQ_6TH_KEY_VALUE, &ioc->chip->WriteSequence);

		/* wait 100 msec */
		msleep(100);

		if (count++ > 20) {
			ioc_info(ioc,
			    "Stop writing magic sequence after 20 retries\n");
			_base_dump_reg_set(ioc);
			goto out;
		}

		host_diagnostic = ioc->base_readl(&ioc->chip->HostDiagnostic);
		drsprintk(ioc,
			  ioc_info(ioc, "wrote magic sequence: count(%d), host_diagnostic(0x%08x)\n",
				   count, host_diagnostic));

	} while ((host_diagnostic & MPI2_DIAG_DIAG_WRITE_ENABLE) == 0);

	hcb_size = ioc->base_readl(&ioc->chip->HCBSize);

	drsprintk(ioc, ioc_info(ioc, "diag reset: issued\n"));
	writel(host_diagnostic | MPI2_DIAG_RESET_ADAPTER,
	     &ioc->chip->HostDiagnostic);

	/*This delay allows the chip PCIe hardware time to finish reset tasks*/
	msleep(MPI2_HARD_RESET_PCIE_FIRST_READ_DELAY_MICRO_SEC/1000);

	/* Approximately 300 second max wait */
	for (count = 0; count < (300000000 /
		MPI2_HARD_RESET_PCIE_SECOND_READ_DELAY_MICRO_SEC); count++) {

		host_diagnostic = ioc->base_readl(&ioc->chip->HostDiagnostic);

		if (host_diagnostic == 0xFFFFFFFF) {
			ioc_info(ioc,
			    "Invalid host diagnostic register value\n");
			_base_dump_reg_set(ioc);
			goto out;
		}
		if (!(host_diagnostic & MPI2_DIAG_RESET_ADAPTER))
			break;

		msleep(MPI2_HARD_RESET_PCIE_SECOND_READ_DELAY_MICRO_SEC / 1000);
	}

	if (host_diagnostic & MPI2_DIAG_HCB_MODE) {

		drsprintk(ioc,
			  ioc_info(ioc, "restart the adapter assuming the HCB Address points to good F/W\n"));
		host_diagnostic &= ~MPI2_DIAG_BOOT_DEVICE_SELECT_MASK;
		host_diagnostic |= MPI2_DIAG_BOOT_DEVICE_SELECT_HCDW;
		writel(host_diagnostic, &ioc->chip->HostDiagnostic);

		drsprintk(ioc, ioc_info(ioc, "re-enable the HCDW\n"));
		writel(hcb_size | MPI2_HCB_SIZE_HCB_ENABLE,
		    &ioc->chip->HCBSize);
	}

	drsprintk(ioc, ioc_info(ioc, "restart the adapter\n"));
	writel(host_diagnostic & ~MPI2_DIAG_HOLD_IOC_RESET,
	    &ioc->chip->HostDiagnostic);

	drsprintk(ioc,
		  ioc_info(ioc, "disable writes to the diagnostic register\n"));
	writel(MPI2_WRSEQ_FLUSH_KEY_VALUE, &ioc->chip->WriteSequence);

	drsprintk(ioc, ioc_info(ioc, "Wait for FW to go to the READY state\n"));
	ioc_state = _base_wait_on_iocstate(ioc, MPI2_IOC_STATE_READY, 20);
	if (ioc_state) {
		ioc_err(ioc, "%s: failed going to ready state (ioc_state=0x%x)\n",
			__func__, ioc_state);
		_base_dump_reg_set(ioc);
		goto out;
	}

	pci_cfg_access_unlock(ioc->pdev);
	ioc_info(ioc, "diag reset: SUCCESS\n");
	return 0;

 out:
	pci_cfg_access_unlock(ioc->pdev);
	ioc_err(ioc, "diag reset: FAILED\n");
	return -EFAULT;
}

/**
 * mpt3sas_base_make_ioc_ready - put controller in READY state
 * @ioc: per adapter object
 * @type: FORCE_BIG_HAMMER or SOFT_RESET
 *
 * Return: 0 for success, non-zero for failure.
 */
int
mpt3sas_base_make_ioc_ready(struct MPT3SAS_ADAPTER *ioc, enum reset_type type)
{
	u32 ioc_state;
	int rc;
	int count;

	dinitprintk(ioc, ioc_info(ioc, "%s\n", __func__));

	if (ioc->pci_error_recovery)
		return 0;

	ioc_state = mpt3sas_base_get_iocstate(ioc, 0);
	dhsprintk(ioc,
		  ioc_info(ioc, "%s: ioc_state(0x%08x)\n",
			   __func__, ioc_state));

	/* if in RESET state, it should move to READY state shortly */
	count = 0;
	if ((ioc_state & MPI2_IOC_STATE_MASK) == MPI2_IOC_STATE_RESET) {
		while ((ioc_state & MPI2_IOC_STATE_MASK) !=
		    MPI2_IOC_STATE_READY) {
			if (count++ == 10) {
				ioc_err(ioc, "%s: failed going to ready state (ioc_state=0x%x)\n",
					__func__, ioc_state);
				return -EFAULT;
			}
			ssleep(1);
			ioc_state = mpt3sas_base_get_iocstate(ioc, 0);
		}
	}

	if ((ioc_state & MPI2_IOC_STATE_MASK) == MPI2_IOC_STATE_READY)
		return 0;

	if (ioc_state & MPI2_DOORBELL_USED) {
		ioc_info(ioc, "unexpected doorbell active!\n");
		goto issue_diag_reset;
	}

	if ((ioc_state & MPI2_IOC_STATE_MASK) == MPI2_IOC_STATE_FAULT) {
		mpt3sas_print_fault_code(ioc, ioc_state &
		    MPI2_DOORBELL_DATA_MASK);
		goto issue_diag_reset;
	}

	if ((ioc_state & MPI2_IOC_STATE_MASK) == MPI2_IOC_STATE_COREDUMP) {
		/*
		 * if host reset is invoked while watch dog thread is waiting
		 * for IOC state to be changed to Fault state then driver has
		 * to wait here for CoreDump state to clear otherwise reset
		 * will be issued to the FW and FW move the IOC state to
		 * reset state without copying the FW logs to coredump region.
		 */
		if (ioc->ioc_coredump_loop != MPT3SAS_COREDUMP_LOOP_DONE) {
			mpt3sas_print_coredump_info(ioc, ioc_state &
			    MPI2_DOORBELL_DATA_MASK);
			mpt3sas_base_wait_for_coredump_completion(ioc,
			    __func__);
		}
		goto issue_diag_reset;
	}

	if (type == FORCE_BIG_HAMMER)
		goto issue_diag_reset;

	if ((ioc_state & MPI2_IOC_STATE_MASK) == MPI2_IOC_STATE_OPERATIONAL)
		if (!(_base_send_ioc_reset(ioc,
		    MPI2_FUNCTION_IOC_MESSAGE_UNIT_RESET, 15))) {
			return 0;
	}

 issue_diag_reset:
	rc = _base_diag_reset(ioc);
	return rc;
}

/**
 * _base_make_ioc_operational - put controller in OPERATIONAL state
 * @ioc: per adapter object
 *
 * Return: 0 for success, non-zero for failure.
 */
static int
_base_make_ioc_operational(struct MPT3SAS_ADAPTER *ioc)
{
	int r, i, index, rc;
	unsigned long	flags;
	u32 reply_address;
	u16 smid;
	struct _tr_list *delayed_tr, *delayed_tr_next;
	struct _sc_list *delayed_sc, *delayed_sc_next;
	struct _event_ack_list *delayed_event_ack, *delayed_event_ack_next;
	u8 hide_flag;
	struct adapter_reply_queue *reply_q;
	Mpi2ReplyDescriptorsUnion_t *reply_post_free_contig;

	dinitprintk(ioc, ioc_info(ioc, "%s\n", __func__));

	/* clean the delayed target reset list */
	list_for_each_entry_safe(delayed_tr, delayed_tr_next,
	    &ioc->delayed_tr_list, list) {
		list_del(&delayed_tr->list);
		kfree(delayed_tr);
	}


	list_for_each_entry_safe(delayed_tr, delayed_tr_next,
	    &ioc->delayed_tr_volume_list, list) {
		list_del(&delayed_tr->list);
		kfree(delayed_tr);
	}

	list_for_each_entry_safe(delayed_sc, delayed_sc_next,
	    &ioc->delayed_sc_list, list) {
		list_del(&delayed_sc->list);
		kfree(delayed_sc);
	}

	list_for_each_entry_safe(delayed_event_ack, delayed_event_ack_next,
	    &ioc->delayed_event_ack_list, list) {
		list_del(&delayed_event_ack->list);
		kfree(delayed_event_ack);
	}

	spin_lock_irqsave(&ioc->scsi_lookup_lock, flags);

	/* hi-priority queue */
	INIT_LIST_HEAD(&ioc->hpr_free_list);
	smid = ioc->hi_priority_smid;
	for (i = 0; i < ioc->hi_priority_depth; i++, smid++) {
		ioc->hpr_lookup[i].cb_idx = 0xFF;
		ioc->hpr_lookup[i].smid = smid;
		list_add_tail(&ioc->hpr_lookup[i].tracker_list,
		    &ioc->hpr_free_list);
	}

	/* internal queue */
	INIT_LIST_HEAD(&ioc->internal_free_list);
	smid = ioc->internal_smid;
	for (i = 0; i < ioc->internal_depth; i++, smid++) {
		ioc->internal_lookup[i].cb_idx = 0xFF;
		ioc->internal_lookup[i].smid = smid;
		list_add_tail(&ioc->internal_lookup[i].tracker_list,
		    &ioc->internal_free_list);
	}

	spin_unlock_irqrestore(&ioc->scsi_lookup_lock, flags);

	/* initialize Reply Free Queue */
	for (i = 0, reply_address = (u32)ioc->reply_dma ;
	    i < ioc->reply_free_queue_depth ; i++, reply_address +=
	    ioc->reply_sz) {
		ioc->reply_free[i] = cpu_to_le32(reply_address);
		if (ioc->is_mcpu_endpoint)
			_base_clone_reply_to_sys_mem(ioc,
					reply_address, i);
	}

	/* initialize reply queues */
	if (ioc->is_driver_loading)
		_base_assign_reply_queues(ioc);

	/* initialize Reply Post Free Queue */
	index = 0;
	reply_post_free_contig = ioc->reply_post[0].reply_post_free;
	list_for_each_entry(reply_q, &ioc->reply_queue_list, list) {
		/*
		 * If RDPQ is enabled, switch to the next allocation.
		 * Otherwise advance within the contiguous region.
		 */
		if (ioc->rdpq_array_enable) {
			reply_q->reply_post_free =
				ioc->reply_post[index++].reply_post_free;
		} else {
			reply_q->reply_post_free = reply_post_free_contig;
			reply_post_free_contig += ioc->reply_post_queue_depth;
		}

		reply_q->reply_post_host_index = 0;
		for (i = 0; i < ioc->reply_post_queue_depth; i++)
			reply_q->reply_post_free[i].Words =
			    cpu_to_le64(ULLONG_MAX);
		if (!_base_is_controller_msix_enabled(ioc))
			goto skip_init_reply_post_free_queue;
	}
 skip_init_reply_post_free_queue:

	r = _base_send_ioc_init(ioc);
	if (r) {
		/*
		 * No need to check IOC state for fault state & issue
		 * diag reset during host reset. This check is need
		 * only during driver load time.
		 */
		if (!ioc->is_driver_loading)
			return r;

		rc = mpt3sas_base_check_for_fault_and_issue_reset(ioc);
		if (rc || (_base_send_ioc_init(ioc)))
			return r;
	}

	/* initialize reply free host index */
	ioc->reply_free_host_index = ioc->reply_free_queue_depth - 1;
	writel(ioc->reply_free_host_index, &ioc->chip->ReplyFreeHostIndex);

	/* initialize reply post host index */
	list_for_each_entry(reply_q, &ioc->reply_queue_list, list) {
		if (ioc->combined_reply_queue)
			writel((reply_q->msix_index & 7)<<
			   MPI2_RPHI_MSIX_INDEX_SHIFT,
			   ioc->replyPostRegisterIndex[reply_q->msix_index/8]);
		else
			writel(reply_q->msix_index <<
				MPI2_RPHI_MSIX_INDEX_SHIFT,
				&ioc->chip->ReplyPostHostIndex);

		if (!_base_is_controller_msix_enabled(ioc))
			goto skip_init_reply_post_host_index;
	}

 skip_init_reply_post_host_index:

	mpt3sas_base_unmask_interrupts(ioc);

	if (ioc->hba_mpi_version_belonged != MPI2_VERSION) {
		r = _base_display_fwpkg_version(ioc);
		if (r)
			return r;
	}

	r = _base_static_config_pages(ioc);
	if (r)
		return r;

	r = _base_event_notification(ioc);
	if (r)
		return r;

	if (!ioc->shost_recovery) {

		if (ioc->is_warpdrive && ioc->manu_pg10.OEMIdentifier
		    == 0x80) {
			hide_flag = (u8) (
			    le32_to_cpu(ioc->manu_pg10.OEMSpecificFlags0) &
			    MFG_PAGE10_HIDE_SSDS_MASK);
			if (hide_flag != MFG_PAGE10_HIDE_SSDS_MASK)
				ioc->mfg_pg10_hide_flag = hide_flag;
		}

		ioc->wait_for_discovery_to_complete =
		    _base_determine_wait_on_discovery(ioc);

		return r; /* scan_start and scan_finished support */
	}

	r = _base_send_port_enable(ioc);
	if (r)
		return r;

	return r;
}

/**
 * mpt3sas_base_free_resources - free resources controller resources
 * @ioc: per adapter object
 */
void
mpt3sas_base_free_resources(struct MPT3SAS_ADAPTER *ioc)
{
	dexitprintk(ioc, ioc_info(ioc, "%s\n", __func__));

	/* synchronizing freeing resource with pci_access_mutex lock */
	mutex_lock(&ioc->pci_access_mutex);
	if (ioc->chip_phys && ioc->chip) {
		mpt3sas_base_mask_interrupts(ioc);
		ioc->shost_recovery = 1;
		mpt3sas_base_make_ioc_ready(ioc, SOFT_RESET);
		ioc->shost_recovery = 0;
	}

	mpt3sas_base_unmap_resources(ioc);
	mutex_unlock(&ioc->pci_access_mutex);
	return;
}

/**
 * mpt3sas_base_attach - attach controller instance
 * @ioc: per adapter object
 *
 * Return: 0 for success, non-zero for failure.
 */
int
mpt3sas_base_attach(struct MPT3SAS_ADAPTER *ioc)
{
	int r, i, rc;
	int cpu_id, last_cpu_id = 0;

	dinitprintk(ioc, ioc_info(ioc, "%s\n", __func__));

	/* setup cpu_msix_table */
	ioc->cpu_count = num_online_cpus();
	for_each_online_cpu(cpu_id)
		last_cpu_id = cpu_id;
	ioc->cpu_msix_table_sz = last_cpu_id + 1;
	ioc->cpu_msix_table = kzalloc(ioc->cpu_msix_table_sz, GFP_KERNEL);
	ioc->reply_queue_count = 1;
	if (!ioc->cpu_msix_table) {
		ioc_info(ioc, "Allocation for cpu_msix_table failed!!!\n");
		r = -ENOMEM;
		goto out_free_resources;
	}

	if (ioc->is_warpdrive) {
		ioc->reply_post_host_index = kcalloc(ioc->cpu_msix_table_sz,
		    sizeof(resource_size_t *), GFP_KERNEL);
		if (!ioc->reply_post_host_index) {
			ioc_info(ioc, "Allocation for reply_post_host_index failed!!!\n");
			r = -ENOMEM;
			goto out_free_resources;
		}
	}

	ioc->smp_affinity_enable = smp_affinity_enable;

	ioc->rdpq_array_enable_assigned = 0;
	ioc->use_32bit_dma = false;
	ioc->dma_mask = 64;
	if (ioc->is_aero_ioc)
		ioc->base_readl = &_base_readl_aero;
	else
		ioc->base_readl = &_base_readl;
	r = mpt3sas_base_map_resources(ioc);
	if (r)
		goto out_free_resources;

	pci_set_drvdata(ioc->pdev, ioc->shost);
	r = _base_get_ioc_facts(ioc);
	if (r) {
		rc = mpt3sas_base_check_for_fault_and_issue_reset(ioc);
		if (rc || (_base_get_ioc_facts(ioc)))
			goto out_free_resources;
	}

	switch (ioc->hba_mpi_version_belonged) {
	case MPI2_VERSION:
		ioc->build_sg_scmd = &_base_build_sg_scmd;
		ioc->build_sg = &_base_build_sg;
		ioc->build_zero_len_sge = &_base_build_zero_len_sge;
		ioc->get_msix_index_for_smlio = &_base_get_msix_index;
		break;
	case MPI25_VERSION:
	case MPI26_VERSION:
		/*
		 * In SAS3.0,
		 * SCSI_IO, SMP_PASSTHRU, SATA_PASSTHRU, Target Assist, and
		 * Target Status - all require the IEEE formatted scatter gather
		 * elements.
		 */
		ioc->build_sg_scmd = &_base_build_sg_scmd_ieee;
		ioc->build_sg = &_base_build_sg_ieee;
		ioc->build_nvme_prp = &_base_build_nvme_prp;
		ioc->build_zero_len_sge = &_base_build_zero_len_sge_ieee;
		ioc->sge_size_ieee = sizeof(Mpi2IeeeSgeSimple64_t);
		if (ioc->high_iops_queues)
			ioc->get_msix_index_for_smlio =
					&_base_get_high_iops_msix_index;
		else
			ioc->get_msix_index_for_smlio = &_base_get_msix_index;
		break;
	}
	if (ioc->atomic_desc_capable) {
		ioc->put_smid_default = &_base_put_smid_default_atomic;
		ioc->put_smid_scsi_io = &_base_put_smid_scsi_io_atomic;
		ioc->put_smid_fast_path =
				&_base_put_smid_fast_path_atomic;
		ioc->put_smid_hi_priority =
				&_base_put_smid_hi_priority_atomic;
	} else {
		ioc->put_smid_default = &_base_put_smid_default;
		ioc->put_smid_fast_path = &_base_put_smid_fast_path;
		ioc->put_smid_hi_priority = &_base_put_smid_hi_priority;
		if (ioc->is_mcpu_endpoint)
			ioc->put_smid_scsi_io =
				&_base_put_smid_mpi_ep_scsi_io;
		else
			ioc->put_smid_scsi_io = &_base_put_smid_scsi_io;
	}
	/*
	 * These function pointers for other requests that don't
	 * the require IEEE scatter gather elements.
	 *
	 * For example Configuration Pages and SAS IOUNIT Control don't.
	 */
	ioc->build_sg_mpi = &_base_build_sg;
	ioc->build_zero_len_sge_mpi = &_base_build_zero_len_sge;

	r = mpt3sas_base_make_ioc_ready(ioc, SOFT_RESET);
	if (r)
		goto out_free_resources;

	ioc->pfacts = kcalloc(ioc->facts.NumberOfPorts,
	    sizeof(struct mpt3sas_port_facts), GFP_KERNEL);
	if (!ioc->pfacts) {
		r = -ENOMEM;
		goto out_free_resources;
	}

	for (i = 0 ; i < ioc->facts.NumberOfPorts; i++) {
		r = _base_get_port_facts(ioc, i);
		if (r) {
			rc = mpt3sas_base_check_for_fault_and_issue_reset(ioc);
			if (rc || (_base_get_port_facts(ioc, i)))
				goto out_free_resources;
		}
	}

	r = _base_allocate_memory_pools(ioc);
	if (r)
		goto out_free_resources;

	if (irqpoll_weight > 0)
		ioc->thresh_hold = irqpoll_weight;
	else
		ioc->thresh_hold = ioc->hba_queue_depth/4;

	_base_init_irqpolls(ioc);
	init_waitqueue_head(&ioc->reset_wq);

	/* allocate memory pd handle bitmask list */
	ioc->pd_handles_sz = (ioc->facts.MaxDevHandle / 8);
	if (ioc->facts.MaxDevHandle % 8)
		ioc->pd_handles_sz++;
	ioc->pd_handles = kzalloc(ioc->pd_handles_sz,
	    GFP_KERNEL);
	if (!ioc->pd_handles) {
		r = -ENOMEM;
		goto out_free_resources;
	}
	ioc->blocking_handles = kzalloc(ioc->pd_handles_sz,
	    GFP_KERNEL);
	if (!ioc->blocking_handles) {
		r = -ENOMEM;
		goto out_free_resources;
	}

	/* allocate memory for pending OS device add list */
	ioc->pend_os_device_add_sz = (ioc->facts.MaxDevHandle / 8);
	if (ioc->facts.MaxDevHandle % 8)
		ioc->pend_os_device_add_sz++;
	ioc->pend_os_device_add = kzalloc(ioc->pend_os_device_add_sz,
	    GFP_KERNEL);
	if (!ioc->pend_os_device_add) {
		r = -ENOMEM;
		goto out_free_resources;
	}

	ioc->device_remove_in_progress_sz = ioc->pend_os_device_add_sz;
	ioc->device_remove_in_progress =
		kzalloc(ioc->device_remove_in_progress_sz, GFP_KERNEL);
	if (!ioc->device_remove_in_progress) {
		r = -ENOMEM;
		goto out_free_resources;
	}

	ioc->fwfault_debug = mpt3sas_fwfault_debug;

	/* base internal command bits */
	mutex_init(&ioc->base_cmds.mutex);
	ioc->base_cmds.reply = kzalloc(ioc->reply_sz, GFP_KERNEL);
	ioc->base_cmds.status = MPT3_CMD_NOT_USED;

	/* port_enable command bits */
	ioc->port_enable_cmds.reply = kzalloc(ioc->reply_sz, GFP_KERNEL);
	ioc->port_enable_cmds.status = MPT3_CMD_NOT_USED;

	/* transport internal command bits */
	ioc->transport_cmds.reply = kzalloc(ioc->reply_sz, GFP_KERNEL);
	ioc->transport_cmds.status = MPT3_CMD_NOT_USED;
	mutex_init(&ioc->transport_cmds.mutex);

	/* scsih internal command bits */
	ioc->scsih_cmds.reply = kzalloc(ioc->reply_sz, GFP_KERNEL);
	ioc->scsih_cmds.status = MPT3_CMD_NOT_USED;
	mutex_init(&ioc->scsih_cmds.mutex);

	/* task management internal command bits */
	ioc->tm_cmds.reply = kzalloc(ioc->reply_sz, GFP_KERNEL);
	ioc->tm_cmds.status = MPT3_CMD_NOT_USED;
	mutex_init(&ioc->tm_cmds.mutex);

	/* config page internal command bits */
	ioc->config_cmds.reply = kzalloc(ioc->reply_sz, GFP_KERNEL);
	ioc->config_cmds.status = MPT3_CMD_NOT_USED;
	mutex_init(&ioc->config_cmds.mutex);

	/* ctl module internal command bits */
	ioc->ctl_cmds.reply = kzalloc(ioc->reply_sz, GFP_KERNEL);
	ioc->ctl_cmds.sense = kzalloc(SCSI_SENSE_BUFFERSIZE, GFP_KERNEL);
	ioc->ctl_cmds.status = MPT3_CMD_NOT_USED;
	mutex_init(&ioc->ctl_cmds.mutex);

	if (!ioc->base_cmds.reply || !ioc->port_enable_cmds.reply ||
	    !ioc->transport_cmds.reply || !ioc->scsih_cmds.reply ||
	    !ioc->tm_cmds.reply || !ioc->config_cmds.reply ||
	    !ioc->ctl_cmds.reply || !ioc->ctl_cmds.sense) {
		r = -ENOMEM;
		goto out_free_resources;
	}

	for (i = 0; i < MPI2_EVENT_NOTIFY_EVENTMASK_WORDS; i++)
		ioc->event_masks[i] = -1;

	/* here we enable the events we care about */
	_base_unmask_events(ioc, MPI2_EVENT_SAS_DISCOVERY);
	_base_unmask_events(ioc, MPI2_EVENT_SAS_BROADCAST_PRIMITIVE);
	_base_unmask_events(ioc, MPI2_EVENT_SAS_TOPOLOGY_CHANGE_LIST);
	_base_unmask_events(ioc, MPI2_EVENT_SAS_DEVICE_STATUS_CHANGE);
	_base_unmask_events(ioc, MPI2_EVENT_SAS_ENCL_DEVICE_STATUS_CHANGE);
	_base_unmask_events(ioc, MPI2_EVENT_IR_CONFIGURATION_CHANGE_LIST);
	_base_unmask_events(ioc, MPI2_EVENT_IR_VOLUME);
	_base_unmask_events(ioc, MPI2_EVENT_IR_PHYSICAL_DISK);
	_base_unmask_events(ioc, MPI2_EVENT_IR_OPERATION_STATUS);
	_base_unmask_events(ioc, MPI2_EVENT_LOG_ENTRY_ADDED);
	_base_unmask_events(ioc, MPI2_EVENT_TEMP_THRESHOLD);
	_base_unmask_events(ioc, MPI2_EVENT_ACTIVE_CABLE_EXCEPTION);
	_base_unmask_events(ioc, MPI2_EVENT_SAS_DEVICE_DISCOVERY_ERROR);
	if (ioc->hba_mpi_version_belonged == MPI26_VERSION) {
		if (ioc->is_gen35_ioc) {
			_base_unmask_events(ioc,
				MPI2_EVENT_PCIE_DEVICE_STATUS_CHANGE);
			_base_unmask_events(ioc, MPI2_EVENT_PCIE_ENUMERATION);
			_base_unmask_events(ioc,
				MPI2_EVENT_PCIE_TOPOLOGY_CHANGE_LIST);
		}
	}
	r = _base_make_ioc_operational(ioc);
	if (r == -EAGAIN) {
		r = _base_make_ioc_operational(ioc);
		if (r)
			goto out_free_resources;
	}

	/*
	 * Copy current copy of IOCFacts in prev_fw_facts
	 * and it will be used during online firmware upgrade.
	 */
	memcpy(&ioc->prev_fw_facts, &ioc->facts,
	    sizeof(struct mpt3sas_facts));

	ioc->non_operational_loop = 0;
	ioc->ioc_coredump_loop = 0;
	ioc->got_task_abort_from_ioctl = 0;
	return 0;

 out_free_resources:

	ioc->remove_host = 1;

	mpt3sas_base_free_resources(ioc);
	_base_release_memory_pools(ioc);
	pci_set_drvdata(ioc->pdev, NULL);
	kfree(ioc->cpu_msix_table);
	if (ioc->is_warpdrive)
		kfree(ioc->reply_post_host_index);
	kfree(ioc->pd_handles);
	kfree(ioc->blocking_handles);
	kfree(ioc->device_remove_in_progress);
	kfree(ioc->pend_os_device_add);
	kfree(ioc->tm_cmds.reply);
	kfree(ioc->transport_cmds.reply);
	kfree(ioc->scsih_cmds.reply);
	kfree(ioc->config_cmds.reply);
	kfree(ioc->base_cmds.reply);
	kfree(ioc->port_enable_cmds.reply);
	kfree(ioc->ctl_cmds.reply);
	kfree(ioc->ctl_cmds.sense);
	kfree(ioc->pfacts);
	ioc->ctl_cmds.reply = NULL;
	ioc->base_cmds.reply = NULL;
	ioc->tm_cmds.reply = NULL;
	ioc->scsih_cmds.reply = NULL;
	ioc->transport_cmds.reply = NULL;
	ioc->config_cmds.reply = NULL;
	ioc->pfacts = NULL;
	return r;
}


/**
 * mpt3sas_base_detach - remove controller instance
 * @ioc: per adapter object
 */
void
mpt3sas_base_detach(struct MPT3SAS_ADAPTER *ioc)
{
	dexitprintk(ioc, ioc_info(ioc, "%s\n", __func__));

	mpt3sas_base_stop_watchdog(ioc);
	mpt3sas_base_free_resources(ioc);
	_base_release_memory_pools(ioc);
	mpt3sas_free_enclosure_list(ioc);
	pci_set_drvdata(ioc->pdev, NULL);
	kfree(ioc->cpu_msix_table);
	if (ioc->is_warpdrive)
		kfree(ioc->reply_post_host_index);
	kfree(ioc->pd_handles);
	kfree(ioc->blocking_handles);
	kfree(ioc->device_remove_in_progress);
	kfree(ioc->pend_os_device_add);
	kfree(ioc->pfacts);
	kfree(ioc->ctl_cmds.reply);
	kfree(ioc->ctl_cmds.sense);
	kfree(ioc->base_cmds.reply);
	kfree(ioc->port_enable_cmds.reply);
	kfree(ioc->tm_cmds.reply);
	kfree(ioc->transport_cmds.reply);
	kfree(ioc->scsih_cmds.reply);
	kfree(ioc->config_cmds.reply);
}

/**
 * _base_pre_reset_handler - pre reset handler
 * @ioc: per adapter object
 */
static void _base_pre_reset_handler(struct MPT3SAS_ADAPTER *ioc)
{
	mpt3sas_scsih_pre_reset_handler(ioc);
	mpt3sas_ctl_pre_reset_handler(ioc);
	dtmprintk(ioc, ioc_info(ioc, "%s: MPT3_IOC_PRE_RESET\n", __func__));
}

/**
 * _base_clear_outstanding_mpt_commands - clears outstanding mpt commands
 * @ioc: per adapter object
 */
static void
_base_clear_outstanding_mpt_commands(struct MPT3SAS_ADAPTER *ioc)
{
	dtmprintk(ioc,
	    ioc_info(ioc, "%s: clear outstanding mpt cmds\n", __func__));
	if (ioc->transport_cmds.status & MPT3_CMD_PENDING) {
		ioc->transport_cmds.status |= MPT3_CMD_RESET;
		mpt3sas_base_free_smid(ioc, ioc->transport_cmds.smid);
		complete(&ioc->transport_cmds.done);
	}
	if (ioc->base_cmds.status & MPT3_CMD_PENDING) {
		ioc->base_cmds.status |= MPT3_CMD_RESET;
		mpt3sas_base_free_smid(ioc, ioc->base_cmds.smid);
		complete(&ioc->base_cmds.done);
	}
	if (ioc->port_enable_cmds.status & MPT3_CMD_PENDING) {
		ioc->port_enable_failed = 1;
		ioc->port_enable_cmds.status |= MPT3_CMD_RESET;
		mpt3sas_base_free_smid(ioc, ioc->port_enable_cmds.smid);
		if (ioc->is_driver_loading) {
			ioc->start_scan_failed =
				MPI2_IOCSTATUS_INTERNAL_ERROR;
			ioc->start_scan = 0;
		} else {
			complete(&ioc->port_enable_cmds.done);
		}
	}
	if (ioc->config_cmds.status & MPT3_CMD_PENDING) {
		ioc->config_cmds.status |= MPT3_CMD_RESET;
		mpt3sas_base_free_smid(ioc, ioc->config_cmds.smid);
		ioc->config_cmds.smid = USHRT_MAX;
		complete(&ioc->config_cmds.done);
	}
}

/**
 * _base_clear_outstanding_commands - clear all outstanding commands
 * @ioc: per adapter object
 */
static void _base_clear_outstanding_commands(struct MPT3SAS_ADAPTER *ioc)
{
	mpt3sas_scsih_clear_outstanding_scsi_tm_commands(ioc);
	mpt3sas_ctl_clear_outstanding_ioctls(ioc);
	_base_clear_outstanding_mpt_commands(ioc);
}

/**
 * _base_reset_done_handler - reset done handler
 * @ioc: per adapter object
 */
static void _base_reset_done_handler(struct MPT3SAS_ADAPTER *ioc)
{
	mpt3sas_scsih_reset_done_handler(ioc);
	mpt3sas_ctl_reset_done_handler(ioc);
	dtmprintk(ioc, ioc_info(ioc, "%s: MPT3_IOC_DONE_RESET\n", __func__));
}

/**
 * mpt3sas_wait_for_commands_to_complete - reset controller
 * @ioc: Pointer to MPT_ADAPTER structure
 *
 * This function is waiting 10s for all pending commands to complete
 * prior to putting controller in reset.
 */
void
mpt3sas_wait_for_commands_to_complete(struct MPT3SAS_ADAPTER *ioc)
{
	u32 ioc_state;

	ioc->pending_io_count = 0;

	ioc_state = mpt3sas_base_get_iocstate(ioc, 0);
	if ((ioc_state & MPI2_IOC_STATE_MASK) != MPI2_IOC_STATE_OPERATIONAL)
		return;

	/* pending command count */
	ioc->pending_io_count = scsi_host_busy(ioc->shost);

	if (!ioc->pending_io_count)
		return;

	/* wait for pending commands to complete */
	wait_event_timeout(ioc->reset_wq, ioc->pending_io_count == 0, 10 * HZ);
}

/**
 * _base_check_ioc_facts_changes - Look for increase/decrease of IOCFacts
 *     attributes during online firmware upgrade and update the corresponding
 *     IOC variables accordingly.
 *
 * @ioc: Pointer to MPT_ADAPTER structure
 */
static int
_base_check_ioc_facts_changes(struct MPT3SAS_ADAPTER *ioc)
{
	u16 pd_handles_sz;
	void *pd_handles = NULL, *blocking_handles = NULL;
	void *pend_os_device_add = NULL, *device_remove_in_progress = NULL;
	struct mpt3sas_facts *old_facts = &ioc->prev_fw_facts;

	if (ioc->facts.MaxDevHandle > old_facts->MaxDevHandle) {
		pd_handles_sz = (ioc->facts.MaxDevHandle / 8);
		if (ioc->facts.MaxDevHandle % 8)
			pd_handles_sz++;

		pd_handles = krealloc(ioc->pd_handles, pd_handles_sz,
		    GFP_KERNEL);
		if (!pd_handles) {
			ioc_info(ioc,
			    "Unable to allocate the memory for pd_handles of sz: %d\n",
			    pd_handles_sz);
			return -ENOMEM;
		}
		memset(pd_handles + ioc->pd_handles_sz, 0,
		    (pd_handles_sz - ioc->pd_handles_sz));
		ioc->pd_handles = pd_handles;

		blocking_handles = krealloc(ioc->blocking_handles,
		    pd_handles_sz, GFP_KERNEL);
		if (!blocking_handles) {
			ioc_info(ioc,
			    "Unable to allocate the memory for "
			    "blocking_handles of sz: %d\n",
			    pd_handles_sz);
			return -ENOMEM;
		}
		memset(blocking_handles + ioc->pd_handles_sz, 0,
		    (pd_handles_sz - ioc->pd_handles_sz));
		ioc->blocking_handles = blocking_handles;
		ioc->pd_handles_sz = pd_handles_sz;

		pend_os_device_add = krealloc(ioc->pend_os_device_add,
		    pd_handles_sz, GFP_KERNEL);
		if (!pend_os_device_add) {
			ioc_info(ioc,
			    "Unable to allocate the memory for pend_os_device_add of sz: %d\n",
			    pd_handles_sz);
			return -ENOMEM;
		}
		memset(pend_os_device_add + ioc->pend_os_device_add_sz, 0,
		    (pd_handles_sz - ioc->pend_os_device_add_sz));
		ioc->pend_os_device_add = pend_os_device_add;
		ioc->pend_os_device_add_sz = pd_handles_sz;

		device_remove_in_progress = krealloc(
		    ioc->device_remove_in_progress, pd_handles_sz, GFP_KERNEL);
		if (!device_remove_in_progress) {
			ioc_info(ioc,
			    "Unable to allocate the memory for "
			    "device_remove_in_progress of sz: %d\n "
			    , pd_handles_sz);
			return -ENOMEM;
		}
		memset(device_remove_in_progress +
		    ioc->device_remove_in_progress_sz, 0,
		    (pd_handles_sz - ioc->device_remove_in_progress_sz));
		ioc->device_remove_in_progress = device_remove_in_progress;
		ioc->device_remove_in_progress_sz = pd_handles_sz;
	}

	memcpy(&ioc->prev_fw_facts, &ioc->facts, sizeof(struct mpt3sas_facts));
	return 0;
}

/**
 * mpt3sas_base_hard_reset_handler - reset controller
 * @ioc: Pointer to MPT_ADAPTER structure
 * @type: FORCE_BIG_HAMMER or SOFT_RESET
 *
 * Return: 0 for success, non-zero for failure.
 */
int
mpt3sas_base_hard_reset_handler(struct MPT3SAS_ADAPTER *ioc,
	enum reset_type type)
{
	int r;
	unsigned long flags;
	u32 ioc_state;
	u8 is_fault = 0, is_trigger = 0;

	dtmprintk(ioc, ioc_info(ioc, "%s: enter\n", __func__));

	if (ioc->pci_error_recovery) {
		ioc_err(ioc, "%s: pci error recovery reset\n", __func__);
		r = 0;
		goto out_unlocked;
	}

	if (mpt3sas_fwfault_debug)
		mpt3sas_halt_firmware(ioc);

	/* wait for an active reset in progress to complete */
	mutex_lock(&ioc->reset_in_progress_mutex);

	spin_lock_irqsave(&ioc->ioc_reset_in_progress_lock, flags);
	ioc->shost_recovery = 1;
	spin_unlock_irqrestore(&ioc->ioc_reset_in_progress_lock, flags);

	if ((ioc->diag_buffer_status[MPI2_DIAG_BUF_TYPE_TRACE] &
	    MPT3_DIAG_BUFFER_IS_REGISTERED) &&
	    (!(ioc->diag_buffer_status[MPI2_DIAG_BUF_TYPE_TRACE] &
	    MPT3_DIAG_BUFFER_IS_RELEASED))) {
		is_trigger = 1;
		ioc_state = mpt3sas_base_get_iocstate(ioc, 0);
		if ((ioc_state & MPI2_IOC_STATE_MASK) == MPI2_IOC_STATE_FAULT ||
		    (ioc_state & MPI2_IOC_STATE_MASK) ==
		    MPI2_IOC_STATE_COREDUMP) {
			is_fault = 1;
			ioc->htb_rel.trigger_info_dwords[1] =
			    (ioc_state & MPI2_DOORBELL_DATA_MASK);
		}
	}
	_base_pre_reset_handler(ioc);
	mpt3sas_wait_for_commands_to_complete(ioc);
	mpt3sas_base_mask_interrupts(ioc);
	mpt3sas_base_pause_mq_polling(ioc);
	r = mpt3sas_base_make_ioc_ready(ioc, type);
	if (r)
		goto out;
	_base_clear_outstanding_commands(ioc);

	/* If this hard reset is called while port enable is active, then
	 * there is no reason to call make_ioc_operational
	 */
	if (ioc->is_driver_loading && ioc->port_enable_failed) {
		ioc->remove_host = 1;
		r = -EFAULT;
		goto out;
	}
	r = _base_get_ioc_facts(ioc);
	if (r)
		goto out;

	r = _base_check_ioc_facts_changes(ioc);
	if (r) {
		ioc_info(ioc,
		    "Some of the parameters got changed in this new firmware"
		    " image and it requires system reboot\n");
		goto out;
	}
	if (ioc->rdpq_array_enable && !ioc->rdpq_array_capable)
		panic("%s: Issue occurred with flashing controller firmware."
		      "Please reboot the system and ensure that the correct"
		      " firmware version is running\n", ioc->name);

	r = _base_make_ioc_operational(ioc);
	if (!r)
		_base_reset_done_handler(ioc);

 out:
	ioc_info(ioc, "%s: %s\n", __func__, r == 0 ? "SUCCESS" : "FAILED");

	spin_lock_irqsave(&ioc->ioc_reset_in_progress_lock, flags);
	ioc->shost_recovery = 0;
	spin_unlock_irqrestore(&ioc->ioc_reset_in_progress_lock, flags);
	ioc->ioc_reset_count++;
	mutex_unlock(&ioc->reset_in_progress_mutex);
	mpt3sas_base_resume_mq_polling(ioc);

 out_unlocked:
	if ((r == 0) && is_trigger) {
		if (is_fault)
			mpt3sas_trigger_master(ioc, MASTER_TRIGGER_FW_FAULT);
		else
			mpt3sas_trigger_master(ioc,
			    MASTER_TRIGGER_ADAPTER_RESET);
	}
	dtmprintk(ioc, ioc_info(ioc, "%s: exit\n", __func__));
	return r;
}<|MERGE_RESOLUTION|>--- conflicted
+++ resolved
@@ -2993,11 +2993,7 @@
 	u64 coherent_dma_mask, dma_mask;
 
 	if (ioc->is_mcpu_endpoint || sizeof(dma_addr_t) == 4 ||
-<<<<<<< HEAD
-	    dma_get_required_mask(&pdev->dev) <= 32) {
-=======
 	    dma_get_required_mask(&pdev->dev) <= DMA_BIT_MASK(32)) {
->>>>>>> 163a7fbf
 		ioc->dma_mask = 32;
 		coherent_dma_mask = dma_mask = DMA_BIT_MASK(32);
 	/* Set 63 bit DMA mask for all SAS3 and SAS35 controllers */
