--- conflicted
+++ resolved
@@ -708,12 +708,8 @@
 void cxgbi_device_unregister(struct cxgbi_device *);
 void cxgbi_device_unregister_all(unsigned int flag);
 struct cxgbi_device *cxgbi_device_find_by_lldev(void *);
-<<<<<<< HEAD
 struct cxgbi_device *cxgbi_device_find_by_netdev(struct net_device *, int *);
-int cxgbi_hbas_add(struct cxgbi_device *, unsigned int, unsigned int,
-=======
 int cxgbi_hbas_add(struct cxgbi_device *, u64, unsigned int,
->>>>>>> a93cb871
 			struct scsi_host_template *,
 			struct scsi_transport_template *);
 void cxgbi_hbas_remove(struct cxgbi_device *);
