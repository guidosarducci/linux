/*
 * amd5536.c -- AMD 5536 UDC high/full speed USB device controller
 *
 * Copyright (C) 2005-2007 AMD (http://www.amd.com)
 * Author: Thomas Dahlmann
 *
 * This program is free software; you can redistribute it and/or modify
 * it under the terms of the GNU General Public License as published by
 * the Free Software Foundation; either version 2 of the License, or
 * (at your option) any later version.
 */

/*
 * This file does the core driver implementation for the UDC that is based
 * on Synopsys device controller IP (different than HS OTG IP) that is either
 * connected through PCI bus or integrated to SoC platforms.
 */

/* Driver strings */
#define UDC_MOD_DESCRIPTION		"Synopsys USB Device Controller"
#define UDC_DRIVER_VERSION_STRING	"01.00.0206"

#include <linux/module.h>
#include <linux/pci.h>
#include <linux/kernel.h>
#include <linux/delay.h>
#include <linux/ioport.h>
#include <linux/sched.h>
#include <linux/slab.h>
#include <linux/errno.h>
#include <linux/timer.h>
#include <linux/list.h>
#include <linux/interrupt.h>
#include <linux/ioctl.h>
#include <linux/fs.h>
#include <linux/dmapool.h>
#include <linux/prefetch.h>
#include <linux/moduleparam.h>
#include <asm/byteorder.h>
#include <asm/unaligned.h>
#include "amd5536udc.h"

static void udc_tasklet_disconnect(unsigned long);
static void empty_req_queue(struct udc_ep *);
static void udc_setup_endpoints(struct udc *dev);
static void udc_soft_reset(struct udc *dev);
static struct udc_request *udc_alloc_bna_dummy(struct udc_ep *ep);
static void udc_free_request(struct usb_ep *usbep, struct usb_request *usbreq);

/* description */
static const char mod_desc[] = UDC_MOD_DESCRIPTION;
static const char name[] = "udc";

/* structure to hold endpoint function pointers */
static const struct usb_ep_ops udc_ep_ops;

/* received setup data */
static union udc_setup_data setup_data;

/* pointer to device object */
static struct udc *udc;

/* irq spin lock for soft reset */
static DEFINE_SPINLOCK(udc_irq_spinlock);
/* stall spin lock */
static DEFINE_SPINLOCK(udc_stall_spinlock);

/*
* slave mode: pending bytes in rx fifo after nyet,
* used if EPIN irq came but no req was available
*/
static unsigned int udc_rxfifo_pending;

/* count soft resets after suspend to avoid loop */
static int soft_reset_occured;
static int soft_reset_after_usbreset_occured;

/* timer */
static struct timer_list udc_timer;
static int stop_timer;

/* set_rde -- Is used to control enabling of RX DMA. Problem is
 * that UDC has only one bit (RDE) to enable/disable RX DMA for
 * all OUT endpoints. So we have to handle race conditions like
 * when OUT data reaches the fifo but no request was queued yet.
 * This cannot be solved by letting the RX DMA disabled until a
 * request gets queued because there may be other OUT packets
 * in the FIFO (important for not blocking control traffic).
 * The value of set_rde controls the correspondig timer.
 *
 * set_rde -1 == not used, means it is alloed to be set to 0 or 1
 * set_rde  0 == do not touch RDE, do no start the RDE timer
 * set_rde  1 == timer function will look whether FIFO has data
 * set_rde  2 == set by timer function to enable RX DMA on next call
 */
static int set_rde = -1;

static DECLARE_COMPLETION(on_exit);
static struct timer_list udc_pollstall_timer;
static int stop_pollstall_timer;
static DECLARE_COMPLETION(on_pollstall_exit);

/* tasklet for usb disconnect */
static DECLARE_TASKLET(disconnect_tasklet, udc_tasklet_disconnect,
		(unsigned long) &udc);


/* endpoint names used for print */
static const char ep0_string[] = "ep0in";
static const struct {
	const char *name;
	const struct usb_ep_caps caps;
} ep_info[] = {
#define EP_INFO(_name, _caps) \
	{ \
		.name = _name, \
		.caps = _caps, \
	}

	EP_INFO(ep0_string,
		USB_EP_CAPS(USB_EP_CAPS_TYPE_CONTROL, USB_EP_CAPS_DIR_IN)),
	EP_INFO("ep1in-int",
		USB_EP_CAPS(USB_EP_CAPS_TYPE_BULK, USB_EP_CAPS_DIR_IN)),
	EP_INFO("ep2in-bulk",
		USB_EP_CAPS(USB_EP_CAPS_TYPE_BULK, USB_EP_CAPS_DIR_IN)),
	EP_INFO("ep3in-bulk",
		USB_EP_CAPS(USB_EP_CAPS_TYPE_BULK, USB_EP_CAPS_DIR_IN)),
	EP_INFO("ep4in-bulk",
		USB_EP_CAPS(USB_EP_CAPS_TYPE_BULK, USB_EP_CAPS_DIR_IN)),
	EP_INFO("ep5in-bulk",
		USB_EP_CAPS(USB_EP_CAPS_TYPE_BULK, USB_EP_CAPS_DIR_IN)),
	EP_INFO("ep6in-bulk",
		USB_EP_CAPS(USB_EP_CAPS_TYPE_BULK, USB_EP_CAPS_DIR_IN)),
	EP_INFO("ep7in-bulk",
		USB_EP_CAPS(USB_EP_CAPS_TYPE_BULK, USB_EP_CAPS_DIR_IN)),
	EP_INFO("ep8in-bulk",
		USB_EP_CAPS(USB_EP_CAPS_TYPE_BULK, USB_EP_CAPS_DIR_IN)),
	EP_INFO("ep9in-bulk",
		USB_EP_CAPS(USB_EP_CAPS_TYPE_BULK, USB_EP_CAPS_DIR_IN)),
	EP_INFO("ep10in-bulk",
		USB_EP_CAPS(USB_EP_CAPS_TYPE_BULK, USB_EP_CAPS_DIR_IN)),
	EP_INFO("ep11in-bulk",
		USB_EP_CAPS(USB_EP_CAPS_TYPE_BULK, USB_EP_CAPS_DIR_IN)),
	EP_INFO("ep12in-bulk",
		USB_EP_CAPS(USB_EP_CAPS_TYPE_BULK, USB_EP_CAPS_DIR_IN)),
	EP_INFO("ep13in-bulk",
		USB_EP_CAPS(USB_EP_CAPS_TYPE_BULK, USB_EP_CAPS_DIR_IN)),
	EP_INFO("ep14in-bulk",
		USB_EP_CAPS(USB_EP_CAPS_TYPE_BULK, USB_EP_CAPS_DIR_IN)),
	EP_INFO("ep15in-bulk",
		USB_EP_CAPS(USB_EP_CAPS_TYPE_BULK, USB_EP_CAPS_DIR_IN)),
	EP_INFO("ep0out",
		USB_EP_CAPS(USB_EP_CAPS_TYPE_CONTROL, USB_EP_CAPS_DIR_OUT)),
	EP_INFO("ep1out-bulk",
		USB_EP_CAPS(USB_EP_CAPS_TYPE_BULK, USB_EP_CAPS_DIR_OUT)),
	EP_INFO("ep2out-bulk",
		USB_EP_CAPS(USB_EP_CAPS_TYPE_BULK, USB_EP_CAPS_DIR_OUT)),
	EP_INFO("ep3out-bulk",
		USB_EP_CAPS(USB_EP_CAPS_TYPE_BULK, USB_EP_CAPS_DIR_OUT)),
	EP_INFO("ep4out-bulk",
		USB_EP_CAPS(USB_EP_CAPS_TYPE_BULK, USB_EP_CAPS_DIR_OUT)),
	EP_INFO("ep5out-bulk",
		USB_EP_CAPS(USB_EP_CAPS_TYPE_BULK, USB_EP_CAPS_DIR_OUT)),
	EP_INFO("ep6out-bulk",
		USB_EP_CAPS(USB_EP_CAPS_TYPE_BULK, USB_EP_CAPS_DIR_OUT)),
	EP_INFO("ep7out-bulk",
		USB_EP_CAPS(USB_EP_CAPS_TYPE_BULK, USB_EP_CAPS_DIR_OUT)),
	EP_INFO("ep8out-bulk",
		USB_EP_CAPS(USB_EP_CAPS_TYPE_BULK, USB_EP_CAPS_DIR_OUT)),
	EP_INFO("ep9out-bulk",
		USB_EP_CAPS(USB_EP_CAPS_TYPE_BULK, USB_EP_CAPS_DIR_OUT)),
	EP_INFO("ep10out-bulk",
		USB_EP_CAPS(USB_EP_CAPS_TYPE_BULK, USB_EP_CAPS_DIR_OUT)),
	EP_INFO("ep11out-bulk",
		USB_EP_CAPS(USB_EP_CAPS_TYPE_BULK, USB_EP_CAPS_DIR_OUT)),
	EP_INFO("ep12out-bulk",
		USB_EP_CAPS(USB_EP_CAPS_TYPE_BULK, USB_EP_CAPS_DIR_OUT)),
	EP_INFO("ep13out-bulk",
		USB_EP_CAPS(USB_EP_CAPS_TYPE_BULK, USB_EP_CAPS_DIR_OUT)),
	EP_INFO("ep14out-bulk",
		USB_EP_CAPS(USB_EP_CAPS_TYPE_BULK, USB_EP_CAPS_DIR_OUT)),
	EP_INFO("ep15out-bulk",
		USB_EP_CAPS(USB_EP_CAPS_TYPE_BULK, USB_EP_CAPS_DIR_OUT)),

#undef EP_INFO
};

/* buffer fill mode */
static int use_dma_bufferfill_mode;
/* tx buffer size for high speed */
static unsigned long hs_tx_buf = UDC_EPIN_BUFF_SIZE;

/*---------------------------------------------------------------------------*/
/* Prints UDC device registers and endpoint irq registers */
static void print_regs(struct udc *dev)
{
	DBG(dev, "------- Device registers -------\n");
	DBG(dev, "dev config     = %08x\n", readl(&dev->regs->cfg));
	DBG(dev, "dev control    = %08x\n", readl(&dev->regs->ctl));
	DBG(dev, "dev status     = %08x\n", readl(&dev->regs->sts));
	DBG(dev, "\n");
	DBG(dev, "dev int's      = %08x\n", readl(&dev->regs->irqsts));
	DBG(dev, "dev intmask    = %08x\n", readl(&dev->regs->irqmsk));
	DBG(dev, "\n");
	DBG(dev, "dev ep int's   = %08x\n", readl(&dev->regs->ep_irqsts));
	DBG(dev, "dev ep intmask = %08x\n", readl(&dev->regs->ep_irqmsk));
	DBG(dev, "\n");
	DBG(dev, "USE DMA        = %d\n", use_dma);
	if (use_dma && use_dma_ppb && !use_dma_ppb_du) {
		DBG(dev, "DMA mode       = PPBNDU (packet per buffer "
			"WITHOUT desc. update)\n");
		dev_info(&dev->pdev->dev, "DMA mode (%s)\n", "PPBNDU");
	} else if (use_dma && use_dma_ppb && use_dma_ppb_du) {
		DBG(dev, "DMA mode       = PPBDU (packet per buffer "
			"WITH desc. update)\n");
		dev_info(&dev->pdev->dev, "DMA mode (%s)\n", "PPBDU");
	}
	if (use_dma && use_dma_bufferfill_mode) {
		DBG(dev, "DMA mode       = BF (buffer fill mode)\n");
		dev_info(&dev->pdev->dev, "DMA mode (%s)\n", "BF");
	}
	if (!use_dma)
		dev_info(&dev->pdev->dev, "FIFO mode\n");
	DBG(dev, "-------------------------------------------------------\n");
}

/* Masks unused interrupts */
int udc_mask_unused_interrupts(struct udc *dev)
{
	u32 tmp;

	/* mask all dev interrupts */
	tmp =	AMD_BIT(UDC_DEVINT_SVC) |
		AMD_BIT(UDC_DEVINT_ENUM) |
		AMD_BIT(UDC_DEVINT_US) |
		AMD_BIT(UDC_DEVINT_UR) |
		AMD_BIT(UDC_DEVINT_ES) |
		AMD_BIT(UDC_DEVINT_SI) |
		AMD_BIT(UDC_DEVINT_SOF)|
		AMD_BIT(UDC_DEVINT_SC);
	writel(tmp, &dev->regs->irqmsk);

	/* mask all ep interrupts */
	writel(UDC_EPINT_MSK_DISABLE_ALL, &dev->regs->ep_irqmsk);

	return 0;
}
EXPORT_SYMBOL_GPL(udc_mask_unused_interrupts);

/* Enables endpoint 0 interrupts */
static int udc_enable_ep0_interrupts(struct udc *dev)
{
	u32 tmp;

	DBG(dev, "udc_enable_ep0_interrupts()\n");

	/* read irq mask */
	tmp = readl(&dev->regs->ep_irqmsk);
	/* enable ep0 irq's */
	tmp &= AMD_UNMASK_BIT(UDC_EPINT_IN_EP0)
		& AMD_UNMASK_BIT(UDC_EPINT_OUT_EP0);
	writel(tmp, &dev->regs->ep_irqmsk);

	return 0;
}

/* Enables device interrupts for SET_INTF and SET_CONFIG */
int udc_enable_dev_setup_interrupts(struct udc *dev)
{
	u32 tmp;

	DBG(dev, "enable device interrupts for setup data\n");

	/* read irq mask */
	tmp = readl(&dev->regs->irqmsk);

	/* enable SET_INTERFACE, SET_CONFIG and other needed irq's */
	tmp &= AMD_UNMASK_BIT(UDC_DEVINT_SI)
		& AMD_UNMASK_BIT(UDC_DEVINT_SC)
		& AMD_UNMASK_BIT(UDC_DEVINT_UR)
		& AMD_UNMASK_BIT(UDC_DEVINT_SVC)
		& AMD_UNMASK_BIT(UDC_DEVINT_ENUM);
	writel(tmp, &dev->regs->irqmsk);

	return 0;
}
EXPORT_SYMBOL_GPL(udc_enable_dev_setup_interrupts);

/* Calculates fifo start of endpoint based on preceding endpoints */
static int udc_set_txfifo_addr(struct udc_ep *ep)
{
	struct udc	*dev;
	u32 tmp;
	int i;

	if (!ep || !(ep->in))
		return -EINVAL;

	dev = ep->dev;
	ep->txfifo = dev->txfifo;

	/* traverse ep's */
	for (i = 0; i < ep->num; i++) {
		if (dev->ep[i].regs) {
			/* read fifo size */
			tmp = readl(&dev->ep[i].regs->bufin_framenum);
			tmp = AMD_GETBITS(tmp, UDC_EPIN_BUFF_SIZE);
			ep->txfifo += tmp;
		}
	}
	return 0;
}

/* CNAK pending field: bit0 = ep0in, bit16 = ep0out */
static u32 cnak_pending;

static void UDC_QUEUE_CNAK(struct udc_ep *ep, unsigned num)
{
	if (readl(&ep->regs->ctl) & AMD_BIT(UDC_EPCTL_NAK)) {
		DBG(ep->dev, "NAK could not be cleared for ep%d\n", num);
		cnak_pending |= 1 << (num);
		ep->naking = 1;
	} else
		cnak_pending = cnak_pending & (~(1 << (num)));
}


/* Enables endpoint, is called by gadget driver */
static int
udc_ep_enable(struct usb_ep *usbep, const struct usb_endpoint_descriptor *desc)
{
	struct udc_ep		*ep;
	struct udc		*dev;
	u32			tmp;
	unsigned long		iflags;
	u8 udc_csr_epix;
	unsigned		maxpacket;

	if (!usbep
			|| usbep->name == ep0_string
			|| !desc
			|| desc->bDescriptorType != USB_DT_ENDPOINT)
		return -EINVAL;

	ep = container_of(usbep, struct udc_ep, ep);
	dev = ep->dev;

	DBG(dev, "udc_ep_enable() ep %d\n", ep->num);

	if (!dev->driver || dev->gadget.speed == USB_SPEED_UNKNOWN)
		return -ESHUTDOWN;

	spin_lock_irqsave(&dev->lock, iflags);
	ep->ep.desc = desc;

	ep->halted = 0;

	/* set traffic type */
	tmp = readl(&dev->ep[ep->num].regs->ctl);
	tmp = AMD_ADDBITS(tmp, desc->bmAttributes, UDC_EPCTL_ET);
	writel(tmp, &dev->ep[ep->num].regs->ctl);

	/* set max packet size */
	maxpacket = usb_endpoint_maxp(desc);
	tmp = readl(&dev->ep[ep->num].regs->bufout_maxpkt);
	tmp = AMD_ADDBITS(tmp, maxpacket, UDC_EP_MAX_PKT_SIZE);
	ep->ep.maxpacket = maxpacket;
	writel(tmp, &dev->ep[ep->num].regs->bufout_maxpkt);

	/* IN ep */
	if (ep->in) {

		/* ep ix in UDC CSR register space */
		udc_csr_epix = ep->num;

		/* set buffer size (tx fifo entries) */
		tmp = readl(&dev->ep[ep->num].regs->bufin_framenum);
		/* double buffering: fifo size = 2 x max packet size */
		tmp = AMD_ADDBITS(
				tmp,
				maxpacket * UDC_EPIN_BUFF_SIZE_MULT
					  / UDC_DWORD_BYTES,
				UDC_EPIN_BUFF_SIZE);
		writel(tmp, &dev->ep[ep->num].regs->bufin_framenum);

		/* calc. tx fifo base addr */
		udc_set_txfifo_addr(ep);

		/* flush fifo */
		tmp = readl(&ep->regs->ctl);
		tmp |= AMD_BIT(UDC_EPCTL_F);
		writel(tmp, &ep->regs->ctl);

	/* OUT ep */
	} else {
		/* ep ix in UDC CSR register space */
		udc_csr_epix = ep->num - UDC_CSR_EP_OUT_IX_OFS;

		/* set max packet size UDC CSR	*/
		tmp = readl(&dev->csr->ne[ep->num - UDC_CSR_EP_OUT_IX_OFS]);
		tmp = AMD_ADDBITS(tmp, maxpacket,
					UDC_CSR_NE_MAX_PKT);
		writel(tmp, &dev->csr->ne[ep->num - UDC_CSR_EP_OUT_IX_OFS]);

		if (use_dma && !ep->in) {
			/* alloc and init BNA dummy request */
			ep->bna_dummy_req = udc_alloc_bna_dummy(ep);
			ep->bna_occurred = 0;
		}

		if (ep->num != UDC_EP0OUT_IX)
			dev->data_ep_enabled = 1;
	}

	/* set ep values */
	tmp = readl(&dev->csr->ne[udc_csr_epix]);
	/* max packet */
	tmp = AMD_ADDBITS(tmp, maxpacket, UDC_CSR_NE_MAX_PKT);
	/* ep number */
	tmp = AMD_ADDBITS(tmp, desc->bEndpointAddress, UDC_CSR_NE_NUM);
	/* ep direction */
	tmp = AMD_ADDBITS(tmp, ep->in, UDC_CSR_NE_DIR);
	/* ep type */
	tmp = AMD_ADDBITS(tmp, desc->bmAttributes, UDC_CSR_NE_TYPE);
	/* ep config */
	tmp = AMD_ADDBITS(tmp, ep->dev->cur_config, UDC_CSR_NE_CFG);
	/* ep interface */
	tmp = AMD_ADDBITS(tmp, ep->dev->cur_intf, UDC_CSR_NE_INTF);
	/* ep alt */
	tmp = AMD_ADDBITS(tmp, ep->dev->cur_alt, UDC_CSR_NE_ALT);
	/* write reg */
	writel(tmp, &dev->csr->ne[udc_csr_epix]);

	/* enable ep irq */
	tmp = readl(&dev->regs->ep_irqmsk);
	tmp &= AMD_UNMASK_BIT(ep->num);
	writel(tmp, &dev->regs->ep_irqmsk);

	/*
	 * clear NAK by writing CNAK
	 * avoid BNA for OUT DMA, don't clear NAK until DMA desc. written
	 */
	if (!use_dma || ep->in) {
		tmp = readl(&ep->regs->ctl);
		tmp |= AMD_BIT(UDC_EPCTL_CNAK);
		writel(tmp, &ep->regs->ctl);
		ep->naking = 0;
		UDC_QUEUE_CNAK(ep, ep->num);
	}
	tmp = desc->bEndpointAddress;
	DBG(dev, "%s enabled\n", usbep->name);

	spin_unlock_irqrestore(&dev->lock, iflags);
	return 0;
}

/* Resets endpoint */
static void ep_init(struct udc_regs __iomem *regs, struct udc_ep *ep)
{
	u32		tmp;

	VDBG(ep->dev, "ep-%d reset\n", ep->num);
	ep->ep.desc = NULL;
	ep->ep.ops = &udc_ep_ops;
	INIT_LIST_HEAD(&ep->queue);

	usb_ep_set_maxpacket_limit(&ep->ep,(u16) ~0);
	/* set NAK */
	tmp = readl(&ep->regs->ctl);
	tmp |= AMD_BIT(UDC_EPCTL_SNAK);
	writel(tmp, &ep->regs->ctl);
	ep->naking = 1;

	/* disable interrupt */
	tmp = readl(&regs->ep_irqmsk);
	tmp |= AMD_BIT(ep->num);
	writel(tmp, &regs->ep_irqmsk);

	if (ep->in) {
		/* unset P and IN bit of potential former DMA */
		tmp = readl(&ep->regs->ctl);
		tmp &= AMD_UNMASK_BIT(UDC_EPCTL_P);
		writel(tmp, &ep->regs->ctl);

		tmp = readl(&ep->regs->sts);
		tmp |= AMD_BIT(UDC_EPSTS_IN);
		writel(tmp, &ep->regs->sts);

		/* flush the fifo */
		tmp = readl(&ep->regs->ctl);
		tmp |= AMD_BIT(UDC_EPCTL_F);
		writel(tmp, &ep->regs->ctl);

	}
	/* reset desc pointer */
	writel(0, &ep->regs->desptr);
}

/* Disables endpoint, is called by gadget driver */
static int udc_ep_disable(struct usb_ep *usbep)
{
	struct udc_ep	*ep = NULL;
	unsigned long	iflags;

	if (!usbep)
		return -EINVAL;

	ep = container_of(usbep, struct udc_ep, ep);
	if (usbep->name == ep0_string || !ep->ep.desc)
		return -EINVAL;

	DBG(ep->dev, "Disable ep-%d\n", ep->num);

	spin_lock_irqsave(&ep->dev->lock, iflags);
	udc_free_request(&ep->ep, &ep->bna_dummy_req->req);
	empty_req_queue(ep);
	ep_init(ep->dev->regs, ep);
	spin_unlock_irqrestore(&ep->dev->lock, iflags);

	return 0;
}

/* Allocates request packet, called by gadget driver */
static struct usb_request *
udc_alloc_request(struct usb_ep *usbep, gfp_t gfp)
{
	struct udc_request	*req;
	struct udc_data_dma	*dma_desc;
	struct udc_ep	*ep;

	if (!usbep)
		return NULL;

	ep = container_of(usbep, struct udc_ep, ep);

	VDBG(ep->dev, "udc_alloc_req(): ep%d\n", ep->num);
	req = kzalloc(sizeof(struct udc_request), gfp);
	if (!req)
		return NULL;

	req->req.dma = DMA_DONT_USE;
	INIT_LIST_HEAD(&req->queue);

	if (ep->dma) {
		/* ep0 in requests are allocated from data pool here */
		dma_desc = dma_pool_alloc(ep->dev->data_requests, gfp,
						&req->td_phys);
		if (!dma_desc) {
			kfree(req);
			return NULL;
		}

		VDBG(ep->dev, "udc_alloc_req: req = %p dma_desc = %p, "
				"td_phys = %lx\n",
				req, dma_desc,
				(unsigned long)req->td_phys);
		/* prevent from using desc. - set HOST BUSY */
		dma_desc->status = AMD_ADDBITS(dma_desc->status,
						UDC_DMA_STP_STS_BS_HOST_BUSY,
						UDC_DMA_STP_STS_BS);
		dma_desc->bufptr = cpu_to_le32(DMA_DONT_USE);
		req->td_data = dma_desc;
		req->td_data_last = NULL;
		req->chain_len = 1;
	}

	return &req->req;
}

/* frees pci pool descriptors of a DMA chain */
static void udc_free_dma_chain(struct udc *dev, struct udc_request *req)
{
	struct udc_data_dma *td = req->td_data;
	unsigned int i;

	dma_addr_t addr_next = 0x00;
	dma_addr_t addr = (dma_addr_t)td->next;

	DBG(dev, "free chain req = %p\n", req);

	/* do not free first desc., will be done by free for request */
	for (i = 1; i < req->chain_len; i++) {
<<<<<<< HEAD
		dma_pool_free(dev->data_requests, td,
			      (dma_addr_t)td_last->next);
		td_last = td;
		td = phys_to_virt(td_last->next);
=======
		td = phys_to_virt(addr);
		addr_next = (dma_addr_t)td->next;
		pci_pool_free(dev->data_requests, td, addr);
		addr = addr_next;
>>>>>>> 48eab1f2
	}
}

/* Frees request packet, called by gadget driver */
static void
udc_free_request(struct usb_ep *usbep, struct usb_request *usbreq)
{
	struct udc_ep	*ep;
	struct udc_request	*req;

	if (!usbep || !usbreq)
		return;

	ep = container_of(usbep, struct udc_ep, ep);
	req = container_of(usbreq, struct udc_request, req);
	VDBG(ep->dev, "free_req req=%p\n", req);
	BUG_ON(!list_empty(&req->queue));
	if (req->td_data) {
		VDBG(ep->dev, "req->td_data=%p\n", req->td_data);

		/* free dma chain if created */
		if (req->chain_len > 1)
			udc_free_dma_chain(ep->dev, req);

		dma_pool_free(ep->dev->data_requests, req->td_data,
							req->td_phys);
	}
	kfree(req);
}

/* Init BNA dummy descriptor for HOST BUSY and pointing to itself */
static void udc_init_bna_dummy(struct udc_request *req)
{
	if (req) {
		/* set last bit */
		req->td_data->status |= AMD_BIT(UDC_DMA_IN_STS_L);
		/* set next pointer to itself */
		req->td_data->next = req->td_phys;
		/* set HOST BUSY */
		req->td_data->status
			= AMD_ADDBITS(req->td_data->status,
					UDC_DMA_STP_STS_BS_DMA_DONE,
					UDC_DMA_STP_STS_BS);
#ifdef UDC_VERBOSE
		pr_debug("bna desc = %p, sts = %08x\n",
			req->td_data, req->td_data->status);
#endif
	}
}

/* Allocate BNA dummy descriptor */
static struct udc_request *udc_alloc_bna_dummy(struct udc_ep *ep)
{
	struct udc_request *req = NULL;
	struct usb_request *_req = NULL;

	/* alloc the dummy request */
	_req = udc_alloc_request(&ep->ep, GFP_ATOMIC);
	if (_req) {
		req = container_of(_req, struct udc_request, req);
		ep->bna_dummy_req = req;
		udc_init_bna_dummy(req);
	}
	return req;
}

/* Write data to TX fifo for IN packets */
static void
udc_txfifo_write(struct udc_ep *ep, struct usb_request *req)
{
	u8			*req_buf;
	u32			*buf;
	int			i, j;
	unsigned		bytes = 0;
	unsigned		remaining = 0;

	if (!req || !ep)
		return;

	req_buf = req->buf + req->actual;
	prefetch(req_buf);
	remaining = req->length - req->actual;

	buf = (u32 *) req_buf;

	bytes = ep->ep.maxpacket;
	if (bytes > remaining)
		bytes = remaining;

	/* dwords first */
	for (i = 0; i < bytes / UDC_DWORD_BYTES; i++)
		writel(*(buf + i), ep->txfifo);

	/* remaining bytes must be written by byte access */
	for (j = 0; j < bytes % UDC_DWORD_BYTES; j++) {
		writeb((u8)(*(buf + i) >> (j << UDC_BITS_PER_BYTE_SHIFT)),
							ep->txfifo);
	}

	/* dummy write confirm */
	writel(0, &ep->regs->confirm);
}

/* Read dwords from RX fifo for OUT transfers */
static int udc_rxfifo_read_dwords(struct udc *dev, u32 *buf, int dwords)
{
	int i;

	VDBG(dev, "udc_read_dwords(): %d dwords\n", dwords);

	for (i = 0; i < dwords; i++)
		*(buf + i) = readl(dev->rxfifo);
	return 0;
}

/* Read bytes from RX fifo for OUT transfers */
static int udc_rxfifo_read_bytes(struct udc *dev, u8 *buf, int bytes)
{
	int i, j;
	u32 tmp;

	VDBG(dev, "udc_read_bytes(): %d bytes\n", bytes);

	/* dwords first */
	for (i = 0; i < bytes / UDC_DWORD_BYTES; i++)
		*((u32 *)(buf + (i<<2))) = readl(dev->rxfifo);

	/* remaining bytes must be read by byte access */
	if (bytes % UDC_DWORD_BYTES) {
		tmp = readl(dev->rxfifo);
		for (j = 0; j < bytes % UDC_DWORD_BYTES; j++) {
			*(buf + (i<<2) + j) = (u8)(tmp & UDC_BYTE_MASK);
			tmp = tmp >> UDC_BITS_PER_BYTE;
		}
	}

	return 0;
}

/* Read data from RX fifo for OUT transfers */
static int
udc_rxfifo_read(struct udc_ep *ep, struct udc_request *req)
{
	u8 *buf;
	unsigned buf_space;
	unsigned bytes = 0;
	unsigned finished = 0;

	/* received number bytes */
	bytes = readl(&ep->regs->sts);
	bytes = AMD_GETBITS(bytes, UDC_EPSTS_RX_PKT_SIZE);

	buf_space = req->req.length - req->req.actual;
	buf = req->req.buf + req->req.actual;
	if (bytes > buf_space) {
		if ((buf_space % ep->ep.maxpacket) != 0) {
			DBG(ep->dev,
				"%s: rx %d bytes, rx-buf space = %d bytesn\n",
				ep->ep.name, bytes, buf_space);
			req->req.status = -EOVERFLOW;
		}
		bytes = buf_space;
	}
	req->req.actual += bytes;

	/* last packet ? */
	if (((bytes % ep->ep.maxpacket) != 0) || (!bytes)
		|| ((req->req.actual == req->req.length) && !req->req.zero))
		finished = 1;

	/* read rx fifo bytes */
	VDBG(ep->dev, "ep %s: rxfifo read %d bytes\n", ep->ep.name, bytes);
	udc_rxfifo_read_bytes(ep->dev, buf, bytes);

	return finished;
}

/* Creates or re-inits a DMA chain */
static int udc_create_dma_chain(
	struct udc_ep *ep,
	struct udc_request *req,
	unsigned long buf_len, gfp_t gfp_flags
)
{
	unsigned long bytes = req->req.length;
	unsigned int i;
	dma_addr_t dma_addr;
	struct udc_data_dma	*td = NULL;
	struct udc_data_dma	*last = NULL;
	unsigned long txbytes;
	unsigned create_new_chain = 0;
	unsigned len;

	VDBG(ep->dev, "udc_create_dma_chain: bytes=%ld buf_len=%ld\n",
	     bytes, buf_len);
	dma_addr = DMA_DONT_USE;

	/* unset L bit in first desc for OUT */
	if (!ep->in)
		req->td_data->status &= AMD_CLEAR_BIT(UDC_DMA_IN_STS_L);

	/* alloc only new desc's if not already available */
	len = req->req.length / ep->ep.maxpacket;
	if (req->req.length % ep->ep.maxpacket)
		len++;

	if (len > req->chain_len) {
		/* shorter chain already allocated before */
		if (req->chain_len > 1)
			udc_free_dma_chain(ep->dev, req);
		req->chain_len = len;
		create_new_chain = 1;
	}

	td = req->td_data;
	/* gen. required number of descriptors and buffers */
	for (i = buf_len; i < bytes; i += buf_len) {
		/* create or determine next desc. */
		if (create_new_chain) {
			td = dma_pool_alloc(ep->dev->data_requests,
					    gfp_flags, &dma_addr);
			if (!td)
				return -ENOMEM;

			td->status = 0;
		} else if (i == buf_len) {
			/* first td */
			td = (struct udc_data_dma *)phys_to_virt(
						req->td_data->next);
			td->status = 0;
		} else {
			td = (struct udc_data_dma *)phys_to_virt(last->next);
			td->status = 0;
		}

		if (td)
			td->bufptr = req->req.dma + i; /* assign buffer */
		else
			break;

		/* short packet ? */
		if ((bytes - i) >= buf_len) {
			txbytes = buf_len;
		} else {
			/* short packet */
			txbytes = bytes - i;
		}

		/* link td and assign tx bytes */
		if (i == buf_len) {
			if (create_new_chain)
				req->td_data->next = dma_addr;
			/*
			 * else
			 *	req->td_data->next = virt_to_phys(td);
			 */
			/* write tx bytes */
			if (ep->in) {
				/* first desc */
				req->td_data->status =
					AMD_ADDBITS(req->td_data->status,
						    ep->ep.maxpacket,
						    UDC_DMA_IN_STS_TXBYTES);
				/* second desc */
				td->status = AMD_ADDBITS(td->status,
							txbytes,
							UDC_DMA_IN_STS_TXBYTES);
			}
		} else {
			if (create_new_chain)
				last->next = dma_addr;
			/*
			 * else
			 *	last->next = virt_to_phys(td);
			 */
			if (ep->in) {
				/* write tx bytes */
				td->status = AMD_ADDBITS(td->status,
							txbytes,
							UDC_DMA_IN_STS_TXBYTES);
			}
		}
		last = td;
	}
	/* set last bit */
	if (td) {
		td->status |= AMD_BIT(UDC_DMA_IN_STS_L);
		/* last desc. points to itself */
		req->td_data_last = td;
	}

	return 0;
}

/* create/re-init a DMA descriptor or a DMA descriptor chain */
static int prep_dma(struct udc_ep *ep, struct udc_request *req, gfp_t gfp)
{
	int	retval = 0;
	u32	tmp;

	VDBG(ep->dev, "prep_dma\n");
	VDBG(ep->dev, "prep_dma ep%d req->td_data=%p\n",
			ep->num, req->td_data);

	/* set buffer pointer */
	req->td_data->bufptr = req->req.dma;

	/* set last bit */
	req->td_data->status |= AMD_BIT(UDC_DMA_IN_STS_L);

	/* build/re-init dma chain if maxpkt scatter mode, not for EP0 */
	if (use_dma_ppb) {

		retval = udc_create_dma_chain(ep, req, ep->ep.maxpacket, gfp);
		if (retval != 0) {
			if (retval == -ENOMEM)
				DBG(ep->dev, "Out of DMA memory\n");
			return retval;
		}
		if (ep->in) {
			if (req->req.length == ep->ep.maxpacket) {
				/* write tx bytes */
				req->td_data->status =
					AMD_ADDBITS(req->td_data->status,
						ep->ep.maxpacket,
						UDC_DMA_IN_STS_TXBYTES);

			}
		}

	}

	if (ep->in) {
		VDBG(ep->dev, "IN: use_dma_ppb=%d req->req.len=%d "
				"maxpacket=%d ep%d\n",
				use_dma_ppb, req->req.length,
				ep->ep.maxpacket, ep->num);
		/*
		 * if bytes < max packet then tx bytes must
		 * be written in packet per buffer mode
		 */
		if (!use_dma_ppb || req->req.length < ep->ep.maxpacket
				|| ep->num == UDC_EP0OUT_IX
				|| ep->num == UDC_EP0IN_IX) {
			/* write tx bytes */
			req->td_data->status =
				AMD_ADDBITS(req->td_data->status,
						req->req.length,
						UDC_DMA_IN_STS_TXBYTES);
			/* reset frame num */
			req->td_data->status =
				AMD_ADDBITS(req->td_data->status,
						0,
						UDC_DMA_IN_STS_FRAMENUM);
		}
		/* set HOST BUSY */
		req->td_data->status =
			AMD_ADDBITS(req->td_data->status,
				UDC_DMA_STP_STS_BS_HOST_BUSY,
				UDC_DMA_STP_STS_BS);
	} else {
		VDBG(ep->dev, "OUT set host ready\n");
		/* set HOST READY */
		req->td_data->status =
			AMD_ADDBITS(req->td_data->status,
				UDC_DMA_STP_STS_BS_HOST_READY,
				UDC_DMA_STP_STS_BS);


			/* clear NAK by writing CNAK */
			if (ep->naking) {
				tmp = readl(&ep->regs->ctl);
				tmp |= AMD_BIT(UDC_EPCTL_CNAK);
				writel(tmp, &ep->regs->ctl);
				ep->naking = 0;
				UDC_QUEUE_CNAK(ep, ep->num);
			}

	}

	return retval;
}

/* Completes request packet ... caller MUST hold lock */
static void
complete_req(struct udc_ep *ep, struct udc_request *req, int sts)
__releases(ep->dev->lock)
__acquires(ep->dev->lock)
{
	struct udc		*dev;
	unsigned		halted;

	VDBG(ep->dev, "complete_req(): ep%d\n", ep->num);

	dev = ep->dev;
	/* unmap DMA */
	if (ep->dma)
		usb_gadget_unmap_request(&dev->gadget, &req->req, ep->in);

	halted = ep->halted;
	ep->halted = 1;

	/* set new status if pending */
	if (req->req.status == -EINPROGRESS)
		req->req.status = sts;

	/* remove from ep queue */
	list_del_init(&req->queue);

	VDBG(ep->dev, "req %p => complete %d bytes at %s with sts %d\n",
		&req->req, req->req.length, ep->ep.name, sts);

	spin_unlock(&dev->lock);
	usb_gadget_giveback_request(&ep->ep, &req->req);
	spin_lock(&dev->lock);
	ep->halted = halted;
}

/* Iterates to the end of a DMA chain and returns last descriptor */
static struct udc_data_dma *udc_get_last_dma_desc(struct udc_request *req)
{
	struct udc_data_dma	*td;

	td = req->td_data;
	while (td && !(td->status & AMD_BIT(UDC_DMA_IN_STS_L)))
		td = phys_to_virt(td->next);

	return td;

}

/* Iterates to the end of a DMA chain and counts bytes received */
static u32 udc_get_ppbdu_rxbytes(struct udc_request *req)
{
	struct udc_data_dma	*td;
	u32 count;

	td = req->td_data;
	/* received number bytes */
	count = AMD_GETBITS(td->status, UDC_DMA_OUT_STS_RXBYTES);

	while (td && !(td->status & AMD_BIT(UDC_DMA_IN_STS_L))) {
		td = phys_to_virt(td->next);
		/* received number bytes */
		if (td) {
			count += AMD_GETBITS(td->status,
				UDC_DMA_OUT_STS_RXBYTES);
		}
	}

	return count;

}

/* Enabling RX DMA */
static void udc_set_rde(struct udc *dev)
{
	u32 tmp;

	VDBG(dev, "udc_set_rde()\n");
	/* stop RDE timer */
	if (timer_pending(&udc_timer)) {
		set_rde = 0;
		mod_timer(&udc_timer, jiffies - 1);
	}
	/* set RDE */
	tmp = readl(&dev->regs->ctl);
	tmp |= AMD_BIT(UDC_DEVCTL_RDE);
	writel(tmp, &dev->regs->ctl);
}

/* Queues a request packet, called by gadget driver */
static int
udc_queue(struct usb_ep *usbep, struct usb_request *usbreq, gfp_t gfp)
{
	int			retval = 0;
	u8			open_rxfifo = 0;
	unsigned long		iflags;
	struct udc_ep		*ep;
	struct udc_request	*req;
	struct udc		*dev;
	u32			tmp;

	/* check the inputs */
	req = container_of(usbreq, struct udc_request, req);

	if (!usbep || !usbreq || !usbreq->complete || !usbreq->buf
			|| !list_empty(&req->queue))
		return -EINVAL;

	ep = container_of(usbep, struct udc_ep, ep);
	if (!ep->ep.desc && (ep->num != 0 && ep->num != UDC_EP0OUT_IX))
		return -EINVAL;

	VDBG(ep->dev, "udc_queue(): ep%d-in=%d\n", ep->num, ep->in);
	dev = ep->dev;

	if (!dev->driver || dev->gadget.speed == USB_SPEED_UNKNOWN)
		return -ESHUTDOWN;

	/* map dma (usually done before) */
	if (ep->dma) {
		VDBG(dev, "DMA map req %p\n", req);
		retval = usb_gadget_map_request(&udc->gadget, usbreq, ep->in);
		if (retval)
			return retval;
	}

	VDBG(dev, "%s queue req %p, len %d req->td_data=%p buf %p\n",
			usbep->name, usbreq, usbreq->length,
			req->td_data, usbreq->buf);

	spin_lock_irqsave(&dev->lock, iflags);
	usbreq->actual = 0;
	usbreq->status = -EINPROGRESS;
	req->dma_done = 0;

	/* on empty queue just do first transfer */
	if (list_empty(&ep->queue)) {
		/* zlp */
		if (usbreq->length == 0) {
			/* IN zlp's are handled by hardware */
			complete_req(ep, req, 0);
			VDBG(dev, "%s: zlp\n", ep->ep.name);
			/*
			 * if set_config or set_intf is waiting for ack by zlp
			 * then set CSR_DONE
			 */
			if (dev->set_cfg_not_acked) {
				tmp = readl(&dev->regs->ctl);
				tmp |= AMD_BIT(UDC_DEVCTL_CSR_DONE);
				writel(tmp, &dev->regs->ctl);
				dev->set_cfg_not_acked = 0;
			}
			/* setup command is ACK'ed now by zlp */
			if (dev->waiting_zlp_ack_ep0in) {
				/* clear NAK by writing CNAK in EP0_IN */
				tmp = readl(&dev->ep[UDC_EP0IN_IX].regs->ctl);
				tmp |= AMD_BIT(UDC_EPCTL_CNAK);
				writel(tmp, &dev->ep[UDC_EP0IN_IX].regs->ctl);
				dev->ep[UDC_EP0IN_IX].naking = 0;
				UDC_QUEUE_CNAK(&dev->ep[UDC_EP0IN_IX],
							UDC_EP0IN_IX);
				dev->waiting_zlp_ack_ep0in = 0;
			}
			goto finished;
		}
		if (ep->dma) {
			retval = prep_dma(ep, req, GFP_ATOMIC);
			if (retval != 0)
				goto finished;
			/* write desc pointer to enable DMA */
			if (ep->in) {
				/* set HOST READY */
				req->td_data->status =
					AMD_ADDBITS(req->td_data->status,
						UDC_DMA_IN_STS_BS_HOST_READY,
						UDC_DMA_IN_STS_BS);
			}

			/* disabled rx dma while descriptor update */
			if (!ep->in) {
				/* stop RDE timer */
				if (timer_pending(&udc_timer)) {
					set_rde = 0;
					mod_timer(&udc_timer, jiffies - 1);
				}
				/* clear RDE */
				tmp = readl(&dev->regs->ctl);
				tmp &= AMD_UNMASK_BIT(UDC_DEVCTL_RDE);
				writel(tmp, &dev->regs->ctl);
				open_rxfifo = 1;

				/*
				 * if BNA occurred then let BNA dummy desc.
				 * point to current desc.
				 */
				if (ep->bna_occurred) {
					VDBG(dev, "copy to BNA dummy desc.\n");
					memcpy(ep->bna_dummy_req->td_data,
						req->td_data,
						sizeof(struct udc_data_dma));
				}
			}
			/* write desc pointer */
			writel(req->td_phys, &ep->regs->desptr);

			/* clear NAK by writing CNAK */
			if (ep->naking) {
				tmp = readl(&ep->regs->ctl);
				tmp |= AMD_BIT(UDC_EPCTL_CNAK);
				writel(tmp, &ep->regs->ctl);
				ep->naking = 0;
				UDC_QUEUE_CNAK(ep, ep->num);
			}

			if (ep->in) {
				/* enable ep irq */
				tmp = readl(&dev->regs->ep_irqmsk);
				tmp &= AMD_UNMASK_BIT(ep->num);
				writel(tmp, &dev->regs->ep_irqmsk);
			}
		} else if (ep->in) {
				/* enable ep irq */
				tmp = readl(&dev->regs->ep_irqmsk);
				tmp &= AMD_UNMASK_BIT(ep->num);
				writel(tmp, &dev->regs->ep_irqmsk);
			}

	} else if (ep->dma) {

		/*
		 * prep_dma not used for OUT ep's, this is not possible
		 * for PPB modes, because of chain creation reasons
		 */
		if (ep->in) {
			retval = prep_dma(ep, req, GFP_ATOMIC);
			if (retval != 0)
				goto finished;
		}
	}
	VDBG(dev, "list_add\n");
	/* add request to ep queue */
	if (req) {

		list_add_tail(&req->queue, &ep->queue);

		/* open rxfifo if out data queued */
		if (open_rxfifo) {
			/* enable DMA */
			req->dma_going = 1;
			udc_set_rde(dev);
			if (ep->num != UDC_EP0OUT_IX)
				dev->data_ep_queued = 1;
		}
		/* stop OUT naking */
		if (!ep->in) {
			if (!use_dma && udc_rxfifo_pending) {
				DBG(dev, "udc_queue(): pending bytes in "
					"rxfifo after nyet\n");
				/*
				 * read pending bytes afer nyet:
				 * referring to isr
				 */
				if (udc_rxfifo_read(ep, req)) {
					/* finish */
					complete_req(ep, req, 0);
				}
				udc_rxfifo_pending = 0;

			}
		}
	}

finished:
	spin_unlock_irqrestore(&dev->lock, iflags);
	return retval;
}

/* Empty request queue of an endpoint; caller holds spinlock */
static void empty_req_queue(struct udc_ep *ep)
{
	struct udc_request	*req;

	ep->halted = 1;
	while (!list_empty(&ep->queue)) {
		req = list_entry(ep->queue.next,
			struct udc_request,
			queue);
		complete_req(ep, req, -ESHUTDOWN);
	}
}

/* Dequeues a request packet, called by gadget driver */
static int udc_dequeue(struct usb_ep *usbep, struct usb_request *usbreq)
{
	struct udc_ep		*ep;
	struct udc_request	*req;
	unsigned		halted;
	unsigned long		iflags;

	ep = container_of(usbep, struct udc_ep, ep);
	if (!usbep || !usbreq || (!ep->ep.desc && (ep->num != 0
				&& ep->num != UDC_EP0OUT_IX)))
		return -EINVAL;

	req = container_of(usbreq, struct udc_request, req);

	spin_lock_irqsave(&ep->dev->lock, iflags);
	halted = ep->halted;
	ep->halted = 1;
	/* request in processing or next one */
	if (ep->queue.next == &req->queue) {
		if (ep->dma && req->dma_going) {
			if (ep->in)
				ep->cancel_transfer = 1;
			else {
				u32 tmp;
				u32 dma_sts;
				/* stop potential receive DMA */
				tmp = readl(&udc->regs->ctl);
				writel(tmp & AMD_UNMASK_BIT(UDC_DEVCTL_RDE),
							&udc->regs->ctl);
				/*
				 * Cancel transfer later in ISR
				 * if descriptor was touched.
				 */
				dma_sts = AMD_GETBITS(req->td_data->status,
							UDC_DMA_OUT_STS_BS);
				if (dma_sts != UDC_DMA_OUT_STS_BS_HOST_READY)
					ep->cancel_transfer = 1;
				else {
					udc_init_bna_dummy(ep->req);
					writel(ep->bna_dummy_req->td_phys,
						&ep->regs->desptr);
				}
				writel(tmp, &udc->regs->ctl);
			}
		}
	}
	complete_req(ep, req, -ECONNRESET);
	ep->halted = halted;

	spin_unlock_irqrestore(&ep->dev->lock, iflags);
	return 0;
}

/* Halt or clear halt of endpoint */
static int
udc_set_halt(struct usb_ep *usbep, int halt)
{
	struct udc_ep	*ep;
	u32 tmp;
	unsigned long iflags;
	int retval = 0;

	if (!usbep)
		return -EINVAL;

	pr_debug("set_halt %s: halt=%d\n", usbep->name, halt);

	ep = container_of(usbep, struct udc_ep, ep);
	if (!ep->ep.desc && (ep->num != 0 && ep->num != UDC_EP0OUT_IX))
		return -EINVAL;
	if (!ep->dev->driver || ep->dev->gadget.speed == USB_SPEED_UNKNOWN)
		return -ESHUTDOWN;

	spin_lock_irqsave(&udc_stall_spinlock, iflags);
	/* halt or clear halt */
	if (halt) {
		if (ep->num == 0)
			ep->dev->stall_ep0in = 1;
		else {
			/*
			 * set STALL
			 * rxfifo empty not taken into acount
			 */
			tmp = readl(&ep->regs->ctl);
			tmp |= AMD_BIT(UDC_EPCTL_S);
			writel(tmp, &ep->regs->ctl);
			ep->halted = 1;

			/* setup poll timer */
			if (!timer_pending(&udc_pollstall_timer)) {
				udc_pollstall_timer.expires = jiffies +
					HZ * UDC_POLLSTALL_TIMER_USECONDS
					/ (1000 * 1000);
				if (!stop_pollstall_timer) {
					DBG(ep->dev, "start polltimer\n");
					add_timer(&udc_pollstall_timer);
				}
			}
		}
	} else {
		/* ep is halted by set_halt() before */
		if (ep->halted) {
			tmp = readl(&ep->regs->ctl);
			/* clear stall bit */
			tmp = tmp & AMD_CLEAR_BIT(UDC_EPCTL_S);
			/* clear NAK by writing CNAK */
			tmp |= AMD_BIT(UDC_EPCTL_CNAK);
			writel(tmp, &ep->regs->ctl);
			ep->halted = 0;
			UDC_QUEUE_CNAK(ep, ep->num);
		}
	}
	spin_unlock_irqrestore(&udc_stall_spinlock, iflags);
	return retval;
}

/* gadget interface */
static const struct usb_ep_ops udc_ep_ops = {
	.enable		= udc_ep_enable,
	.disable	= udc_ep_disable,

	.alloc_request	= udc_alloc_request,
	.free_request	= udc_free_request,

	.queue		= udc_queue,
	.dequeue	= udc_dequeue,

	.set_halt	= udc_set_halt,
	/* fifo ops not implemented */
};

/*-------------------------------------------------------------------------*/

/* Get frame counter (not implemented) */
static int udc_get_frame(struct usb_gadget *gadget)
{
	return -EOPNOTSUPP;
}

/* Initiates a remote wakeup */
static int udc_remote_wakeup(struct udc *dev)
{
	unsigned long flags;
	u32 tmp;

	DBG(dev, "UDC initiates remote wakeup\n");

	spin_lock_irqsave(&dev->lock, flags);

	tmp = readl(&dev->regs->ctl);
	tmp |= AMD_BIT(UDC_DEVCTL_RES);
	writel(tmp, &dev->regs->ctl);
	tmp &= AMD_CLEAR_BIT(UDC_DEVCTL_RES);
	writel(tmp, &dev->regs->ctl);

	spin_unlock_irqrestore(&dev->lock, flags);
	return 0;
}

/* Remote wakeup gadget interface */
static int udc_wakeup(struct usb_gadget *gadget)
{
	struct udc		*dev;

	if (!gadget)
		return -EINVAL;
	dev = container_of(gadget, struct udc, gadget);
	udc_remote_wakeup(dev);

	return 0;
}

static int amd5536_udc_start(struct usb_gadget *g,
		struct usb_gadget_driver *driver);
static int amd5536_udc_stop(struct usb_gadget *g);

static const struct usb_gadget_ops udc_ops = {
	.wakeup		= udc_wakeup,
	.get_frame	= udc_get_frame,
	.udc_start	= amd5536_udc_start,
	.udc_stop	= amd5536_udc_stop,
};

/* Setups endpoint parameters, adds endpoints to linked list */
static void make_ep_lists(struct udc *dev)
{
	/* make gadget ep lists */
	INIT_LIST_HEAD(&dev->gadget.ep_list);
	list_add_tail(&dev->ep[UDC_EPIN_STATUS_IX].ep.ep_list,
						&dev->gadget.ep_list);
	list_add_tail(&dev->ep[UDC_EPIN_IX].ep.ep_list,
						&dev->gadget.ep_list);
	list_add_tail(&dev->ep[UDC_EPOUT_IX].ep.ep_list,
						&dev->gadget.ep_list);

	/* fifo config */
	dev->ep[UDC_EPIN_STATUS_IX].fifo_depth = UDC_EPIN_SMALLINT_BUFF_SIZE;
	if (dev->gadget.speed == USB_SPEED_FULL)
		dev->ep[UDC_EPIN_IX].fifo_depth = UDC_FS_EPIN_BUFF_SIZE;
	else if (dev->gadget.speed == USB_SPEED_HIGH)
		dev->ep[UDC_EPIN_IX].fifo_depth = hs_tx_buf;
	dev->ep[UDC_EPOUT_IX].fifo_depth = UDC_RXFIFO_SIZE;
}

/* Inits UDC context */
void udc_basic_init(struct udc *dev)
{
	u32	tmp;

	DBG(dev, "udc_basic_init()\n");

	dev->gadget.speed = USB_SPEED_UNKNOWN;

	/* stop RDE timer */
	if (timer_pending(&udc_timer)) {
		set_rde = 0;
		mod_timer(&udc_timer, jiffies - 1);
	}
	/* stop poll stall timer */
	if (timer_pending(&udc_pollstall_timer))
		mod_timer(&udc_pollstall_timer, jiffies - 1);
	/* disable DMA */
	tmp = readl(&dev->regs->ctl);
	tmp &= AMD_UNMASK_BIT(UDC_DEVCTL_RDE);
	tmp &= AMD_UNMASK_BIT(UDC_DEVCTL_TDE);
	writel(tmp, &dev->regs->ctl);

	/* enable dynamic CSR programming */
	tmp = readl(&dev->regs->cfg);
	tmp |= AMD_BIT(UDC_DEVCFG_CSR_PRG);
	/* set self powered */
	tmp |= AMD_BIT(UDC_DEVCFG_SP);
	/* set remote wakeupable */
	tmp |= AMD_BIT(UDC_DEVCFG_RWKP);
	writel(tmp, &dev->regs->cfg);

	make_ep_lists(dev);

	dev->data_ep_enabled = 0;
	dev->data_ep_queued = 0;
}
EXPORT_SYMBOL_GPL(udc_basic_init);

/* init registers at driver load time */
static int startup_registers(struct udc *dev)
{
	u32 tmp;

	/* init controller by soft reset */
	udc_soft_reset(dev);

	/* mask not needed interrupts */
	udc_mask_unused_interrupts(dev);

	/* put into initial config */
	udc_basic_init(dev);
	/* link up all endpoints */
	udc_setup_endpoints(dev);

	/* program speed */
	tmp = readl(&dev->regs->cfg);
	if (use_fullspeed)
		tmp = AMD_ADDBITS(tmp, UDC_DEVCFG_SPD_FS, UDC_DEVCFG_SPD);
	else
		tmp = AMD_ADDBITS(tmp, UDC_DEVCFG_SPD_HS, UDC_DEVCFG_SPD);
	writel(tmp, &dev->regs->cfg);

	return 0;
}

/* Sets initial endpoint parameters */
static void udc_setup_endpoints(struct udc *dev)
{
	struct udc_ep	*ep;
	u32	tmp;
	u32	reg;

	DBG(dev, "udc_setup_endpoints()\n");

	/* read enum speed */
	tmp = readl(&dev->regs->sts);
	tmp = AMD_GETBITS(tmp, UDC_DEVSTS_ENUM_SPEED);
	if (tmp == UDC_DEVSTS_ENUM_SPEED_HIGH)
		dev->gadget.speed = USB_SPEED_HIGH;
	else if (tmp == UDC_DEVSTS_ENUM_SPEED_FULL)
		dev->gadget.speed = USB_SPEED_FULL;

	/* set basic ep parameters */
	for (tmp = 0; tmp < UDC_EP_NUM; tmp++) {
		ep = &dev->ep[tmp];
		ep->dev = dev;
		ep->ep.name = ep_info[tmp].name;
		ep->ep.caps = ep_info[tmp].caps;
		ep->num = tmp;
		/* txfifo size is calculated at enable time */
		ep->txfifo = dev->txfifo;

		/* fifo size */
		if (tmp < UDC_EPIN_NUM) {
			ep->fifo_depth = UDC_TXFIFO_SIZE;
			ep->in = 1;
		} else {
			ep->fifo_depth = UDC_RXFIFO_SIZE;
			ep->in = 0;

		}
		ep->regs = &dev->ep_regs[tmp];
		/*
		 * ep will be reset only if ep was not enabled before to avoid
		 * disabling ep interrupts when ENUM interrupt occurs but ep is
		 * not enabled by gadget driver
		 */
		if (!ep->ep.desc)
			ep_init(dev->regs, ep);

		if (use_dma) {
			/*
			 * ep->dma is not really used, just to indicate that
			 * DMA is active: remove this
			 * dma regs = dev control regs
			 */
			ep->dma = &dev->regs->ctl;

			/* nak OUT endpoints until enable - not for ep0 */
			if (tmp != UDC_EP0IN_IX && tmp != UDC_EP0OUT_IX
						&& tmp > UDC_EPIN_NUM) {
				/* set NAK */
				reg = readl(&dev->ep[tmp].regs->ctl);
				reg |= AMD_BIT(UDC_EPCTL_SNAK);
				writel(reg, &dev->ep[tmp].regs->ctl);
				dev->ep[tmp].naking = 1;

			}
		}
	}
	/* EP0 max packet */
	if (dev->gadget.speed == USB_SPEED_FULL) {
		usb_ep_set_maxpacket_limit(&dev->ep[UDC_EP0IN_IX].ep,
					   UDC_FS_EP0IN_MAX_PKT_SIZE);
		usb_ep_set_maxpacket_limit(&dev->ep[UDC_EP0OUT_IX].ep,
					   UDC_FS_EP0OUT_MAX_PKT_SIZE);
	} else if (dev->gadget.speed == USB_SPEED_HIGH) {
		usb_ep_set_maxpacket_limit(&dev->ep[UDC_EP0IN_IX].ep,
					   UDC_EP0IN_MAX_PKT_SIZE);
		usb_ep_set_maxpacket_limit(&dev->ep[UDC_EP0OUT_IX].ep,
					   UDC_EP0OUT_MAX_PKT_SIZE);
	}

	/*
	 * with suspend bug workaround, ep0 params for gadget driver
	 * are set at gadget driver bind() call
	 */
	dev->gadget.ep0 = &dev->ep[UDC_EP0IN_IX].ep;
	dev->ep[UDC_EP0IN_IX].halted = 0;
	INIT_LIST_HEAD(&dev->gadget.ep0->ep_list);

	/* init cfg/alt/int */
	dev->cur_config = 0;
	dev->cur_intf = 0;
	dev->cur_alt = 0;
}

/* Bringup after Connect event, initial bringup to be ready for ep0 events */
static void usb_connect(struct udc *dev)
{

	dev_info(&dev->pdev->dev, "USB Connect\n");

	dev->connected = 1;

	/* put into initial config */
	udc_basic_init(dev);

	/* enable device setup interrupts */
	udc_enable_dev_setup_interrupts(dev);
}

/*
 * Calls gadget with disconnect event and resets the UDC and makes
 * initial bringup to be ready for ep0 events
 */
static void usb_disconnect(struct udc *dev)
{

	dev_info(&dev->pdev->dev, "USB Disconnect\n");

	dev->connected = 0;

	/* mask interrupts */
	udc_mask_unused_interrupts(dev);

	/* REVISIT there doesn't seem to be a point to having this
	 * talk to a tasklet ... do it directly, we already hold
	 * the spinlock needed to process the disconnect.
	 */

	tasklet_schedule(&disconnect_tasklet);
}

/* Tasklet for disconnect to be outside of interrupt context */
static void udc_tasklet_disconnect(unsigned long par)
{
	struct udc *dev = (struct udc *)(*((struct udc **) par));
	u32 tmp;

	DBG(dev, "Tasklet disconnect\n");
	spin_lock_irq(&dev->lock);

	if (dev->driver) {
		spin_unlock(&dev->lock);
		dev->driver->disconnect(&dev->gadget);
		spin_lock(&dev->lock);

		/* empty queues */
		for (tmp = 0; tmp < UDC_EP_NUM; tmp++)
			empty_req_queue(&dev->ep[tmp]);

	}

	/* disable ep0 */
	ep_init(dev->regs,
			&dev->ep[UDC_EP0IN_IX]);


	if (!soft_reset_occured) {
		/* init controller by soft reset */
		udc_soft_reset(dev);
		soft_reset_occured++;
	}

	/* re-enable dev interrupts */
	udc_enable_dev_setup_interrupts(dev);
	/* back to full speed ? */
	if (use_fullspeed) {
		tmp = readl(&dev->regs->cfg);
		tmp = AMD_ADDBITS(tmp, UDC_DEVCFG_SPD_FS, UDC_DEVCFG_SPD);
		writel(tmp, &dev->regs->cfg);
	}

	spin_unlock_irq(&dev->lock);
}

/* Reset the UDC core */
static void udc_soft_reset(struct udc *dev)
{
	unsigned long	flags;

	DBG(dev, "Soft reset\n");
	/*
	 * reset possible waiting interrupts, because int.
	 * status is lost after soft reset,
	 * ep int. status reset
	 */
	writel(UDC_EPINT_MSK_DISABLE_ALL, &dev->regs->ep_irqsts);
	/* device int. status reset */
	writel(UDC_DEV_MSK_DISABLE, &dev->regs->irqsts);

	spin_lock_irqsave(&udc_irq_spinlock, flags);
	writel(AMD_BIT(UDC_DEVCFG_SOFTRESET), &dev->regs->cfg);
	readl(&dev->regs->cfg);
	spin_unlock_irqrestore(&udc_irq_spinlock, flags);

}

/* RDE timer callback to set RDE bit */
static void udc_timer_function(unsigned long v)
{
	u32 tmp;

	spin_lock_irq(&udc_irq_spinlock);

	if (set_rde > 0) {
		/*
		 * open the fifo if fifo was filled on last timer call
		 * conditionally
		 */
		if (set_rde > 1) {
			/* set RDE to receive setup data */
			tmp = readl(&udc->regs->ctl);
			tmp |= AMD_BIT(UDC_DEVCTL_RDE);
			writel(tmp, &udc->regs->ctl);
			set_rde = -1;
		} else if (readl(&udc->regs->sts)
				& AMD_BIT(UDC_DEVSTS_RXFIFO_EMPTY)) {
			/*
			 * if fifo empty setup polling, do not just
			 * open the fifo
			 */
			udc_timer.expires = jiffies + HZ/UDC_RDE_TIMER_DIV;
			if (!stop_timer)
				add_timer(&udc_timer);
		} else {
			/*
			 * fifo contains data now, setup timer for opening
			 * the fifo when timer expires to be able to receive
			 * setup packets, when data packets gets queued by
			 * gadget layer then timer will forced to expire with
			 * set_rde=0 (RDE is set in udc_queue())
			 */
			set_rde++;
			/* debug: lhadmot_timer_start = 221070 */
			udc_timer.expires = jiffies + HZ*UDC_RDE_TIMER_SECONDS;
			if (!stop_timer)
				add_timer(&udc_timer);
		}

	} else
		set_rde = -1; /* RDE was set by udc_queue() */
	spin_unlock_irq(&udc_irq_spinlock);
	if (stop_timer)
		complete(&on_exit);

}

/* Handle halt state, used in stall poll timer */
static void udc_handle_halt_state(struct udc_ep *ep)
{
	u32 tmp;
	/* set stall as long not halted */
	if (ep->halted == 1) {
		tmp = readl(&ep->regs->ctl);
		/* STALL cleared ? */
		if (!(tmp & AMD_BIT(UDC_EPCTL_S))) {
			/*
			 * FIXME: MSC spec requires that stall remains
			 * even on receivng of CLEAR_FEATURE HALT. So
			 * we would set STALL again here to be compliant.
			 * But with current mass storage drivers this does
			 * not work (would produce endless host retries).
			 * So we clear halt on CLEAR_FEATURE.
			 *
			DBG(ep->dev, "ep %d: set STALL again\n", ep->num);
			tmp |= AMD_BIT(UDC_EPCTL_S);
			writel(tmp, &ep->regs->ctl);*/

			/* clear NAK by writing CNAK */
			tmp |= AMD_BIT(UDC_EPCTL_CNAK);
			writel(tmp, &ep->regs->ctl);
			ep->halted = 0;
			UDC_QUEUE_CNAK(ep, ep->num);
		}
	}
}

/* Stall timer callback to poll S bit and set it again after */
static void udc_pollstall_timer_function(unsigned long v)
{
	struct udc_ep *ep;
	int halted = 0;

	spin_lock_irq(&udc_stall_spinlock);
	/*
	 * only one IN and OUT endpoints are handled
	 * IN poll stall
	 */
	ep = &udc->ep[UDC_EPIN_IX];
	udc_handle_halt_state(ep);
	if (ep->halted)
		halted = 1;
	/* OUT poll stall */
	ep = &udc->ep[UDC_EPOUT_IX];
	udc_handle_halt_state(ep);
	if (ep->halted)
		halted = 1;

	/* setup timer again when still halted */
	if (!stop_pollstall_timer && halted) {
		udc_pollstall_timer.expires = jiffies +
					HZ * UDC_POLLSTALL_TIMER_USECONDS
					/ (1000 * 1000);
		add_timer(&udc_pollstall_timer);
	}
	spin_unlock_irq(&udc_stall_spinlock);

	if (stop_pollstall_timer)
		complete(&on_pollstall_exit);
}

/* Inits endpoint 0 so that SETUP packets are processed */
static void activate_control_endpoints(struct udc *dev)
{
	u32 tmp;

	DBG(dev, "activate_control_endpoints\n");

	/* flush fifo */
	tmp = readl(&dev->ep[UDC_EP0IN_IX].regs->ctl);
	tmp |= AMD_BIT(UDC_EPCTL_F);
	writel(tmp, &dev->ep[UDC_EP0IN_IX].regs->ctl);

	/* set ep0 directions */
	dev->ep[UDC_EP0IN_IX].in = 1;
	dev->ep[UDC_EP0OUT_IX].in = 0;

	/* set buffer size (tx fifo entries) of EP0_IN */
	tmp = readl(&dev->ep[UDC_EP0IN_IX].regs->bufin_framenum);
	if (dev->gadget.speed == USB_SPEED_FULL)
		tmp = AMD_ADDBITS(tmp, UDC_FS_EPIN0_BUFF_SIZE,
					UDC_EPIN_BUFF_SIZE);
	else if (dev->gadget.speed == USB_SPEED_HIGH)
		tmp = AMD_ADDBITS(tmp, UDC_EPIN0_BUFF_SIZE,
					UDC_EPIN_BUFF_SIZE);
	writel(tmp, &dev->ep[UDC_EP0IN_IX].regs->bufin_framenum);

	/* set max packet size of EP0_IN */
	tmp = readl(&dev->ep[UDC_EP0IN_IX].regs->bufout_maxpkt);
	if (dev->gadget.speed == USB_SPEED_FULL)
		tmp = AMD_ADDBITS(tmp, UDC_FS_EP0IN_MAX_PKT_SIZE,
					UDC_EP_MAX_PKT_SIZE);
	else if (dev->gadget.speed == USB_SPEED_HIGH)
		tmp = AMD_ADDBITS(tmp, UDC_EP0IN_MAX_PKT_SIZE,
				UDC_EP_MAX_PKT_SIZE);
	writel(tmp, &dev->ep[UDC_EP0IN_IX].regs->bufout_maxpkt);

	/* set max packet size of EP0_OUT */
	tmp = readl(&dev->ep[UDC_EP0OUT_IX].regs->bufout_maxpkt);
	if (dev->gadget.speed == USB_SPEED_FULL)
		tmp = AMD_ADDBITS(tmp, UDC_FS_EP0OUT_MAX_PKT_SIZE,
					UDC_EP_MAX_PKT_SIZE);
	else if (dev->gadget.speed == USB_SPEED_HIGH)
		tmp = AMD_ADDBITS(tmp, UDC_EP0OUT_MAX_PKT_SIZE,
					UDC_EP_MAX_PKT_SIZE);
	writel(tmp, &dev->ep[UDC_EP0OUT_IX].regs->bufout_maxpkt);

	/* set max packet size of EP0 in UDC CSR */
	tmp = readl(&dev->csr->ne[0]);
	if (dev->gadget.speed == USB_SPEED_FULL)
		tmp = AMD_ADDBITS(tmp, UDC_FS_EP0OUT_MAX_PKT_SIZE,
					UDC_CSR_NE_MAX_PKT);
	else if (dev->gadget.speed == USB_SPEED_HIGH)
		tmp = AMD_ADDBITS(tmp, UDC_EP0OUT_MAX_PKT_SIZE,
					UDC_CSR_NE_MAX_PKT);
	writel(tmp, &dev->csr->ne[0]);

	if (use_dma) {
		dev->ep[UDC_EP0OUT_IX].td->status |=
			AMD_BIT(UDC_DMA_OUT_STS_L);
		/* write dma desc address */
		writel(dev->ep[UDC_EP0OUT_IX].td_stp_dma,
			&dev->ep[UDC_EP0OUT_IX].regs->subptr);
		writel(dev->ep[UDC_EP0OUT_IX].td_phys,
			&dev->ep[UDC_EP0OUT_IX].regs->desptr);
		/* stop RDE timer */
		if (timer_pending(&udc_timer)) {
			set_rde = 0;
			mod_timer(&udc_timer, jiffies - 1);
		}
		/* stop pollstall timer */
		if (timer_pending(&udc_pollstall_timer))
			mod_timer(&udc_pollstall_timer, jiffies - 1);
		/* enable DMA */
		tmp = readl(&dev->regs->ctl);
		tmp |= AMD_BIT(UDC_DEVCTL_MODE)
				| AMD_BIT(UDC_DEVCTL_RDE)
				| AMD_BIT(UDC_DEVCTL_TDE);
		if (use_dma_bufferfill_mode)
			tmp |= AMD_BIT(UDC_DEVCTL_BF);
		else if (use_dma_ppb_du)
			tmp |= AMD_BIT(UDC_DEVCTL_DU);
		writel(tmp, &dev->regs->ctl);
	}

	/* clear NAK by writing CNAK for EP0IN */
	tmp = readl(&dev->ep[UDC_EP0IN_IX].regs->ctl);
	tmp |= AMD_BIT(UDC_EPCTL_CNAK);
	writel(tmp, &dev->ep[UDC_EP0IN_IX].regs->ctl);
	dev->ep[UDC_EP0IN_IX].naking = 0;
	UDC_QUEUE_CNAK(&dev->ep[UDC_EP0IN_IX], UDC_EP0IN_IX);

	/* clear NAK by writing CNAK for EP0OUT */
	tmp = readl(&dev->ep[UDC_EP0OUT_IX].regs->ctl);
	tmp |= AMD_BIT(UDC_EPCTL_CNAK);
	writel(tmp, &dev->ep[UDC_EP0OUT_IX].regs->ctl);
	dev->ep[UDC_EP0OUT_IX].naking = 0;
	UDC_QUEUE_CNAK(&dev->ep[UDC_EP0OUT_IX], UDC_EP0OUT_IX);
}

/* Make endpoint 0 ready for control traffic */
static int setup_ep0(struct udc *dev)
{
	activate_control_endpoints(dev);
	/* enable ep0 interrupts */
	udc_enable_ep0_interrupts(dev);
	/* enable device setup interrupts */
	udc_enable_dev_setup_interrupts(dev);

	return 0;
}

/* Called by gadget driver to register itself */
static int amd5536_udc_start(struct usb_gadget *g,
		struct usb_gadget_driver *driver)
{
	struct udc *dev = to_amd5536_udc(g);
	u32 tmp;

	driver->driver.bus = NULL;
	dev->driver = driver;

	/* Some gadget drivers use both ep0 directions.
	 * NOTE: to gadget driver, ep0 is just one endpoint...
	 */
	dev->ep[UDC_EP0OUT_IX].ep.driver_data =
		dev->ep[UDC_EP0IN_IX].ep.driver_data;

	/* get ready for ep0 traffic */
	setup_ep0(dev);

	/* clear SD */
	tmp = readl(&dev->regs->ctl);
	tmp = tmp & AMD_CLEAR_BIT(UDC_DEVCTL_SD);
	writel(tmp, &dev->regs->ctl);

	usb_connect(dev);

	return 0;
}

/* shutdown requests and disconnect from gadget */
static void
shutdown(struct udc *dev, struct usb_gadget_driver *driver)
__releases(dev->lock)
__acquires(dev->lock)
{
	int tmp;

	/* empty queues and init hardware */
	udc_basic_init(dev);

	for (tmp = 0; tmp < UDC_EP_NUM; tmp++)
		empty_req_queue(&dev->ep[tmp]);

	udc_setup_endpoints(dev);
}

/* Called by gadget driver to unregister itself */
static int amd5536_udc_stop(struct usb_gadget *g)
{
	struct udc *dev = to_amd5536_udc(g);
	unsigned long flags;
	u32 tmp;

	spin_lock_irqsave(&dev->lock, flags);
	udc_mask_unused_interrupts(dev);
	shutdown(dev, NULL);
	spin_unlock_irqrestore(&dev->lock, flags);

	dev->driver = NULL;

	/* set SD */
	tmp = readl(&dev->regs->ctl);
	tmp |= AMD_BIT(UDC_DEVCTL_SD);
	writel(tmp, &dev->regs->ctl);

	return 0;
}

/* Clear pending NAK bits */
static void udc_process_cnak_queue(struct udc *dev)
{
	u32 tmp;
	u32 reg;

	/* check epin's */
	DBG(dev, "CNAK pending queue processing\n");
	for (tmp = 0; tmp < UDC_EPIN_NUM_USED; tmp++) {
		if (cnak_pending & (1 << tmp)) {
			DBG(dev, "CNAK pending for ep%d\n", tmp);
			/* clear NAK by writing CNAK */
			reg = readl(&dev->ep[tmp].regs->ctl);
			reg |= AMD_BIT(UDC_EPCTL_CNAK);
			writel(reg, &dev->ep[tmp].regs->ctl);
			dev->ep[tmp].naking = 0;
			UDC_QUEUE_CNAK(&dev->ep[tmp], dev->ep[tmp].num);
		}
	}
	/* ...	and ep0out */
	if (cnak_pending & (1 << UDC_EP0OUT_IX)) {
		DBG(dev, "CNAK pending for ep%d\n", UDC_EP0OUT_IX);
		/* clear NAK by writing CNAK */
		reg = readl(&dev->ep[UDC_EP0OUT_IX].regs->ctl);
		reg |= AMD_BIT(UDC_EPCTL_CNAK);
		writel(reg, &dev->ep[UDC_EP0OUT_IX].regs->ctl);
		dev->ep[UDC_EP0OUT_IX].naking = 0;
		UDC_QUEUE_CNAK(&dev->ep[UDC_EP0OUT_IX],
				dev->ep[UDC_EP0OUT_IX].num);
	}
}

/* Enabling RX DMA after setup packet */
static void udc_ep0_set_rde(struct udc *dev)
{
	if (use_dma) {
		/*
		 * only enable RXDMA when no data endpoint enabled
		 * or data is queued
		 */
		if (!dev->data_ep_enabled || dev->data_ep_queued) {
			udc_set_rde(dev);
		} else {
			/*
			 * setup timer for enabling RDE (to not enable
			 * RXFIFO DMA for data endpoints to early)
			 */
			if (set_rde != 0 && !timer_pending(&udc_timer)) {
				udc_timer.expires =
					jiffies + HZ/UDC_RDE_TIMER_DIV;
				set_rde = 1;
				if (!stop_timer)
					add_timer(&udc_timer);
			}
		}
	}
}


/* Interrupt handler for data OUT traffic */
static irqreturn_t udc_data_out_isr(struct udc *dev, int ep_ix)
{
	irqreturn_t		ret_val = IRQ_NONE;
	u32			tmp;
	struct udc_ep		*ep;
	struct udc_request	*req;
	unsigned int		count;
	struct udc_data_dma	*td = NULL;
	unsigned		dma_done;

	VDBG(dev, "ep%d irq\n", ep_ix);
	ep = &dev->ep[ep_ix];

	tmp = readl(&ep->regs->sts);
	if (use_dma) {
		/* BNA event ? */
		if (tmp & AMD_BIT(UDC_EPSTS_BNA)) {
			DBG(dev, "BNA ep%dout occurred - DESPTR = %x\n",
					ep->num, readl(&ep->regs->desptr));
			/* clear BNA */
			writel(tmp | AMD_BIT(UDC_EPSTS_BNA), &ep->regs->sts);
			if (!ep->cancel_transfer)
				ep->bna_occurred = 1;
			else
				ep->cancel_transfer = 0;
			ret_val = IRQ_HANDLED;
			goto finished;
		}
	}
	/* HE event ? */
	if (tmp & AMD_BIT(UDC_EPSTS_HE)) {
		dev_err(&dev->pdev->dev, "HE ep%dout occurred\n", ep->num);

		/* clear HE */
		writel(tmp | AMD_BIT(UDC_EPSTS_HE), &ep->regs->sts);
		ret_val = IRQ_HANDLED;
		goto finished;
	}

	if (!list_empty(&ep->queue)) {

		/* next request */
		req = list_entry(ep->queue.next,
			struct udc_request, queue);
	} else {
		req = NULL;
		udc_rxfifo_pending = 1;
	}
	VDBG(dev, "req = %p\n", req);
	/* fifo mode */
	if (!use_dma) {

		/* read fifo */
		if (req && udc_rxfifo_read(ep, req)) {
			ret_val = IRQ_HANDLED;

			/* finish */
			complete_req(ep, req, 0);
			/* next request */
			if (!list_empty(&ep->queue) && !ep->halted) {
				req = list_entry(ep->queue.next,
					struct udc_request, queue);
			} else
				req = NULL;
		}

	/* DMA */
	} else if (!ep->cancel_transfer && req) {
		ret_val = IRQ_HANDLED;

		/* check for DMA done */
		if (!use_dma_ppb) {
			dma_done = AMD_GETBITS(req->td_data->status,
						UDC_DMA_OUT_STS_BS);
		/* packet per buffer mode - rx bytes */
		} else {
			/*
			 * if BNA occurred then recover desc. from
			 * BNA dummy desc.
			 */
			if (ep->bna_occurred) {
				VDBG(dev, "Recover desc. from BNA dummy\n");
				memcpy(req->td_data, ep->bna_dummy_req->td_data,
						sizeof(struct udc_data_dma));
				ep->bna_occurred = 0;
				udc_init_bna_dummy(ep->req);
			}
			td = udc_get_last_dma_desc(req);
			dma_done = AMD_GETBITS(td->status, UDC_DMA_OUT_STS_BS);
		}
		if (dma_done == UDC_DMA_OUT_STS_BS_DMA_DONE) {
			/* buffer fill mode - rx bytes */
			if (!use_dma_ppb) {
				/* received number bytes */
				count = AMD_GETBITS(req->td_data->status,
						UDC_DMA_OUT_STS_RXBYTES);
				VDBG(dev, "rx bytes=%u\n", count);
			/* packet per buffer mode - rx bytes */
			} else {
				VDBG(dev, "req->td_data=%p\n", req->td_data);
				VDBG(dev, "last desc = %p\n", td);
				/* received number bytes */
				if (use_dma_ppb_du) {
					/* every desc. counts bytes */
					count = udc_get_ppbdu_rxbytes(req);
				} else {
					/* last desc. counts bytes */
					count = AMD_GETBITS(td->status,
						UDC_DMA_OUT_STS_RXBYTES);
					if (!count && req->req.length
						== UDC_DMA_MAXPACKET) {
						/*
						 * on 64k packets the RXBYTES
						 * field is zero
						 */
						count = UDC_DMA_MAXPACKET;
					}
				}
				VDBG(dev, "last desc rx bytes=%u\n", count);
			}

			tmp = req->req.length - req->req.actual;
			if (count > tmp) {
				if ((tmp % ep->ep.maxpacket) != 0) {
					DBG(dev, "%s: rx %db, space=%db\n",
						ep->ep.name, count, tmp);
					req->req.status = -EOVERFLOW;
				}
				count = tmp;
			}
			req->req.actual += count;
			req->dma_going = 0;
			/* complete request */
			complete_req(ep, req, 0);

			/* next request */
			if (!list_empty(&ep->queue) && !ep->halted) {
				req = list_entry(ep->queue.next,
					struct udc_request,
					queue);
				/*
				 * DMA may be already started by udc_queue()
				 * called by gadget drivers completion
				 * routine. This happens when queue
				 * holds one request only.
				 */
				if (req->dma_going == 0) {
					/* next dma */
					if (prep_dma(ep, req, GFP_ATOMIC) != 0)
						goto finished;
					/* write desc pointer */
					writel(req->td_phys,
						&ep->regs->desptr);
					req->dma_going = 1;
					/* enable DMA */
					udc_set_rde(dev);
				}
			} else {
				/*
				 * implant BNA dummy descriptor to allow
				 * RXFIFO opening by RDE
				 */
				if (ep->bna_dummy_req) {
					/* write desc pointer */
					writel(ep->bna_dummy_req->td_phys,
						&ep->regs->desptr);
					ep->bna_occurred = 0;
				}

				/*
				 * schedule timer for setting RDE if queue
				 * remains empty to allow ep0 packets pass
				 * through
				 */
				if (set_rde != 0
						&& !timer_pending(&udc_timer)) {
					udc_timer.expires =
						jiffies
						+ HZ*UDC_RDE_TIMER_SECONDS;
					set_rde = 1;
					if (!stop_timer)
						add_timer(&udc_timer);
				}
				if (ep->num != UDC_EP0OUT_IX)
					dev->data_ep_queued = 0;
			}

		} else {
			/*
			* RX DMA must be reenabled for each desc in PPBDU mode
			* and must be enabled for PPBNDU mode in case of BNA
			*/
			udc_set_rde(dev);
		}

	} else if (ep->cancel_transfer) {
		ret_val = IRQ_HANDLED;
		ep->cancel_transfer = 0;
	}

	/* check pending CNAKS */
	if (cnak_pending) {
		/* CNAk processing when rxfifo empty only */
		if (readl(&dev->regs->sts) & AMD_BIT(UDC_DEVSTS_RXFIFO_EMPTY))
			udc_process_cnak_queue(dev);
	}

	/* clear OUT bits in ep status */
	writel(UDC_EPSTS_OUT_CLEAR, &ep->regs->sts);
finished:
	return ret_val;
}

/* Interrupt handler for data IN traffic */
static irqreturn_t udc_data_in_isr(struct udc *dev, int ep_ix)
{
	irqreturn_t ret_val = IRQ_NONE;
	u32 tmp;
	u32 epsts;
	struct udc_ep *ep;
	struct udc_request *req;
	struct udc_data_dma *td;
	unsigned len;

	ep = &dev->ep[ep_ix];

	epsts = readl(&ep->regs->sts);
	if (use_dma) {
		/* BNA ? */
		if (epsts & AMD_BIT(UDC_EPSTS_BNA)) {
			dev_err(&dev->pdev->dev,
				"BNA ep%din occurred - DESPTR = %08lx\n",
				ep->num,
				(unsigned long) readl(&ep->regs->desptr));

			/* clear BNA */
			writel(epsts, &ep->regs->sts);
			ret_val = IRQ_HANDLED;
			goto finished;
		}
	}
	/* HE event ? */
	if (epsts & AMD_BIT(UDC_EPSTS_HE)) {
		dev_err(&dev->pdev->dev,
			"HE ep%dn occurred - DESPTR = %08lx\n",
			ep->num, (unsigned long) readl(&ep->regs->desptr));

		/* clear HE */
		writel(epsts | AMD_BIT(UDC_EPSTS_HE), &ep->regs->sts);
		ret_val = IRQ_HANDLED;
		goto finished;
	}

	/* DMA completion */
	if (epsts & AMD_BIT(UDC_EPSTS_TDC)) {
		VDBG(dev, "TDC set- completion\n");
		ret_val = IRQ_HANDLED;
		if (!ep->cancel_transfer && !list_empty(&ep->queue)) {
			req = list_entry(ep->queue.next,
					struct udc_request, queue);
			/*
			 * length bytes transferred
			 * check dma done of last desc. in PPBDU mode
			 */
			if (use_dma_ppb_du) {
				td = udc_get_last_dma_desc(req);
				if (td)
					req->req.actual = req->req.length;
			} else {
				/* assume all bytes transferred */
				req->req.actual = req->req.length;
			}

			if (req->req.actual == req->req.length) {
				/* complete req */
				complete_req(ep, req, 0);
				req->dma_going = 0;
				/* further request available ? */
				if (list_empty(&ep->queue)) {
					/* disable interrupt */
					tmp = readl(&dev->regs->ep_irqmsk);
					tmp |= AMD_BIT(ep->num);
					writel(tmp, &dev->regs->ep_irqmsk);
				}
			}
		}
		ep->cancel_transfer = 0;

	}
	/*
	 * status reg has IN bit set and TDC not set (if TDC was handled,
	 * IN must not be handled (UDC defect) ?
	 */
	if ((epsts & AMD_BIT(UDC_EPSTS_IN))
			&& !(epsts & AMD_BIT(UDC_EPSTS_TDC))) {
		ret_val = IRQ_HANDLED;
		if (!list_empty(&ep->queue)) {
			/* next request */
			req = list_entry(ep->queue.next,
					struct udc_request, queue);
			/* FIFO mode */
			if (!use_dma) {
				/* write fifo */
				udc_txfifo_write(ep, &req->req);
				len = req->req.length - req->req.actual;
				if (len > ep->ep.maxpacket)
					len = ep->ep.maxpacket;
				req->req.actual += len;
				if (req->req.actual == req->req.length
					|| (len != ep->ep.maxpacket)) {
					/* complete req */
					complete_req(ep, req, 0);
				}
			/* DMA */
			} else if (req && !req->dma_going) {
				VDBG(dev, "IN DMA : req=%p req->td_data=%p\n",
					req, req->td_data);
				if (req->td_data) {

					req->dma_going = 1;

					/*
					 * unset L bit of first desc.
					 * for chain
					 */
					if (use_dma_ppb && req->req.length >
							ep->ep.maxpacket) {
						req->td_data->status &=
							AMD_CLEAR_BIT(
							UDC_DMA_IN_STS_L);
					}

					/* write desc pointer */
					writel(req->td_phys, &ep->regs->desptr);

					/* set HOST READY */
					req->td_data->status =
						AMD_ADDBITS(
						req->td_data->status,
						UDC_DMA_IN_STS_BS_HOST_READY,
						UDC_DMA_IN_STS_BS);

					/* set poll demand bit */
					tmp = readl(&ep->regs->ctl);
					tmp |= AMD_BIT(UDC_EPCTL_P);
					writel(tmp, &ep->regs->ctl);
				}
			}

		} else if (!use_dma && ep->in) {
			/* disable interrupt */
			tmp = readl(
				&dev->regs->ep_irqmsk);
			tmp |= AMD_BIT(ep->num);
			writel(tmp,
				&dev->regs->ep_irqmsk);
		}
	}
	/* clear status bits */
	writel(epsts, &ep->regs->sts);

finished:
	return ret_val;

}

/* Interrupt handler for Control OUT traffic */
static irqreturn_t udc_control_out_isr(struct udc *dev)
__releases(dev->lock)
__acquires(dev->lock)
{
	irqreturn_t ret_val = IRQ_NONE;
	u32 tmp;
	int setup_supported;
	u32 count;
	int set = 0;
	struct udc_ep	*ep;
	struct udc_ep	*ep_tmp;

	ep = &dev->ep[UDC_EP0OUT_IX];

	/* clear irq */
	writel(AMD_BIT(UDC_EPINT_OUT_EP0), &dev->regs->ep_irqsts);

	tmp = readl(&dev->ep[UDC_EP0OUT_IX].regs->sts);
	/* check BNA and clear if set */
	if (tmp & AMD_BIT(UDC_EPSTS_BNA)) {
		VDBG(dev, "ep0: BNA set\n");
		writel(AMD_BIT(UDC_EPSTS_BNA),
			&dev->ep[UDC_EP0OUT_IX].regs->sts);
		ep->bna_occurred = 1;
		ret_val = IRQ_HANDLED;
		goto finished;
	}

	/* type of data: SETUP or DATA 0 bytes */
	tmp = AMD_GETBITS(tmp, UDC_EPSTS_OUT);
	VDBG(dev, "data_typ = %x\n", tmp);

	/* setup data */
	if (tmp == UDC_EPSTS_OUT_SETUP) {
		ret_val = IRQ_HANDLED;

		ep->dev->stall_ep0in = 0;
		dev->waiting_zlp_ack_ep0in = 0;

		/* set NAK for EP0_IN */
		tmp = readl(&dev->ep[UDC_EP0IN_IX].regs->ctl);
		tmp |= AMD_BIT(UDC_EPCTL_SNAK);
		writel(tmp, &dev->ep[UDC_EP0IN_IX].regs->ctl);
		dev->ep[UDC_EP0IN_IX].naking = 1;
		/* get setup data */
		if (use_dma) {

			/* clear OUT bits in ep status */
			writel(UDC_EPSTS_OUT_CLEAR,
				&dev->ep[UDC_EP0OUT_IX].regs->sts);

			setup_data.data[0] =
				dev->ep[UDC_EP0OUT_IX].td_stp->data12;
			setup_data.data[1] =
				dev->ep[UDC_EP0OUT_IX].td_stp->data34;
			/* set HOST READY */
			dev->ep[UDC_EP0OUT_IX].td_stp->status =
					UDC_DMA_STP_STS_BS_HOST_READY;
		} else {
			/* read fifo */
			udc_rxfifo_read_dwords(dev, setup_data.data, 2);
		}

		/* determine direction of control data */
		if ((setup_data.request.bRequestType & USB_DIR_IN) != 0) {
			dev->gadget.ep0 = &dev->ep[UDC_EP0IN_IX].ep;
			/* enable RDE */
			udc_ep0_set_rde(dev);
			set = 0;
		} else {
			dev->gadget.ep0 = &dev->ep[UDC_EP0OUT_IX].ep;
			/*
			 * implant BNA dummy descriptor to allow RXFIFO opening
			 * by RDE
			 */
			if (ep->bna_dummy_req) {
				/* write desc pointer */
				writel(ep->bna_dummy_req->td_phys,
					&dev->ep[UDC_EP0OUT_IX].regs->desptr);
				ep->bna_occurred = 0;
			}

			set = 1;
			dev->ep[UDC_EP0OUT_IX].naking = 1;
			/*
			 * setup timer for enabling RDE (to not enable
			 * RXFIFO DMA for data to early)
			 */
			set_rde = 1;
			if (!timer_pending(&udc_timer)) {
				udc_timer.expires = jiffies +
							HZ/UDC_RDE_TIMER_DIV;
				if (!stop_timer)
					add_timer(&udc_timer);
			}
		}

		/*
		 * mass storage reset must be processed here because
		 * next packet may be a CLEAR_FEATURE HALT which would not
		 * clear the stall bit when no STALL handshake was received
		 * before (autostall can cause this)
		 */
		if (setup_data.data[0] == UDC_MSCRES_DWORD0
				&& setup_data.data[1] == UDC_MSCRES_DWORD1) {
			DBG(dev, "MSC Reset\n");
			/*
			 * clear stall bits
			 * only one IN and OUT endpoints are handled
			 */
			ep_tmp = &udc->ep[UDC_EPIN_IX];
			udc_set_halt(&ep_tmp->ep, 0);
			ep_tmp = &udc->ep[UDC_EPOUT_IX];
			udc_set_halt(&ep_tmp->ep, 0);
		}

		/* call gadget with setup data received */
		spin_unlock(&dev->lock);
		setup_supported = dev->driver->setup(&dev->gadget,
						&setup_data.request);
		spin_lock(&dev->lock);

		tmp = readl(&dev->ep[UDC_EP0IN_IX].regs->ctl);
		/* ep0 in returns data (not zlp) on IN phase */
		if (setup_supported >= 0 && setup_supported <
				UDC_EP0IN_MAXPACKET) {
			/* clear NAK by writing CNAK in EP0_IN */
			tmp |= AMD_BIT(UDC_EPCTL_CNAK);
			writel(tmp, &dev->ep[UDC_EP0IN_IX].regs->ctl);
			dev->ep[UDC_EP0IN_IX].naking = 0;
			UDC_QUEUE_CNAK(&dev->ep[UDC_EP0IN_IX], UDC_EP0IN_IX);

		/* if unsupported request then stall */
		} else if (setup_supported < 0) {
			tmp |= AMD_BIT(UDC_EPCTL_S);
			writel(tmp, &dev->ep[UDC_EP0IN_IX].regs->ctl);
		} else
			dev->waiting_zlp_ack_ep0in = 1;


		/* clear NAK by writing CNAK in EP0_OUT */
		if (!set) {
			tmp = readl(&dev->ep[UDC_EP0OUT_IX].regs->ctl);
			tmp |= AMD_BIT(UDC_EPCTL_CNAK);
			writel(tmp, &dev->ep[UDC_EP0OUT_IX].regs->ctl);
			dev->ep[UDC_EP0OUT_IX].naking = 0;
			UDC_QUEUE_CNAK(&dev->ep[UDC_EP0OUT_IX], UDC_EP0OUT_IX);
		}

		if (!use_dma) {
			/* clear OUT bits in ep status */
			writel(UDC_EPSTS_OUT_CLEAR,
				&dev->ep[UDC_EP0OUT_IX].regs->sts);
		}

	/* data packet 0 bytes */
	} else if (tmp == UDC_EPSTS_OUT_DATA) {
		/* clear OUT bits in ep status */
		writel(UDC_EPSTS_OUT_CLEAR, &dev->ep[UDC_EP0OUT_IX].regs->sts);

		/* get setup data: only 0 packet */
		if (use_dma) {
			/* no req if 0 packet, just reactivate */
			if (list_empty(&dev->ep[UDC_EP0OUT_IX].queue)) {
				VDBG(dev, "ZLP\n");

				/* set HOST READY */
				dev->ep[UDC_EP0OUT_IX].td->status =
					AMD_ADDBITS(
					dev->ep[UDC_EP0OUT_IX].td->status,
					UDC_DMA_OUT_STS_BS_HOST_READY,
					UDC_DMA_OUT_STS_BS);
				/* enable RDE */
				udc_ep0_set_rde(dev);
				ret_val = IRQ_HANDLED;

			} else {
				/* control write */
				ret_val |= udc_data_out_isr(dev, UDC_EP0OUT_IX);
				/* re-program desc. pointer for possible ZLPs */
				writel(dev->ep[UDC_EP0OUT_IX].td_phys,
					&dev->ep[UDC_EP0OUT_IX].regs->desptr);
				/* enable RDE */
				udc_ep0_set_rde(dev);
			}
		} else {

			/* received number bytes */
			count = readl(&dev->ep[UDC_EP0OUT_IX].regs->sts);
			count = AMD_GETBITS(count, UDC_EPSTS_RX_PKT_SIZE);
			/* out data for fifo mode not working */
			count = 0;

			/* 0 packet or real data ? */
			if (count != 0) {
				ret_val |= udc_data_out_isr(dev, UDC_EP0OUT_IX);
			} else {
				/* dummy read confirm */
				readl(&dev->ep[UDC_EP0OUT_IX].regs->confirm);
				ret_val = IRQ_HANDLED;
			}
		}
	}

	/* check pending CNAKS */
	if (cnak_pending) {
		/* CNAk processing when rxfifo empty only */
		if (readl(&dev->regs->sts) & AMD_BIT(UDC_DEVSTS_RXFIFO_EMPTY))
			udc_process_cnak_queue(dev);
	}

finished:
	return ret_val;
}

/* Interrupt handler for Control IN traffic */
static irqreturn_t udc_control_in_isr(struct udc *dev)
{
	irqreturn_t ret_val = IRQ_NONE;
	u32 tmp;
	struct udc_ep *ep;
	struct udc_request *req;
	unsigned len;

	ep = &dev->ep[UDC_EP0IN_IX];

	/* clear irq */
	writel(AMD_BIT(UDC_EPINT_IN_EP0), &dev->regs->ep_irqsts);

	tmp = readl(&dev->ep[UDC_EP0IN_IX].regs->sts);
	/* DMA completion */
	if (tmp & AMD_BIT(UDC_EPSTS_TDC)) {
		VDBG(dev, "isr: TDC clear\n");
		ret_val = IRQ_HANDLED;

		/* clear TDC bit */
		writel(AMD_BIT(UDC_EPSTS_TDC),
				&dev->ep[UDC_EP0IN_IX].regs->sts);

	/* status reg has IN bit set ? */
	} else if (tmp & AMD_BIT(UDC_EPSTS_IN)) {
		ret_val = IRQ_HANDLED;

		if (ep->dma) {
			/* clear IN bit */
			writel(AMD_BIT(UDC_EPSTS_IN),
				&dev->ep[UDC_EP0IN_IX].regs->sts);
		}
		if (dev->stall_ep0in) {
			DBG(dev, "stall ep0in\n");
			/* halt ep0in */
			tmp = readl(&ep->regs->ctl);
			tmp |= AMD_BIT(UDC_EPCTL_S);
			writel(tmp, &ep->regs->ctl);
		} else {
			if (!list_empty(&ep->queue)) {
				/* next request */
				req = list_entry(ep->queue.next,
						struct udc_request, queue);

				if (ep->dma) {
					/* write desc pointer */
					writel(req->td_phys, &ep->regs->desptr);
					/* set HOST READY */
					req->td_data->status =
						AMD_ADDBITS(
						req->td_data->status,
						UDC_DMA_STP_STS_BS_HOST_READY,
						UDC_DMA_STP_STS_BS);

					/* set poll demand bit */
					tmp =
					readl(&dev->ep[UDC_EP0IN_IX].regs->ctl);
					tmp |= AMD_BIT(UDC_EPCTL_P);
					writel(tmp,
					&dev->ep[UDC_EP0IN_IX].regs->ctl);

					/* all bytes will be transferred */
					req->req.actual = req->req.length;

					/* complete req */
					complete_req(ep, req, 0);

				} else {
					/* write fifo */
					udc_txfifo_write(ep, &req->req);

					/* lengh bytes transferred */
					len = req->req.length - req->req.actual;
					if (len > ep->ep.maxpacket)
						len = ep->ep.maxpacket;

					req->req.actual += len;
					if (req->req.actual == req->req.length
						|| (len != ep->ep.maxpacket)) {
						/* complete req */
						complete_req(ep, req, 0);
					}
				}

			}
		}
		ep->halted = 0;
		dev->stall_ep0in = 0;
		if (!ep->dma) {
			/* clear IN bit */
			writel(AMD_BIT(UDC_EPSTS_IN),
				&dev->ep[UDC_EP0IN_IX].regs->sts);
		}
	}

	return ret_val;
}


/* Interrupt handler for global device events */
static irqreturn_t udc_dev_isr(struct udc *dev, u32 dev_irq)
__releases(dev->lock)
__acquires(dev->lock)
{
	irqreturn_t ret_val = IRQ_NONE;
	u32 tmp;
	u32 cfg;
	struct udc_ep *ep;
	u16 i;
	u8 udc_csr_epix;

	/* SET_CONFIG irq ? */
	if (dev_irq & AMD_BIT(UDC_DEVINT_SC)) {
		ret_val = IRQ_HANDLED;

		/* read config value */
		tmp = readl(&dev->regs->sts);
		cfg = AMD_GETBITS(tmp, UDC_DEVSTS_CFG);
		DBG(dev, "SET_CONFIG interrupt: config=%d\n", cfg);
		dev->cur_config = cfg;
		dev->set_cfg_not_acked = 1;

		/* make usb request for gadget driver */
		memset(&setup_data, 0 , sizeof(union udc_setup_data));
		setup_data.request.bRequest = USB_REQ_SET_CONFIGURATION;
		setup_data.request.wValue = cpu_to_le16(dev->cur_config);

		/* programm the NE registers */
		for (i = 0; i < UDC_EP_NUM; i++) {
			ep = &dev->ep[i];
			if (ep->in) {

				/* ep ix in UDC CSR register space */
				udc_csr_epix = ep->num;


			/* OUT ep */
			} else {
				/* ep ix in UDC CSR register space */
				udc_csr_epix = ep->num - UDC_CSR_EP_OUT_IX_OFS;
			}

			tmp = readl(&dev->csr->ne[udc_csr_epix]);
			/* ep cfg */
			tmp = AMD_ADDBITS(tmp, ep->dev->cur_config,
						UDC_CSR_NE_CFG);
			/* write reg */
			writel(tmp, &dev->csr->ne[udc_csr_epix]);

			/* clear stall bits */
			ep->halted = 0;
			tmp = readl(&ep->regs->ctl);
			tmp = tmp & AMD_CLEAR_BIT(UDC_EPCTL_S);
			writel(tmp, &ep->regs->ctl);
		}
		/* call gadget zero with setup data received */
		spin_unlock(&dev->lock);
		tmp = dev->driver->setup(&dev->gadget, &setup_data.request);
		spin_lock(&dev->lock);

	} /* SET_INTERFACE ? */
	if (dev_irq & AMD_BIT(UDC_DEVINT_SI)) {
		ret_val = IRQ_HANDLED;

		dev->set_cfg_not_acked = 1;
		/* read interface and alt setting values */
		tmp = readl(&dev->regs->sts);
		dev->cur_alt = AMD_GETBITS(tmp, UDC_DEVSTS_ALT);
		dev->cur_intf = AMD_GETBITS(tmp, UDC_DEVSTS_INTF);

		/* make usb request for gadget driver */
		memset(&setup_data, 0 , sizeof(union udc_setup_data));
		setup_data.request.bRequest = USB_REQ_SET_INTERFACE;
		setup_data.request.bRequestType = USB_RECIP_INTERFACE;
		setup_data.request.wValue = cpu_to_le16(dev->cur_alt);
		setup_data.request.wIndex = cpu_to_le16(dev->cur_intf);

		DBG(dev, "SET_INTERFACE interrupt: alt=%d intf=%d\n",
				dev->cur_alt, dev->cur_intf);

		/* programm the NE registers */
		for (i = 0; i < UDC_EP_NUM; i++) {
			ep = &dev->ep[i];
			if (ep->in) {

				/* ep ix in UDC CSR register space */
				udc_csr_epix = ep->num;


			/* OUT ep */
			} else {
				/* ep ix in UDC CSR register space */
				udc_csr_epix = ep->num - UDC_CSR_EP_OUT_IX_OFS;
			}

			/* UDC CSR reg */
			/* set ep values */
			tmp = readl(&dev->csr->ne[udc_csr_epix]);
			/* ep interface */
			tmp = AMD_ADDBITS(tmp, ep->dev->cur_intf,
						UDC_CSR_NE_INTF);
			/* tmp = AMD_ADDBITS(tmp, 2, UDC_CSR_NE_INTF); */
			/* ep alt */
			tmp = AMD_ADDBITS(tmp, ep->dev->cur_alt,
						UDC_CSR_NE_ALT);
			/* write reg */
			writel(tmp, &dev->csr->ne[udc_csr_epix]);

			/* clear stall bits */
			ep->halted = 0;
			tmp = readl(&ep->regs->ctl);
			tmp = tmp & AMD_CLEAR_BIT(UDC_EPCTL_S);
			writel(tmp, &ep->regs->ctl);
		}

		/* call gadget zero with setup data received */
		spin_unlock(&dev->lock);
		tmp = dev->driver->setup(&dev->gadget, &setup_data.request);
		spin_lock(&dev->lock);

	} /* USB reset */
	if (dev_irq & AMD_BIT(UDC_DEVINT_UR)) {
		DBG(dev, "USB Reset interrupt\n");
		ret_val = IRQ_HANDLED;

		/* allow soft reset when suspend occurs */
		soft_reset_occured = 0;

		dev->waiting_zlp_ack_ep0in = 0;
		dev->set_cfg_not_acked = 0;

		/* mask not needed interrupts */
		udc_mask_unused_interrupts(dev);

		/* call gadget to resume and reset configs etc. */
		spin_unlock(&dev->lock);
		if (dev->sys_suspended && dev->driver->resume) {
			dev->driver->resume(&dev->gadget);
			dev->sys_suspended = 0;
		}
		usb_gadget_udc_reset(&dev->gadget, dev->driver);
		spin_lock(&dev->lock);

		/* disable ep0 to empty req queue */
		empty_req_queue(&dev->ep[UDC_EP0IN_IX]);
		ep_init(dev->regs, &dev->ep[UDC_EP0IN_IX]);

		/* soft reset when rxfifo not empty */
		tmp = readl(&dev->regs->sts);
		if (!(tmp & AMD_BIT(UDC_DEVSTS_RXFIFO_EMPTY))
				&& !soft_reset_after_usbreset_occured) {
			udc_soft_reset(dev);
			soft_reset_after_usbreset_occured++;
		}

		/*
		 * DMA reset to kill potential old DMA hw hang,
		 * POLL bit is already reset by ep_init() through
		 * disconnect()
		 */
		DBG(dev, "DMA machine reset\n");
		tmp = readl(&dev->regs->cfg);
		writel(tmp | AMD_BIT(UDC_DEVCFG_DMARST), &dev->regs->cfg);
		writel(tmp, &dev->regs->cfg);

		/* put into initial config */
		udc_basic_init(dev);

		/* enable device setup interrupts */
		udc_enable_dev_setup_interrupts(dev);

		/* enable suspend interrupt */
		tmp = readl(&dev->regs->irqmsk);
		tmp &= AMD_UNMASK_BIT(UDC_DEVINT_US);
		writel(tmp, &dev->regs->irqmsk);

	} /* USB suspend */
	if (dev_irq & AMD_BIT(UDC_DEVINT_US)) {
		DBG(dev, "USB Suspend interrupt\n");
		ret_val = IRQ_HANDLED;
		if (dev->driver->suspend) {
			spin_unlock(&dev->lock);
			dev->sys_suspended = 1;
			dev->driver->suspend(&dev->gadget);
			spin_lock(&dev->lock);
		}
	} /* new speed ? */
	if (dev_irq & AMD_BIT(UDC_DEVINT_ENUM)) {
		DBG(dev, "ENUM interrupt\n");
		ret_val = IRQ_HANDLED;
		soft_reset_after_usbreset_occured = 0;

		/* disable ep0 to empty req queue */
		empty_req_queue(&dev->ep[UDC_EP0IN_IX]);
		ep_init(dev->regs, &dev->ep[UDC_EP0IN_IX]);

		/* link up all endpoints */
		udc_setup_endpoints(dev);
		dev_info(&dev->pdev->dev, "Connect: %s\n",
			 usb_speed_string(dev->gadget.speed));

		/* init ep 0 */
		activate_control_endpoints(dev);

		/* enable ep0 interrupts */
		udc_enable_ep0_interrupts(dev);
	}
	/* session valid change interrupt */
	if (dev_irq & AMD_BIT(UDC_DEVINT_SVC)) {
		DBG(dev, "USB SVC interrupt\n");
		ret_val = IRQ_HANDLED;

		/* check that session is not valid to detect disconnect */
		tmp = readl(&dev->regs->sts);
		if (!(tmp & AMD_BIT(UDC_DEVSTS_SESSVLD))) {
			/* disable suspend interrupt */
			tmp = readl(&dev->regs->irqmsk);
			tmp |= AMD_BIT(UDC_DEVINT_US);
			writel(tmp, &dev->regs->irqmsk);
			DBG(dev, "USB Disconnect (session valid low)\n");
			/* cleanup on disconnect */
			usb_disconnect(udc);
		}

	}

	return ret_val;
}

/* Interrupt Service Routine, see Linux Kernel Doc for parameters */
irqreturn_t udc_irq(int irq, void *pdev)
{
	struct udc *dev = pdev;
	u32 reg;
	u16 i;
	u32 ep_irq;
	irqreturn_t ret_val = IRQ_NONE;

	spin_lock(&dev->lock);

	/* check for ep irq */
	reg = readl(&dev->regs->ep_irqsts);
	if (reg) {
		if (reg & AMD_BIT(UDC_EPINT_OUT_EP0))
			ret_val |= udc_control_out_isr(dev);
		if (reg & AMD_BIT(UDC_EPINT_IN_EP0))
			ret_val |= udc_control_in_isr(dev);

		/*
		 * data endpoint
		 * iterate ep's
		 */
		for (i = 1; i < UDC_EP_NUM; i++) {
			ep_irq = 1 << i;
			if (!(reg & ep_irq) || i == UDC_EPINT_OUT_EP0)
				continue;

			/* clear irq status */
			writel(ep_irq, &dev->regs->ep_irqsts);

			/* irq for out ep ? */
			if (i > UDC_EPIN_NUM)
				ret_val |= udc_data_out_isr(dev, i);
			else
				ret_val |= udc_data_in_isr(dev, i);
		}

	}


	/* check for dev irq */
	reg = readl(&dev->regs->irqsts);
	if (reg) {
		/* clear irq */
		writel(reg, &dev->regs->irqsts);
		ret_val |= udc_dev_isr(dev, reg);
	}


	spin_unlock(&dev->lock);
	return ret_val;
}
EXPORT_SYMBOL_GPL(udc_irq);

/* Tears down device */
void gadget_release(struct device *pdev)
{
	struct amd5536udc *dev = dev_get_drvdata(pdev);
	kfree(dev);
}
EXPORT_SYMBOL_GPL(gadget_release);

/* Cleanup on device remove */
void udc_remove(struct udc *dev)
{
	/* remove timer */
	stop_timer++;
	if (timer_pending(&udc_timer))
		wait_for_completion(&on_exit);
	if (udc_timer.data)
		del_timer_sync(&udc_timer);
	/* remove pollstall timer */
	stop_pollstall_timer++;
	if (timer_pending(&udc_pollstall_timer))
		wait_for_completion(&on_pollstall_exit);
	if (udc_pollstall_timer.data)
		del_timer_sync(&udc_pollstall_timer);
	udc = NULL;
}
EXPORT_SYMBOL_GPL(udc_remove);

/* free all the dma pools */
void free_dma_pools(struct udc *dev)
{
	dma_pool_free(dev->stp_requests, dev->ep[UDC_EP0OUT_IX].td,
		      dev->ep[UDC_EP0OUT_IX].td_phys);
	dma_pool_free(dev->stp_requests, dev->ep[UDC_EP0OUT_IX].td_stp,
		      dev->ep[UDC_EP0OUT_IX].td_stp_dma);
	dma_pool_destroy(dev->stp_requests);
	dma_pool_destroy(dev->data_requests);
}
EXPORT_SYMBOL_GPL(free_dma_pools);

/* create dma pools on init */
int init_dma_pools(struct udc *dev)
{
	struct udc_stp_dma	*td_stp;
	struct udc_data_dma	*td_data;
	int retval;

	/* consistent DMA mode setting ? */
	if (use_dma_ppb) {
		use_dma_bufferfill_mode = 0;
	} else {
		use_dma_ppb_du = 0;
		use_dma_bufferfill_mode = 1;
	}

	/* DMA setup */
	dev->data_requests = dma_pool_create("data_requests", NULL,
		sizeof(struct udc_data_dma), 0, 0);
	if (!dev->data_requests) {
		DBG(dev, "can't get request data pool\n");
		return -ENOMEM;
	}

	/* EP0 in dma regs = dev control regs */
	dev->ep[UDC_EP0IN_IX].dma = &dev->regs->ctl;

	/* dma desc for setup data */
	dev->stp_requests = dma_pool_create("setup requests", NULL,
		sizeof(struct udc_stp_dma), 0, 0);
	if (!dev->stp_requests) {
		DBG(dev, "can't get stp request pool\n");
		retval = -ENOMEM;
		goto err_create_dma_pool;
	}
	/* setup */
	td_stp = dma_pool_alloc(dev->stp_requests, GFP_KERNEL,
				&dev->ep[UDC_EP0OUT_IX].td_stp_dma);
	if (!td_stp) {
		retval = -ENOMEM;
		goto err_alloc_dma;
	}
	dev->ep[UDC_EP0OUT_IX].td_stp = td_stp;

	/* data: 0 packets !? */
	td_data = dma_pool_alloc(dev->stp_requests, GFP_KERNEL,
				&dev->ep[UDC_EP0OUT_IX].td_phys);
	if (!td_data) {
		retval = -ENOMEM;
		goto err_alloc_phys;
	}
	dev->ep[UDC_EP0OUT_IX].td = td_data;
	return 0;

err_alloc_phys:
	dma_pool_free(dev->stp_requests, dev->ep[UDC_EP0OUT_IX].td_stp,
		      dev->ep[UDC_EP0OUT_IX].td_stp_dma);
err_alloc_dma:
	dma_pool_destroy(dev->stp_requests);
	dev->stp_requests = NULL;
err_create_dma_pool:
	dma_pool_destroy(dev->data_requests);
	dev->data_requests = NULL;
	return retval;
}
EXPORT_SYMBOL_GPL(init_dma_pools);

/* general probe */
int udc_probe(struct udc *dev)
{
	char		tmp[128];
	u32		reg;
	int		retval;

	/* mark timer as not initialized */
	udc_timer.data = 0;
	udc_pollstall_timer.data = 0;

	/* device struct setup */
	dev->gadget.ops = &udc_ops;

	dev_set_name(&dev->gadget.dev, "gadget");
	dev->gadget.name = name;
	dev->gadget.max_speed = USB_SPEED_HIGH;

	/* init registers, interrupts, ... */
	startup_registers(dev);

	dev_info(&dev->pdev->dev, "%s\n", mod_desc);

	snprintf(tmp, sizeof(tmp), "%d", dev->irq);
	dev_info(&dev->pdev->dev,
		 "irq %s, pci mem %08lx, chip rev %02x(Geode5536 %s)\n",
		 tmp, dev->phys_addr, dev->chiprev,
		 (dev->chiprev == UDC_HSA0_REV) ? "A0" : "B1");
	strcpy(tmp, UDC_DRIVER_VERSION_STRING);
	if (dev->chiprev == UDC_HSA0_REV) {
		dev_err(&dev->pdev->dev, "chip revision is A0; too old\n");
		retval = -ENODEV;
		goto finished;
	}
	dev_info(&dev->pdev->dev,
		 "driver version: %s(for Geode5536 B1)\n", tmp);
	udc = dev;

	retval = usb_add_gadget_udc_release(&udc->pdev->dev, &dev->gadget,
					    gadget_release);
	if (retval)
		goto finished;

	/* timer init */
	init_timer(&udc_timer);
	udc_timer.function = udc_timer_function;
	udc_timer.data = 1;
	/* timer pollstall init */
	init_timer(&udc_pollstall_timer);
	udc_pollstall_timer.function = udc_pollstall_timer_function;
	udc_pollstall_timer.data = 1;

	/* set SD */
	reg = readl(&dev->regs->ctl);
	reg |= AMD_BIT(UDC_DEVCTL_SD);
	writel(reg, &dev->regs->ctl);

	/* print dev register info */
	print_regs(dev);

	return 0;

finished:
	return retval;
}
EXPORT_SYMBOL_GPL(udc_probe);

MODULE_DESCRIPTION(UDC_MOD_DESCRIPTION);
MODULE_AUTHOR("Thomas Dahlmann");
MODULE_LICENSE("GPL");<|MERGE_RESOLUTION|>--- conflicted
+++ resolved
@@ -580,17 +580,10 @@
 
 	/* do not free first desc., will be done by free for request */
 	for (i = 1; i < req->chain_len; i++) {
-<<<<<<< HEAD
-		dma_pool_free(dev->data_requests, td,
-			      (dma_addr_t)td_last->next);
-		td_last = td;
-		td = phys_to_virt(td_last->next);
-=======
 		td = phys_to_virt(addr);
 		addr_next = (dma_addr_t)td->next;
-		pci_pool_free(dev->data_requests, td, addr);
+		dma_pool_free(dev->data_requests, td, addr);
 		addr = addr_next;
->>>>>>> 48eab1f2
 	}
 }
 
