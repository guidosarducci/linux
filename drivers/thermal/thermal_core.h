--- conflicted
+++ resolved
@@ -30,13 +30,8 @@
  *		otherwise it fails.
  * @unbind_from_tz:	callback called when a governor is unbound from a
  *			thermal zone.
-<<<<<<< HEAD
- * @throttle:	callback called for every trip point even if temperature is
- *		below the trip point temperature
-=======
  * @trip_crossed:	called for trip points that have just been crossed
  * @manage:	called on thermal zone temperature updates
->>>>>>> 042a3d80
  * @update_tz:	callback called when thermal zone internals have changed, e.g.
  *		thermal cooling instance was added/removed
  * @governor_list:	node in thermal_governor_list (in thermal_core.c)
@@ -45,15 +40,10 @@
 	const char *name;
 	int (*bind_to_tz)(struct thermal_zone_device *tz);
 	void (*unbind_from_tz)(struct thermal_zone_device *tz);
-<<<<<<< HEAD
-	int (*throttle)(struct thermal_zone_device *tz,
-			const struct thermal_trip *trip);
-=======
 	void (*trip_crossed)(struct thermal_zone_device *tz,
 			     const struct thermal_trip *trip,
 			     bool crossed_up);
 	void (*manage)(struct thermal_zone_device *tz);
->>>>>>> 042a3d80
 	void (*update_tz)(struct thermal_zone_device *tz,
 			  enum thermal_notify_event reason);
 	struct list_head	governor_list;
