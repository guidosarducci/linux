--- conflicted
+++ resolved
@@ -313,7 +313,6 @@
 	u16  reserved3;		/* prefetch_cmd, for future use		*/
 	u16  reserved4;		/* csum_l4 - (for future use, PnC)	*/
 
-<<<<<<< HEAD
 	u32  reserved5;		/* pnc_extra PnC (for future use, PnC)	*/
 	u32  reserved6;		/* hw_cmd (for future use, PnC and HWF)	*/
 };
@@ -342,36 +341,6 @@
 	u32  reserved5;		/* pnc_extra PnC (for future use, PnC)	*/
 	u32  reserved6;		/* hw_cmd (for future use, PnC and HWF)	*/
 };
-=======
-	u32  reserved5;		/* pnc_extra PnC (for future use, PnC)	*/
-	u32  reserved6;		/* hw_cmd (for future use, PnC and HWF)	*/
-};
-#else
-struct mvneta_tx_desc {
-	u16  data_size;		/* Data size of transmitted packet in bytes */
-	u16  reserverd1;	/* csum_l4 (for future use)		*/
-	u32  command;		/* Options used by HW for packet transmitting.*/
-	u32  reserved2;		/* hw_cmd - (for future use, PMT)	*/
-	u32  buf_phys_addr;	/* Physical addr of transmitted buffer	*/
-	u32  reserved3[4];	/* Reserved - (for future use)		*/
-};
-
-struct mvneta_rx_desc {
-	u16  data_size;		/* Size of received packet in bytes	*/
-	u16  reserved1;		/* pnc_info - (for future use, PnC)	*/
-	u32  status;		/* Info about received packet		*/
-
-	u32  reserved2;		/* pnc_flow_id  (for future use, PnC)	*/
-	u32  buf_phys_addr;	/* Physical address of the buffer	*/
-
-	u16  reserved4;		/* csum_l4 - (for future use, PnC)	*/
-	u16  reserved3;		/* prefetch_cmd, for future use		*/
-	u32  buf_cookie;	/* cookie for access to RX buffer in rx path */
-
-	u32  reserved5;		/* pnc_extra PnC (for future use, PnC)	*/
-	u32  reserved6;		/* hw_cmd (for future use, PnC and HWF)	*/
-};
->>>>>>> d8ec26d7
 #endif
 
 struct mvneta_tx_queue {
