--- conflicted
+++ resolved
@@ -3295,18 +3295,10 @@
 {
 	struct nfp_net *nn = netdev_priv(netdev);
 
-<<<<<<< HEAD
+	unregister_netdev(nn->dp.netdev);
+
 	if (nn->dp.xdp_prog)
 		bpf_prog_put(nn->dp.xdp_prog);
 	if (nn->dp.bpf_offload_xdp)
 		nfp_net_xdp_offload(nn, NULL);
-	unregister_netdev(nn->dp.netdev);
-=======
-	unregister_netdev(nn->netdev);
-
-	if (nn->xdp_prog)
-		bpf_prog_put(nn->xdp_prog);
-	if (nn->bpf_offload_xdp)
-		nfp_net_xdp_offload(nn, NULL);
->>>>>>> ea6b1720
 }