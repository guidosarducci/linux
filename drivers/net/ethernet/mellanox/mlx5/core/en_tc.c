/*
 * Copyright (c) 2016, Mellanox Technologies. All rights reserved.
 *
 * This software is available to you under a choice of one of two
 * licenses.  You may choose to be licensed under the terms of the GNU
 * General Public License (GPL) Version 2, available from the file
 * COPYING in the main directory of this source tree, or the
 * OpenIB.org BSD license below:
 *
 *     Redistribution and use in source and binary forms, with or
 *     without modification, are permitted provided that the following
 *     conditions are met:
 *
 *      - Redistributions of source code must retain the above
 *        copyright notice, this list of conditions and the following
 *        disclaimer.
 *
 *      - Redistributions in binary form must reproduce the above
 *        copyright notice, this list of conditions and the following
 *        disclaimer in the documentation and/or other materials
 *        provided with the distribution.
 *
 * THE SOFTWARE IS PROVIDED "AS IS", WITHOUT WARRANTY OF ANY KIND,
 * EXPRESS OR IMPLIED, INCLUDING BUT NOT LIMITED TO THE WARRANTIES OF
 * MERCHANTABILITY, FITNESS FOR A PARTICULAR PURPOSE AND
 * NONINFRINGEMENT. IN NO EVENT SHALL THE AUTHORS OR COPYRIGHT HOLDERS
 * BE LIABLE FOR ANY CLAIM, DAMAGES OR OTHER LIABILITY, WHETHER IN AN
 * ACTION OF CONTRACT, TORT OR OTHERWISE, ARISING FROM, OUT OF OR IN
 * CONNECTION WITH THE SOFTWARE OR THE USE OR OTHER DEALINGS IN THE
 * SOFTWARE.
 */

#include <net/flow_dissector.h>
#include <net/flow_offload.h>
#include <net/sch_generic.h>
#include <net/pkt_cls.h>
#include <linux/mlx5/fs.h>
#include <linux/mlx5/device.h>
#include <linux/rhashtable.h>
#include <linux/refcount.h>
#include <linux/completion.h>
<<<<<<< HEAD
=======
#include <linux/if_macvlan.h>
>>>>>>> df0cc57e
#include <net/tc_act/tc_pedit.h>
#include <net/tc_act/tc_csum.h>
#include <net/psample.h>
#include <net/arp.h>
#include <net/ipv6_stubs.h>
#include <net/bareudp.h>
#include <net/bonding.h>
#include "en.h"
#include "en/tc/post_act.h"
#include "en_rep.h"
#include "en/rep/tc.h"
#include "en/rep/neigh.h"
#include "en_tc.h"
#include "eswitch.h"
#include "fs_core.h"
#include "en/port.h"
#include "en/tc_tun.h"
#include "en/mapping.h"
#include "en/tc_ct.h"
#include "en/mod_hdr.h"
#include "en/tc_tun_encap.h"
#include "en/tc/sample.h"
#include "lib/devcom.h"
#include "lib/geneve.h"
#include "lib/fs_chains.h"
#include "diag/en_tc_tracepoint.h"
#include <asm/div64.h>
<<<<<<< HEAD
#include "lag.h"
#include "lag_mp.h"
=======
#include "lag/lag.h"
#include "lag/mp.h"
>>>>>>> df0cc57e

#define nic_chains(priv) ((priv)->fs.tc.chains)
#define MLX5_MH_ACT_SZ MLX5_UN_SZ_BYTES(set_add_copy_action_in_auto)

#define MLX5E_TC_TABLE_NUM_GROUPS 4
#define MLX5E_TC_TABLE_MAX_GROUP_SIZE BIT(18)

struct mlx5e_tc_attr_to_reg_mapping mlx5e_tc_attr_to_reg_mappings[] = {
	[CHAIN_TO_REG] = {
		.mfield = MLX5_ACTION_IN_FIELD_METADATA_REG_C_0,
		.moffset = 0,
		.mlen = 16,
	},
	[VPORT_TO_REG] = {
		.mfield = MLX5_ACTION_IN_FIELD_METADATA_REG_C_0,
		.moffset = 16,
		.mlen = 16,
	},
	[TUNNEL_TO_REG] = {
		.mfield = MLX5_ACTION_IN_FIELD_METADATA_REG_C_1,
		.moffset = 8,
		.mlen = ESW_TUN_OPTS_BITS + ESW_TUN_ID_BITS,
		.soffset = MLX5_BYTE_OFF(fte_match_param,
					 misc_parameters_2.metadata_reg_c_1),
	},
	[ZONE_TO_REG] = zone_to_reg_ct,
	[ZONE_RESTORE_TO_REG] = zone_restore_to_reg_ct,
	[CTSTATE_TO_REG] = ctstate_to_reg_ct,
	[MARK_TO_REG] = mark_to_reg_ct,
	[LABELS_TO_REG] = labels_to_reg_ct,
	[FTEID_TO_REG] = fteid_to_reg_ct,
	/* For NIC rules we store the restore metadata directly
	 * into reg_b that is passed to SW since we don't
	 * jump between steering domains.
	 */
	[NIC_CHAIN_TO_REG] = {
		.mfield = MLX5_ACTION_IN_FIELD_METADATA_REG_B,
		.moffset = 0,
		.mlen = 16,
	},
	[NIC_ZONE_RESTORE_TO_REG] = nic_zone_restore_to_reg_ct,
};

/* To avoid false lock dependency warning set the tc_ht lock
 * class different than the lock class of the ht being used when deleting
 * last flow from a group and then deleting a group, we get into del_sw_flow_group()
 * which call rhashtable_destroy on fg->ftes_hash which will take ht->mutex but
 * it's different than the ht->mutex here.
 */
static struct lock_class_key tc_ht_lock_key;

static void mlx5e_put_flow_tunnel_id(struct mlx5e_tc_flow *flow);

void
mlx5e_tc_match_to_reg_match(struct mlx5_flow_spec *spec,
			    enum mlx5e_tc_attr_to_reg type,
			    u32 val,
			    u32 mask)
{
	void *headers_c = spec->match_criteria, *headers_v = spec->match_value, *fmask, *fval;
	int soffset = mlx5e_tc_attr_to_reg_mappings[type].soffset;
	int moffset = mlx5e_tc_attr_to_reg_mappings[type].moffset;
	int match_len = mlx5e_tc_attr_to_reg_mappings[type].mlen;
	u32 max_mask = GENMASK(match_len - 1, 0);
	__be32 curr_mask_be, curr_val_be;
	u32 curr_mask, curr_val;

	fmask = headers_c + soffset;
	fval = headers_v + soffset;

	memcpy(&curr_mask_be, fmask, 4);
	memcpy(&curr_val_be, fval, 4);

	curr_mask = be32_to_cpu(curr_mask_be);
	curr_val = be32_to_cpu(curr_val_be);

	//move to correct offset
	WARN_ON(mask > max_mask);
	mask <<= moffset;
	val <<= moffset;
	max_mask <<= moffset;

	//zero val and mask
	curr_mask &= ~max_mask;
	curr_val &= ~max_mask;

	//add current to mask
	curr_mask |= mask;
	curr_val |= val;

	//back to be32 and write
	curr_mask_be = cpu_to_be32(curr_mask);
	curr_val_be = cpu_to_be32(curr_val);

	memcpy(fmask, &curr_mask_be, 4);
	memcpy(fval, &curr_val_be, 4);

	spec->match_criteria_enable |= MLX5_MATCH_MISC_PARAMETERS_2;
}

void
mlx5e_tc_match_to_reg_get_match(struct mlx5_flow_spec *spec,
				enum mlx5e_tc_attr_to_reg type,
				u32 *val,
				u32 *mask)
{
	void *headers_c = spec->match_criteria, *headers_v = spec->match_value, *fmask, *fval;
	int soffset = mlx5e_tc_attr_to_reg_mappings[type].soffset;
	int moffset = mlx5e_tc_attr_to_reg_mappings[type].moffset;
	int match_len = mlx5e_tc_attr_to_reg_mappings[type].mlen;
	u32 max_mask = GENMASK(match_len - 1, 0);
	__be32 curr_mask_be, curr_val_be;
	u32 curr_mask, curr_val;

	fmask = headers_c + soffset;
	fval = headers_v + soffset;

	memcpy(&curr_mask_be, fmask, 4);
	memcpy(&curr_val_be, fval, 4);

	curr_mask = be32_to_cpu(curr_mask_be);
	curr_val = be32_to_cpu(curr_val_be);

	*mask = (curr_mask >> moffset) & max_mask;
	*val = (curr_val >> moffset) & max_mask;
}

int
mlx5e_tc_match_to_reg_set_and_get_id(struct mlx5_core_dev *mdev,
				     struct mlx5e_tc_mod_hdr_acts *mod_hdr_acts,
				     enum mlx5_flow_namespace_type ns,
				     enum mlx5e_tc_attr_to_reg type,
				     u32 data)
{
	int moffset = mlx5e_tc_attr_to_reg_mappings[type].moffset;
	int mfield = mlx5e_tc_attr_to_reg_mappings[type].mfield;
	int mlen = mlx5e_tc_attr_to_reg_mappings[type].mlen;
	char *modact;
	int err;

	err = alloc_mod_hdr_actions(mdev, ns, mod_hdr_acts);
	if (err)
		return err;

	modact = mod_hdr_acts->actions +
		 (mod_hdr_acts->num_actions * MLX5_MH_ACT_SZ);

	/* Firmware has 5bit length field and 0 means 32bits */
	if (mlen == 32)
		mlen = 0;

	MLX5_SET(set_action_in, modact, action_type, MLX5_ACTION_TYPE_SET);
	MLX5_SET(set_action_in, modact, field, mfield);
	MLX5_SET(set_action_in, modact, offset, moffset);
	MLX5_SET(set_action_in, modact, length, mlen);
	MLX5_SET(set_action_in, modact, data, data);
	err = mod_hdr_acts->num_actions;
	mod_hdr_acts->num_actions++;

	return err;
}

struct mlx5e_tc_int_port_priv *
mlx5e_get_int_port_priv(struct mlx5e_priv *priv)
{
	struct mlx5_eswitch *esw = priv->mdev->priv.eswitch;
	struct mlx5_rep_uplink_priv *uplink_priv;
	struct mlx5e_rep_priv *uplink_rpriv;

	if (is_mdev_switchdev_mode(priv->mdev)) {
		uplink_rpriv = mlx5_eswitch_get_uplink_priv(esw, REP_ETH);
		uplink_priv = &uplink_rpriv->uplink_priv;

		return uplink_priv->int_port_priv;
	}

	return NULL;
}

static struct mlx5_tc_ct_priv *
get_ct_priv(struct mlx5e_priv *priv)
{
	struct mlx5_eswitch *esw = priv->mdev->priv.eswitch;
	struct mlx5_rep_uplink_priv *uplink_priv;
	struct mlx5e_rep_priv *uplink_rpriv;

	if (is_mdev_switchdev_mode(priv->mdev)) {
		uplink_rpriv = mlx5_eswitch_get_uplink_priv(esw, REP_ETH);
		uplink_priv = &uplink_rpriv->uplink_priv;

		return uplink_priv->ct_priv;
	}

	return priv->fs.tc.ct;
}

<<<<<<< HEAD
#if IS_ENABLED(CONFIG_MLX5_TC_SAMPLE)
=======
>>>>>>> df0cc57e
static struct mlx5e_tc_psample *
get_sample_priv(struct mlx5e_priv *priv)
{
	struct mlx5_eswitch *esw = priv->mdev->priv.eswitch;
	struct mlx5_rep_uplink_priv *uplink_priv;
	struct mlx5e_rep_priv *uplink_rpriv;

	if (is_mdev_switchdev_mode(priv->mdev)) {
		uplink_rpriv = mlx5_eswitch_get_uplink_priv(esw, REP_ETH);
		uplink_priv = &uplink_rpriv->uplink_priv;

		return uplink_priv->tc_psample;
	}

	return NULL;
}

struct mlx5_flow_handle *
mlx5_tc_rule_insert(struct mlx5e_priv *priv,
		    struct mlx5_flow_spec *spec,
		    struct mlx5_flow_attr *attr)
{
	struct mlx5_eswitch *esw = priv->mdev->priv.eswitch;

	if (is_mdev_switchdev_mode(priv->mdev))
		return mlx5_eswitch_add_offloaded_rule(esw, spec, attr);

	return	mlx5e_add_offloaded_nic_rule(priv, spec, attr);
}

void
mlx5_tc_rule_delete(struct mlx5e_priv *priv,
		    struct mlx5_flow_handle *rule,
		    struct mlx5_flow_attr *attr)
{
	struct mlx5_eswitch *esw = priv->mdev->priv.eswitch;

	if (is_mdev_switchdev_mode(priv->mdev)) {
		mlx5_eswitch_del_offloaded_rule(esw, rule, attr);

		return;
	}

	mlx5e_del_offloaded_nic_rule(priv, rule, attr);
}

int
mlx5e_tc_match_to_reg_set(struct mlx5_core_dev *mdev,
			  struct mlx5e_tc_mod_hdr_acts *mod_hdr_acts,
			  enum mlx5_flow_namespace_type ns,
			  enum mlx5e_tc_attr_to_reg type,
			  u32 data)
{
	int ret = mlx5e_tc_match_to_reg_set_and_get_id(mdev, mod_hdr_acts, ns, type, data);

	return ret < 0 ? ret : 0;
}

void mlx5e_tc_match_to_reg_mod_hdr_change(struct mlx5_core_dev *mdev,
					  struct mlx5e_tc_mod_hdr_acts *mod_hdr_acts,
					  enum mlx5e_tc_attr_to_reg type,
					  int act_id, u32 data)
{
	int moffset = mlx5e_tc_attr_to_reg_mappings[type].moffset;
	int mfield = mlx5e_tc_attr_to_reg_mappings[type].mfield;
	int mlen = mlx5e_tc_attr_to_reg_mappings[type].mlen;
	char *modact;

	modact = mod_hdr_acts->actions + (act_id * MLX5_MH_ACT_SZ);

	/* Firmware has 5bit length field and 0 means 32bits */
	if (mlen == 32)
		mlen = 0;

	MLX5_SET(set_action_in, modact, action_type, MLX5_ACTION_TYPE_SET);
	MLX5_SET(set_action_in, modact, field, mfield);
	MLX5_SET(set_action_in, modact, offset, moffset);
	MLX5_SET(set_action_in, modact, length, mlen);
	MLX5_SET(set_action_in, modact, data, data);
}

struct mlx5e_hairpin {
	struct mlx5_hairpin *pair;

	struct mlx5_core_dev *func_mdev;
	struct mlx5e_priv *func_priv;
	u32 tdn;
	struct mlx5e_tir direct_tir;

	int num_channels;
	struct mlx5e_rqt indir_rqt;
	struct mlx5e_tir indir_tir[MLX5E_NUM_INDIR_TIRS];
	struct mlx5_ttc_table *ttc;
};

struct mlx5e_hairpin_entry {
	/* a node of a hash table which keeps all the  hairpin entries */
	struct hlist_node hairpin_hlist;

	/* protects flows list */
	spinlock_t flows_lock;
	/* flows sharing the same hairpin */
	struct list_head flows;
	/* hpe's that were not fully initialized when dead peer update event
	 * function traversed them.
	 */
	struct list_head dead_peer_wait_list;

	u16 peer_vhca_id;
	u8 prio;
	struct mlx5e_hairpin *hp;
	refcount_t refcnt;
	struct completion res_ready;
};

static void mlx5e_tc_del_flow(struct mlx5e_priv *priv,
			      struct mlx5e_tc_flow *flow);

struct mlx5e_tc_flow *mlx5e_flow_get(struct mlx5e_tc_flow *flow)
{
	if (!flow || !refcount_inc_not_zero(&flow->refcnt))
		return ERR_PTR(-EINVAL);
	return flow;
}

void mlx5e_flow_put(struct mlx5e_priv *priv, struct mlx5e_tc_flow *flow)
{
	if (refcount_dec_and_test(&flow->refcnt)) {
		mlx5e_tc_del_flow(priv, flow);
		kfree_rcu(flow, rcu_head);
	}
}

bool mlx5e_is_eswitch_flow(struct mlx5e_tc_flow *flow)
{
	return flow_flag_test(flow, ESWITCH);
}

static bool mlx5e_is_ft_flow(struct mlx5e_tc_flow *flow)
{
	return flow_flag_test(flow, FT);
}

bool mlx5e_is_offloaded_flow(struct mlx5e_tc_flow *flow)
{
	return flow_flag_test(flow, OFFLOADED);
}

static int get_flow_name_space(struct mlx5e_tc_flow *flow)
{
	return mlx5e_is_eswitch_flow(flow) ?
		MLX5_FLOW_NAMESPACE_FDB : MLX5_FLOW_NAMESPACE_KERNEL;
}

static struct mod_hdr_tbl *
get_mod_hdr_table(struct mlx5e_priv *priv, struct mlx5e_tc_flow *flow)
{
	struct mlx5_eswitch *esw = priv->mdev->priv.eswitch;

	return get_flow_name_space(flow) == MLX5_FLOW_NAMESPACE_FDB ?
		&esw->offloads.mod_hdr :
		&priv->fs.tc.mod_hdr;
}

static int mlx5e_attach_mod_hdr(struct mlx5e_priv *priv,
				struct mlx5e_tc_flow *flow,
				struct mlx5e_tc_flow_parse_attr *parse_attr)
{
	struct mlx5_modify_hdr *modify_hdr;
	struct mlx5e_mod_hdr_handle *mh;

	mh = mlx5e_mod_hdr_attach(priv->mdev, get_mod_hdr_table(priv, flow),
				  get_flow_name_space(flow),
				  &parse_attr->mod_hdr_acts);
	if (IS_ERR(mh))
		return PTR_ERR(mh);

	modify_hdr = mlx5e_mod_hdr_get(mh);
	flow->attr->modify_hdr = modify_hdr;
	flow->mh = mh;

	return 0;
}

static void mlx5e_detach_mod_hdr(struct mlx5e_priv *priv,
				 struct mlx5e_tc_flow *flow)
{
	/* flow wasn't fully initialized */
	if (!flow->mh)
		return;

	mlx5e_mod_hdr_detach(priv->mdev, get_mod_hdr_table(priv, flow),
			     flow->mh);
	flow->mh = NULL;
}

static
struct mlx5_core_dev *mlx5e_hairpin_get_mdev(struct net *net, int ifindex)
{
	struct mlx5_core_dev *mdev;
	struct net_device *netdev;
	struct mlx5e_priv *priv;

	netdev = dev_get_by_index(net, ifindex);
	if (!netdev)
		return ERR_PTR(-ENODEV);

	priv = netdev_priv(netdev);
	mdev = priv->mdev;
	dev_put(netdev);

	/* Mirred tc action holds a refcount on the ifindex net_device (see
	 * net/sched/act_mirred.c:tcf_mirred_get_dev). So, it's okay to continue using mdev
	 * after dev_put(netdev), while we're in the context of adding a tc flow.
	 *
	 * The mdev pointer corresponds to the peer/out net_device of a hairpin. It is then
	 * stored in a hairpin object, which exists until all flows, that refer to it, get
	 * removed.
	 *
	 * On the other hand, after a hairpin object has been created, the peer net_device may
	 * be removed/unbound while there are still some hairpin flows that are using it. This
	 * case is handled by mlx5e_tc_hairpin_update_dead_peer, which is hooked to
	 * NETDEV_UNREGISTER event of the peer net_device.
	 */
	return mdev;
}

static int mlx5e_hairpin_create_transport(struct mlx5e_hairpin *hp)
{
	struct mlx5e_tir_builder *builder;
	int err;

	builder = mlx5e_tir_builder_alloc(false);
	if (!builder)
		return -ENOMEM;

	err = mlx5_core_alloc_transport_domain(hp->func_mdev, &hp->tdn);
	if (err)
		goto out;

	mlx5e_tir_builder_build_inline(builder, hp->tdn, hp->pair->rqn[0]);
	err = mlx5e_tir_init(&hp->direct_tir, builder, hp->func_mdev, false);
	if (err)
		goto create_tir_err;

out:
	mlx5e_tir_builder_free(builder);
	return err;

create_tir_err:
	mlx5_core_dealloc_transport_domain(hp->func_mdev, hp->tdn);

	goto out;
}

static void mlx5e_hairpin_destroy_transport(struct mlx5e_hairpin *hp)
{
	mlx5e_tir_destroy(&hp->direct_tir);
	mlx5_core_dealloc_transport_domain(hp->func_mdev, hp->tdn);
}

static int mlx5e_hairpin_create_indirect_rqt(struct mlx5e_hairpin *hp)
{
	struct mlx5e_priv *priv = hp->func_priv;
	struct mlx5_core_dev *mdev = priv->mdev;
	struct mlx5e_rss_params_indir *indir;
	int err;

	indir = kvmalloc(sizeof(*indir), GFP_KERNEL);
	if (!indir)
		return -ENOMEM;

	mlx5e_rss_params_indir_init_uniform(indir, hp->num_channels);
	err = mlx5e_rqt_init_indir(&hp->indir_rqt, mdev, hp->pair->rqn, hp->num_channels,
				   mlx5e_rx_res_get_current_hash(priv->rx_res).hfunc,
				   indir);

	kvfree(indir);
	return err;
}

static int mlx5e_hairpin_create_indirect_tirs(struct mlx5e_hairpin *hp)
{
	struct mlx5e_priv *priv = hp->func_priv;
	struct mlx5e_rss_params_hash rss_hash;
	enum mlx5_traffic_types tt, max_tt;
	struct mlx5e_tir_builder *builder;
	int err = 0;

	builder = mlx5e_tir_builder_alloc(false);
	if (!builder)
		return -ENOMEM;

	rss_hash = mlx5e_rx_res_get_current_hash(priv->rx_res);

	for (tt = 0; tt < MLX5E_NUM_INDIR_TIRS; tt++) {
		struct mlx5e_rss_params_traffic_type rss_tt;

		rss_tt = mlx5e_rss_get_default_tt_config(tt);

		mlx5e_tir_builder_build_rqt(builder, hp->tdn,
					    mlx5e_rqt_get_rqtn(&hp->indir_rqt),
					    false);
		mlx5e_tir_builder_build_rss(builder, &rss_hash, &rss_tt, false);

		err = mlx5e_tir_init(&hp->indir_tir[tt], builder, hp->func_mdev, false);
		if (err) {
			mlx5_core_warn(hp->func_mdev, "create indirect tirs failed, %d\n", err);
			goto err_destroy_tirs;
		}

		mlx5e_tir_builder_clear(builder);
	}

out:
	mlx5e_tir_builder_free(builder);
	return err;

err_destroy_tirs:
	max_tt = tt;
	for (tt = 0; tt < max_tt; tt++)
		mlx5e_tir_destroy(&hp->indir_tir[tt]);

	goto out;
}

static void mlx5e_hairpin_destroy_indirect_tirs(struct mlx5e_hairpin *hp)
{
	int tt;

	for (tt = 0; tt < MLX5E_NUM_INDIR_TIRS; tt++)
		mlx5e_tir_destroy(&hp->indir_tir[tt]);
}

static void mlx5e_hairpin_set_ttc_params(struct mlx5e_hairpin *hp,
					 struct ttc_params *ttc_params)
{
	struct mlx5_flow_table_attr *ft_attr = &ttc_params->ft_attr;
	int tt;

	memset(ttc_params, 0, sizeof(*ttc_params));

	ttc_params->ns = mlx5_get_flow_namespace(hp->func_mdev,
						 MLX5_FLOW_NAMESPACE_KERNEL);
	for (tt = 0; tt < MLX5_NUM_TT; tt++) {
		ttc_params->dests[tt].type = MLX5_FLOW_DESTINATION_TYPE_TIR;
		ttc_params->dests[tt].tir_num =
			tt == MLX5_TT_ANY ?
				mlx5e_tir_get_tirn(&hp->direct_tir) :
				mlx5e_tir_get_tirn(&hp->indir_tir[tt]);
	}

	ft_attr->level = MLX5E_TC_TTC_FT_LEVEL;
	ft_attr->prio = MLX5E_TC_PRIO;
}

static int mlx5e_hairpin_rss_init(struct mlx5e_hairpin *hp)
{
	struct mlx5e_priv *priv = hp->func_priv;
	struct ttc_params ttc_params;
	int err;

	err = mlx5e_hairpin_create_indirect_rqt(hp);
	if (err)
		return err;

	err = mlx5e_hairpin_create_indirect_tirs(hp);
	if (err)
		goto err_create_indirect_tirs;

	mlx5e_hairpin_set_ttc_params(hp, &ttc_params);
	hp->ttc = mlx5_create_ttc_table(priv->mdev, &ttc_params);
	if (IS_ERR(hp->ttc)) {
		err = PTR_ERR(hp->ttc);
		goto err_create_ttc_table;
	}

	netdev_dbg(priv->netdev, "add hairpin: using %d channels rss ttc table id %x\n",
		   hp->num_channels,
		   mlx5_get_ttc_flow_table(priv->fs.ttc)->id);

	return 0;

err_create_ttc_table:
	mlx5e_hairpin_destroy_indirect_tirs(hp);
err_create_indirect_tirs:
	mlx5e_rqt_destroy(&hp->indir_rqt);

	return err;
}

static void mlx5e_hairpin_rss_cleanup(struct mlx5e_hairpin *hp)
{
	mlx5_destroy_ttc_table(hp->ttc);
	mlx5e_hairpin_destroy_indirect_tirs(hp);
	mlx5e_rqt_destroy(&hp->indir_rqt);
}

static struct mlx5e_hairpin *
mlx5e_hairpin_create(struct mlx5e_priv *priv, struct mlx5_hairpin_params *params,
		     int peer_ifindex)
{
	struct mlx5_core_dev *func_mdev, *peer_mdev;
	struct mlx5e_hairpin *hp;
	struct mlx5_hairpin *pair;
	int err;

	hp = kzalloc(sizeof(*hp), GFP_KERNEL);
	if (!hp)
		return ERR_PTR(-ENOMEM);

	func_mdev = priv->mdev;
	peer_mdev = mlx5e_hairpin_get_mdev(dev_net(priv->netdev), peer_ifindex);
	if (IS_ERR(peer_mdev)) {
		err = PTR_ERR(peer_mdev);
		goto create_pair_err;
	}

	pair = mlx5_core_hairpin_create(func_mdev, peer_mdev, params);
	if (IS_ERR(pair)) {
		err = PTR_ERR(pair);
		goto create_pair_err;
	}
	hp->pair = pair;
	hp->func_mdev = func_mdev;
	hp->func_priv = priv;
	hp->num_channels = params->num_channels;

	err = mlx5e_hairpin_create_transport(hp);
	if (err)
		goto create_transport_err;

	if (hp->num_channels > 1) {
		err = mlx5e_hairpin_rss_init(hp);
		if (err)
			goto rss_init_err;
	}

	return hp;

rss_init_err:
	mlx5e_hairpin_destroy_transport(hp);
create_transport_err:
	mlx5_core_hairpin_destroy(hp->pair);
create_pair_err:
	kfree(hp);
	return ERR_PTR(err);
}

static void mlx5e_hairpin_destroy(struct mlx5e_hairpin *hp)
{
	if (hp->num_channels > 1)
		mlx5e_hairpin_rss_cleanup(hp);
	mlx5e_hairpin_destroy_transport(hp);
	mlx5_core_hairpin_destroy(hp->pair);
	kvfree(hp);
}

static inline u32 hash_hairpin_info(u16 peer_vhca_id, u8 prio)
{
	return (peer_vhca_id << 16 | prio);
}

static struct mlx5e_hairpin_entry *mlx5e_hairpin_get(struct mlx5e_priv *priv,
						     u16 peer_vhca_id, u8 prio)
{
	struct mlx5e_hairpin_entry *hpe;
	u32 hash_key = hash_hairpin_info(peer_vhca_id, prio);

	hash_for_each_possible(priv->fs.tc.hairpin_tbl, hpe,
			       hairpin_hlist, hash_key) {
		if (hpe->peer_vhca_id == peer_vhca_id && hpe->prio == prio) {
			refcount_inc(&hpe->refcnt);
			return hpe;
		}
	}

	return NULL;
}

static void mlx5e_hairpin_put(struct mlx5e_priv *priv,
			      struct mlx5e_hairpin_entry *hpe)
{
	/* no more hairpin flows for us, release the hairpin pair */
	if (!refcount_dec_and_mutex_lock(&hpe->refcnt, &priv->fs.tc.hairpin_tbl_lock))
		return;
	hash_del(&hpe->hairpin_hlist);
	mutex_unlock(&priv->fs.tc.hairpin_tbl_lock);

	if (!IS_ERR_OR_NULL(hpe->hp)) {
		netdev_dbg(priv->netdev, "del hairpin: peer %s\n",
			   dev_name(hpe->hp->pair->peer_mdev->device));

		mlx5e_hairpin_destroy(hpe->hp);
	}

	WARN_ON(!list_empty(&hpe->flows));
	kfree(hpe);
}

#define UNKNOWN_MATCH_PRIO 8

static int mlx5e_hairpin_get_prio(struct mlx5e_priv *priv,
				  struct mlx5_flow_spec *spec, u8 *match_prio,
				  struct netlink_ext_ack *extack)
{
	void *headers_c, *headers_v;
	u8 prio_val, prio_mask = 0;
	bool vlan_present;

#ifdef CONFIG_MLX5_CORE_EN_DCB
	if (priv->dcbx_dp.trust_state != MLX5_QPTS_TRUST_PCP) {
		NL_SET_ERR_MSG_MOD(extack,
				   "only PCP trust state supported for hairpin");
		return -EOPNOTSUPP;
	}
#endif
	headers_c = MLX5_ADDR_OF(fte_match_param, spec->match_criteria, outer_headers);
	headers_v = MLX5_ADDR_OF(fte_match_param, spec->match_value, outer_headers);

	vlan_present = MLX5_GET(fte_match_set_lyr_2_4, headers_v, cvlan_tag);
	if (vlan_present) {
		prio_mask = MLX5_GET(fte_match_set_lyr_2_4, headers_c, first_prio);
		prio_val = MLX5_GET(fte_match_set_lyr_2_4, headers_v, first_prio);
	}

	if (!vlan_present || !prio_mask) {
		prio_val = UNKNOWN_MATCH_PRIO;
	} else if (prio_mask != 0x7) {
		NL_SET_ERR_MSG_MOD(extack,
				   "masked priority match not supported for hairpin");
		return -EOPNOTSUPP;
	}

	*match_prio = prio_val;
	return 0;
}

static int mlx5e_hairpin_flow_add(struct mlx5e_priv *priv,
				  struct mlx5e_tc_flow *flow,
				  struct mlx5e_tc_flow_parse_attr *parse_attr,
				  struct netlink_ext_ack *extack)
{
	int peer_ifindex = parse_attr->mirred_ifindex[0];
	struct mlx5_hairpin_params params;
	struct mlx5_core_dev *peer_mdev;
	struct mlx5e_hairpin_entry *hpe;
	struct mlx5e_hairpin *hp;
	u64 link_speed64;
	u32 link_speed;
	u8 match_prio;
	u16 peer_id;
	int err;

	peer_mdev = mlx5e_hairpin_get_mdev(dev_net(priv->netdev), peer_ifindex);
	if (IS_ERR(peer_mdev)) {
		NL_SET_ERR_MSG_MOD(extack, "invalid ifindex of mirred device");
		return PTR_ERR(peer_mdev);
	}

	if (!MLX5_CAP_GEN(priv->mdev, hairpin) || !MLX5_CAP_GEN(peer_mdev, hairpin)) {
		NL_SET_ERR_MSG_MOD(extack, "hairpin is not supported");
		return -EOPNOTSUPP;
	}

	peer_id = MLX5_CAP_GEN(peer_mdev, vhca_id);
	err = mlx5e_hairpin_get_prio(priv, &parse_attr->spec, &match_prio,
				     extack);
	if (err)
		return err;

	mutex_lock(&priv->fs.tc.hairpin_tbl_lock);
	hpe = mlx5e_hairpin_get(priv, peer_id, match_prio);
	if (hpe) {
		mutex_unlock(&priv->fs.tc.hairpin_tbl_lock);
		wait_for_completion(&hpe->res_ready);

		if (IS_ERR(hpe->hp)) {
			err = -EREMOTEIO;
			goto out_err;
		}
		goto attach_flow;
	}

	hpe = kzalloc(sizeof(*hpe), GFP_KERNEL);
	if (!hpe) {
		mutex_unlock(&priv->fs.tc.hairpin_tbl_lock);
		return -ENOMEM;
	}

	spin_lock_init(&hpe->flows_lock);
	INIT_LIST_HEAD(&hpe->flows);
	INIT_LIST_HEAD(&hpe->dead_peer_wait_list);
	hpe->peer_vhca_id = peer_id;
	hpe->prio = match_prio;
	refcount_set(&hpe->refcnt, 1);
	init_completion(&hpe->res_ready);

	hash_add(priv->fs.tc.hairpin_tbl, &hpe->hairpin_hlist,
		 hash_hairpin_info(peer_id, match_prio));
	mutex_unlock(&priv->fs.tc.hairpin_tbl_lock);

	params.log_data_size = 16;
	params.log_data_size = min_t(u8, params.log_data_size,
				     MLX5_CAP_GEN(priv->mdev, log_max_hairpin_wq_data_sz));
	params.log_data_size = max_t(u8, params.log_data_size,
				     MLX5_CAP_GEN(priv->mdev, log_min_hairpin_wq_data_sz));

	params.log_num_packets = params.log_data_size -
				 MLX5_MPWRQ_MIN_LOG_STRIDE_SZ(priv->mdev);
	params.log_num_packets = min_t(u8, params.log_num_packets,
				       MLX5_CAP_GEN(priv->mdev, log_max_hairpin_num_packets));

	params.q_counter = priv->q_counter;
	/* set hairpin pair per each 50Gbs share of the link */
	mlx5e_port_max_linkspeed(priv->mdev, &link_speed);
	link_speed = max_t(u32, link_speed, 50000);
	link_speed64 = link_speed;
	do_div(link_speed64, 50000);
	params.num_channels = link_speed64;

	hp = mlx5e_hairpin_create(priv, &params, peer_ifindex);
	hpe->hp = hp;
	complete_all(&hpe->res_ready);
	if (IS_ERR(hp)) {
		err = PTR_ERR(hp);
		goto out_err;
	}

	netdev_dbg(priv->netdev, "add hairpin: tirn %x rqn %x peer %s sqn %x prio %d (log) data %d packets %d\n",
		   mlx5e_tir_get_tirn(&hp->direct_tir), hp->pair->rqn[0],
		   dev_name(hp->pair->peer_mdev->device),
		   hp->pair->sqn[0], match_prio, params.log_data_size, params.log_num_packets);

attach_flow:
	if (hpe->hp->num_channels > 1) {
		flow_flag_set(flow, HAIRPIN_RSS);
		flow->attr->nic_attr->hairpin_ft =
			mlx5_get_ttc_flow_table(hpe->hp->ttc);
	} else {
		flow->attr->nic_attr->hairpin_tirn = mlx5e_tir_get_tirn(&hpe->hp->direct_tir);
	}

	flow->hpe = hpe;
	spin_lock(&hpe->flows_lock);
	list_add(&flow->hairpin, &hpe->flows);
	spin_unlock(&hpe->flows_lock);

	return 0;

out_err:
	mlx5e_hairpin_put(priv, hpe);
	return err;
}

static void mlx5e_hairpin_flow_del(struct mlx5e_priv *priv,
				   struct mlx5e_tc_flow *flow)
{
	/* flow wasn't fully initialized */
	if (!flow->hpe)
		return;

	spin_lock(&flow->hpe->flows_lock);
	list_del(&flow->hairpin);
	spin_unlock(&flow->hpe->flows_lock);

	mlx5e_hairpin_put(priv, flow->hpe);
	flow->hpe = NULL;
}

struct mlx5_flow_handle *
mlx5e_add_offloaded_nic_rule(struct mlx5e_priv *priv,
			     struct mlx5_flow_spec *spec,
			     struct mlx5_flow_attr *attr)
{
	struct mlx5_flow_context *flow_context = &spec->flow_context;
	struct mlx5_fs_chains *nic_chains = nic_chains(priv);
	struct mlx5_nic_flow_attr *nic_attr = attr->nic_attr;
	struct mlx5e_tc_table *tc = &priv->fs.tc;
	struct mlx5_flow_destination dest[2] = {};
	struct mlx5_flow_act flow_act = {
		.action = attr->action,
		.flags    = FLOW_ACT_NO_APPEND,
	};
	struct mlx5_flow_handle *rule;
	struct mlx5_flow_table *ft;
	int dest_ix = 0;

	flow_context->flags |= FLOW_CONTEXT_HAS_TAG;
	flow_context->flow_tag = nic_attr->flow_tag;

	if (attr->dest_ft) {
		dest[dest_ix].type = MLX5_FLOW_DESTINATION_TYPE_FLOW_TABLE;
		dest[dest_ix].ft = attr->dest_ft;
		dest_ix++;
	} else if (nic_attr->hairpin_ft) {
		dest[dest_ix].type = MLX5_FLOW_DESTINATION_TYPE_FLOW_TABLE;
		dest[dest_ix].ft = nic_attr->hairpin_ft;
		dest_ix++;
	} else if (nic_attr->hairpin_tirn) {
		dest[dest_ix].type = MLX5_FLOW_DESTINATION_TYPE_TIR;
		dest[dest_ix].tir_num = nic_attr->hairpin_tirn;
		dest_ix++;
	} else if (attr->action & MLX5_FLOW_CONTEXT_ACTION_FWD_DEST) {
		dest[dest_ix].type = MLX5_FLOW_DESTINATION_TYPE_FLOW_TABLE;
		if (attr->dest_chain) {
			dest[dest_ix].ft = mlx5_chains_get_table(nic_chains,
								 attr->dest_chain, 1,
								 MLX5E_TC_FT_LEVEL);
			if (IS_ERR(dest[dest_ix].ft))
				return ERR_CAST(dest[dest_ix].ft);
		} else {
			dest[dest_ix].ft = mlx5e_vlan_get_flowtable(priv->fs.vlan);
		}
		dest_ix++;
	}

	if (dest[0].type == MLX5_FLOW_DESTINATION_TYPE_FLOW_TABLE &&
	    MLX5_CAP_FLOWTABLE_NIC_RX(priv->mdev, ignore_flow_level))
		flow_act.flags |= FLOW_ACT_IGNORE_FLOW_LEVEL;

	if (flow_act.action & MLX5_FLOW_CONTEXT_ACTION_COUNT) {
		dest[dest_ix].type = MLX5_FLOW_DESTINATION_TYPE_COUNTER;
		dest[dest_ix].counter_id = mlx5_fc_id(attr->counter);
		dest_ix++;
	}

	if (attr->action & MLX5_FLOW_CONTEXT_ACTION_MOD_HDR)
		flow_act.modify_hdr = attr->modify_hdr;

	mutex_lock(&tc->t_lock);
	if (IS_ERR_OR_NULL(tc->t)) {
		/* Create the root table here if doesn't exist yet */
		tc->t =
			mlx5_chains_get_table(nic_chains, 0, 1, MLX5E_TC_FT_LEVEL);

		if (IS_ERR(tc->t)) {
			mutex_unlock(&tc->t_lock);
			netdev_err(priv->netdev,
				   "Failed to create tc offload table\n");
			rule = ERR_CAST(priv->fs.tc.t);
			goto err_ft_get;
		}
	}
	mutex_unlock(&tc->t_lock);

	if (attr->chain || attr->prio)
		ft = mlx5_chains_get_table(nic_chains,
					   attr->chain, attr->prio,
					   MLX5E_TC_FT_LEVEL);
	else
		ft = attr->ft;

	if (IS_ERR(ft)) {
		rule = ERR_CAST(ft);
		goto err_ft_get;
	}

	if (attr->outer_match_level != MLX5_MATCH_NONE)
		spec->match_criteria_enable |= MLX5_MATCH_OUTER_HEADERS;

	rule = mlx5_add_flow_rules(ft, spec,
				   &flow_act, dest, dest_ix);
	if (IS_ERR(rule))
		goto err_rule;

	return rule;

err_rule:
	if (attr->chain || attr->prio)
		mlx5_chains_put_table(nic_chains,
				      attr->chain, attr->prio,
				      MLX5E_TC_FT_LEVEL);
err_ft_get:
	if (attr->dest_chain)
		mlx5_chains_put_table(nic_chains,
				      attr->dest_chain, 1,
				      MLX5E_TC_FT_LEVEL);

	return ERR_CAST(rule);
}

static int
mlx5e_tc_add_nic_flow(struct mlx5e_priv *priv,
		      struct mlx5e_tc_flow *flow,
		      struct netlink_ext_ack *extack)
{
	struct mlx5e_tc_flow_parse_attr *parse_attr;
	struct mlx5_flow_attr *attr = flow->attr;
	struct mlx5_core_dev *dev = priv->mdev;
	struct mlx5_fc *counter;
	int err;

	parse_attr = attr->parse_attr;

	if (flow_flag_test(flow, HAIRPIN)) {
		err = mlx5e_hairpin_flow_add(priv, flow, parse_attr, extack);
		if (err)
			return err;
	}

	if (attr->action & MLX5_FLOW_CONTEXT_ACTION_COUNT) {
		counter = mlx5_fc_create(dev, true);
		if (IS_ERR(counter))
			return PTR_ERR(counter);

		attr->counter = counter;
	}

	if (attr->action & MLX5_FLOW_CONTEXT_ACTION_MOD_HDR) {
		err = mlx5e_attach_mod_hdr(priv, flow, parse_attr);
		dealloc_mod_hdr_actions(&parse_attr->mod_hdr_acts);
		if (err)
			return err;
	}

	if (flow_flag_test(flow, CT))
		flow->rule[0] = mlx5_tc_ct_flow_offload(get_ct_priv(priv), flow, &parse_attr->spec,
							attr, &parse_attr->mod_hdr_acts);
	else
		flow->rule[0] = mlx5e_add_offloaded_nic_rule(priv, &parse_attr->spec,
							     attr);

	return PTR_ERR_OR_ZERO(flow->rule[0]);
}

void mlx5e_del_offloaded_nic_rule(struct mlx5e_priv *priv,
				  struct mlx5_flow_handle *rule,
				  struct mlx5_flow_attr *attr)
{
	struct mlx5_fs_chains *nic_chains = nic_chains(priv);

	mlx5_del_flow_rules(rule);

	if (attr->chain || attr->prio)
		mlx5_chains_put_table(nic_chains, attr->chain, attr->prio,
				      MLX5E_TC_FT_LEVEL);

	if (attr->dest_chain)
		mlx5_chains_put_table(nic_chains, attr->dest_chain, 1,
				      MLX5E_TC_FT_LEVEL);
}

static void mlx5e_tc_del_nic_flow(struct mlx5e_priv *priv,
				  struct mlx5e_tc_flow *flow)
{
	struct mlx5_flow_attr *attr = flow->attr;
	struct mlx5e_tc_table *tc = &priv->fs.tc;

	flow_flag_clear(flow, OFFLOADED);

	if (flow_flag_test(flow, CT))
		mlx5_tc_ct_delete_flow(get_ct_priv(flow->priv), flow, attr);
	else if (!IS_ERR_OR_NULL(flow->rule[0]))
		mlx5e_del_offloaded_nic_rule(priv, flow->rule[0], attr);

	/* Remove root table if no rules are left to avoid
	 * extra steering hops.
	 */
	mutex_lock(&priv->fs.tc.t_lock);
	if (!mlx5e_tc_num_filters(priv, MLX5_TC_FLAG(NIC_OFFLOAD)) &&
	    !IS_ERR_OR_NULL(tc->t)) {
		mlx5_chains_put_table(nic_chains(priv), 0, 1, MLX5E_TC_FT_LEVEL);
		priv->fs.tc.t = NULL;
	}
	mutex_unlock(&priv->fs.tc.t_lock);

	kvfree(attr->parse_attr);

	if (attr->action & MLX5_FLOW_CONTEXT_ACTION_MOD_HDR)
		mlx5e_detach_mod_hdr(priv, flow);

	mlx5_fc_destroy(priv->mdev, attr->counter);

	if (flow_flag_test(flow, HAIRPIN))
		mlx5e_hairpin_flow_del(priv, flow);

	kfree(flow->attr);
}

struct mlx5_flow_handle *
mlx5e_tc_offload_fdb_rules(struct mlx5_eswitch *esw,
			   struct mlx5e_tc_flow *flow,
			   struct mlx5_flow_spec *spec,
			   struct mlx5_flow_attr *attr)
{
	struct mlx5e_tc_mod_hdr_acts *mod_hdr_acts;
	struct mlx5_flow_handle *rule;

	if (attr->flags & MLX5_ESW_ATTR_FLAG_SLOW_PATH)
		return mlx5_eswitch_add_offloaded_rule(esw, spec, attr);

	if (flow_flag_test(flow, CT)) {
		mod_hdr_acts = &attr->parse_attr->mod_hdr_acts;

		rule = mlx5_tc_ct_flow_offload(get_ct_priv(flow->priv),
					       flow, spec, attr,
					       mod_hdr_acts);
	} else if (flow_flag_test(flow, SAMPLE)) {
		rule = mlx5e_tc_sample_offload(get_sample_priv(flow->priv), spec, attr,
					       mlx5e_tc_get_flow_tun_id(flow));
<<<<<<< HEAD
#endif
=======
>>>>>>> df0cc57e
	} else {
		rule = mlx5_eswitch_add_offloaded_rule(esw, spec, attr);
	}

	if (IS_ERR(rule))
		return rule;

	if (attr->esw_attr->split_count) {
		flow->rule[1] = mlx5_eswitch_add_fwd_rule(esw, spec, attr);
		if (IS_ERR(flow->rule[1])) {
			if (flow_flag_test(flow, CT))
				mlx5_tc_ct_delete_flow(get_ct_priv(flow->priv), flow, attr);
			else
				mlx5_eswitch_del_offloaded_rule(esw, rule, attr);
			return flow->rule[1];
		}
	}

	return rule;
}

void mlx5e_tc_unoffload_fdb_rules(struct mlx5_eswitch *esw,
				  struct mlx5e_tc_flow *flow,
				  struct mlx5_flow_attr *attr)
{
	flow_flag_clear(flow, OFFLOADED);

	if (attr->flags & MLX5_ESW_ATTR_FLAG_SLOW_PATH)
		goto offload_rule_0;

<<<<<<< HEAD
	if (flow_flag_test(flow, CT)) {
		mlx5_tc_ct_delete_flow(get_ct_priv(flow->priv), flow, attr);
		return;
	}

#if IS_ENABLED(CONFIG_MLX5_TC_SAMPLE)
	if (flow_flag_test(flow, SAMPLE)) {
		mlx5e_tc_sample_unoffload(get_sample_priv(flow->priv), flow->rule[0], attr);
		return;
	}
#endif

=======
>>>>>>> df0cc57e
	if (attr->esw_attr->split_count)
		mlx5_eswitch_del_fwd_rule(esw, flow->rule[1], attr);

	if (flow_flag_test(flow, CT))
		mlx5_tc_ct_delete_flow(get_ct_priv(flow->priv), flow, attr);
	else if (flow_flag_test(flow, SAMPLE))
		mlx5e_tc_sample_unoffload(get_sample_priv(flow->priv), flow->rule[0], attr);
	else
offload_rule_0:
		mlx5_eswitch_del_offloaded_rule(esw, flow->rule[0], attr);
}

struct mlx5_flow_handle *
mlx5e_tc_offload_to_slow_path(struct mlx5_eswitch *esw,
			      struct mlx5e_tc_flow *flow,
			      struct mlx5_flow_spec *spec)
{
	struct mlx5_flow_attr *slow_attr;
	struct mlx5_flow_handle *rule;

	slow_attr = mlx5_alloc_flow_attr(MLX5_FLOW_NAMESPACE_FDB);
	if (!slow_attr)
		return ERR_PTR(-ENOMEM);

	memcpy(slow_attr, flow->attr, ESW_FLOW_ATTR_SZ);
	slow_attr->action = MLX5_FLOW_CONTEXT_ACTION_FWD_DEST;
	slow_attr->esw_attr->split_count = 0;
	slow_attr->flags |= MLX5_ESW_ATTR_FLAG_SLOW_PATH;

	rule = mlx5e_tc_offload_fdb_rules(esw, flow, spec, slow_attr);
	if (!IS_ERR(rule))
		flow_flag_set(flow, SLOW);

	kfree(slow_attr);

	return rule;
}

void mlx5e_tc_unoffload_from_slow_path(struct mlx5_eswitch *esw,
				       struct mlx5e_tc_flow *flow)
{
	struct mlx5_flow_attr *slow_attr;

	slow_attr = mlx5_alloc_flow_attr(MLX5_FLOW_NAMESPACE_FDB);
	if (!slow_attr) {
		mlx5_core_warn(flow->priv->mdev, "Unable to alloc attr to unoffload slow path rule\n");
		return;
	}

	memcpy(slow_attr, flow->attr, ESW_FLOW_ATTR_SZ);
	slow_attr->action = MLX5_FLOW_CONTEXT_ACTION_FWD_DEST;
	slow_attr->esw_attr->split_count = 0;
	slow_attr->flags |= MLX5_ESW_ATTR_FLAG_SLOW_PATH;
	mlx5e_tc_unoffload_fdb_rules(esw, flow, slow_attr);
	flow_flag_clear(flow, SLOW);
	kfree(slow_attr);
}

/* Caller must obtain uplink_priv->unready_flows_lock mutex before calling this
 * function.
 */
static void unready_flow_add(struct mlx5e_tc_flow *flow,
			     struct list_head *unready_flows)
{
	flow_flag_set(flow, NOT_READY);
	list_add_tail(&flow->unready, unready_flows);
}

/* Caller must obtain uplink_priv->unready_flows_lock mutex before calling this
 * function.
 */
static void unready_flow_del(struct mlx5e_tc_flow *flow)
{
	list_del(&flow->unready);
	flow_flag_clear(flow, NOT_READY);
}

static void add_unready_flow(struct mlx5e_tc_flow *flow)
{
	struct mlx5_rep_uplink_priv *uplink_priv;
	struct mlx5e_rep_priv *rpriv;
	struct mlx5_eswitch *esw;

	esw = flow->priv->mdev->priv.eswitch;
	rpriv = mlx5_eswitch_get_uplink_priv(esw, REP_ETH);
	uplink_priv = &rpriv->uplink_priv;

	mutex_lock(&uplink_priv->unready_flows_lock);
	unready_flow_add(flow, &uplink_priv->unready_flows);
	mutex_unlock(&uplink_priv->unready_flows_lock);
}

static void remove_unready_flow(struct mlx5e_tc_flow *flow)
{
	struct mlx5_rep_uplink_priv *uplink_priv;
	struct mlx5e_rep_priv *rpriv;
	struct mlx5_eswitch *esw;

	esw = flow->priv->mdev->priv.eswitch;
	rpriv = mlx5_eswitch_get_uplink_priv(esw, REP_ETH);
	uplink_priv = &rpriv->uplink_priv;

	mutex_lock(&uplink_priv->unready_flows_lock);
	unready_flow_del(flow);
	mutex_unlock(&uplink_priv->unready_flows_lock);
}

static bool same_hw_devs(struct mlx5e_priv *priv, struct mlx5e_priv *peer_priv);

bool mlx5e_tc_is_vf_tunnel(struct net_device *out_dev, struct net_device *route_dev)
{
	struct mlx5_core_dev *out_mdev, *route_mdev;
	struct mlx5e_priv *out_priv, *route_priv;

	out_priv = netdev_priv(out_dev);
	out_mdev = out_priv->mdev;
	route_priv = netdev_priv(route_dev);
	route_mdev = route_priv->mdev;

	if (out_mdev->coredev_type != MLX5_COREDEV_PF ||
	    route_mdev->coredev_type != MLX5_COREDEV_VF)
		return false;

	return same_hw_devs(out_priv, route_priv);
}

int mlx5e_tc_query_route_vport(struct net_device *out_dev, struct net_device *route_dev, u16 *vport)
{
	struct mlx5e_priv *out_priv, *route_priv;
	struct mlx5_devcom *devcom = NULL;
	struct mlx5_core_dev *route_mdev;
	struct mlx5_eswitch *esw;
	u16 vhca_id;
	int err;

	out_priv = netdev_priv(out_dev);
	esw = out_priv->mdev->priv.eswitch;
	route_priv = netdev_priv(route_dev);
	route_mdev = route_priv->mdev;

	vhca_id = MLX5_CAP_GEN(route_mdev, vhca_id);
	if (mlx5_lag_is_active(out_priv->mdev)) {
		/* In lag case we may get devices from different eswitch instances.
		 * If we failed to get vport num, it means, mostly, that we on the wrong
		 * eswitch.
		 */
		err = mlx5_eswitch_vhca_id_to_vport(esw, vhca_id, vport);
		if (err != -ENOENT)
			return err;

		devcom = out_priv->mdev->priv.devcom;
		esw = mlx5_devcom_get_peer_data(devcom, MLX5_DEVCOM_ESW_OFFLOADS);
		if (!esw)
			return -ENODEV;
	}

	err = mlx5_eswitch_vhca_id_to_vport(esw, vhca_id, vport);
	if (devcom)
		mlx5_devcom_release_peer_data(devcom, MLX5_DEVCOM_ESW_OFFLOADS);
	return err;
}

int mlx5e_tc_add_flow_mod_hdr(struct mlx5e_priv *priv,
			      struct mlx5e_tc_flow_parse_attr *parse_attr,
			      struct mlx5e_tc_flow *flow)
{
	struct mlx5e_tc_mod_hdr_acts *mod_hdr_acts = &parse_attr->mod_hdr_acts;
	struct mlx5_modify_hdr *mod_hdr;

	mod_hdr = mlx5_modify_header_alloc(priv->mdev,
					   get_flow_name_space(flow),
					   mod_hdr_acts->num_actions,
					   mod_hdr_acts->actions);
	if (IS_ERR(mod_hdr))
		return PTR_ERR(mod_hdr);

	WARN_ON(flow->attr->modify_hdr);
	flow->attr->modify_hdr = mod_hdr;

	return 0;
}

static int
mlx5e_tc_add_fdb_flow(struct mlx5e_priv *priv,
		      struct mlx5e_tc_flow *flow,
		      struct netlink_ext_ack *extack)
{
	struct mlx5_eswitch *esw = priv->mdev->priv.eswitch;
	struct mlx5e_tc_flow_parse_attr *parse_attr;
	struct mlx5_flow_attr *attr = flow->attr;
	bool vf_tun = false, encap_valid = true;
	struct net_device *encap_dev = NULL;
	struct mlx5_esw_flow_attr *esw_attr;
	struct mlx5e_rep_priv *rpriv;
	struct mlx5e_priv *out_priv;
	struct mlx5_fc *counter;
	u32 max_prio, max_chain;
	int err = 0;
	int out_index;

	parse_attr = attr->parse_attr;
	esw_attr = attr->esw_attr;

	/* We check chain range only for tc flows.
	 * For ft flows, we checked attr->chain was originally 0 and set it to
	 * FDB_FT_CHAIN which is outside tc range.
	 * See mlx5e_rep_setup_ft_cb().
	 */
	max_chain = mlx5_chains_get_chain_range(esw_chains(esw));
	if (!mlx5e_is_ft_flow(flow) && attr->chain > max_chain) {
		NL_SET_ERR_MSG_MOD(extack,
				   "Requested chain is out of supported range");
		err = -EOPNOTSUPP;
		goto err_out;
	}

	max_prio = mlx5_chains_get_prio_range(esw_chains(esw));
	if (attr->prio > max_prio) {
		NL_SET_ERR_MSG_MOD(extack,
				   "Requested priority is out of supported range");
		err = -EOPNOTSUPP;
		goto err_out;
	}

	if (flow_flag_test(flow, TUN_RX)) {
		err = mlx5e_attach_decap_route(priv, flow);
		if (err)
			goto err_out;

		if (!attr->chain && esw_attr->int_port) {
			/* If decap route device is internal port, change the
			 * source vport value in reg_c0 back to uplink just in
			 * case the rule performs goto chain > 0. If we have a miss
			 * on chain > 0 we want the metadata regs to hold the
			 * chain id so SW will resume handling of this packet
			 * from the proper chain.
			 */
			u32 metadata = mlx5_eswitch_get_vport_metadata_for_set(esw,
									esw_attr->in_rep->vport);

			err = mlx5e_tc_match_to_reg_set(priv->mdev, &parse_attr->mod_hdr_acts,
							MLX5_FLOW_NAMESPACE_FDB, VPORT_TO_REG,
							metadata);
			if (err)
				goto err_out;

			attr->action |= MLX5_FLOW_CONTEXT_ACTION_MOD_HDR;
		}
	}

	if (flow_flag_test(flow, L3_TO_L2_DECAP)) {
		err = mlx5e_attach_decap(priv, flow, extack);
		if (err)
			goto err_out;
	}

	if (netif_is_ovs_master(parse_attr->filter_dev)) {
		struct mlx5e_tc_int_port *int_port;

		if (attr->chain) {
			NL_SET_ERR_MSG_MOD(extack,
					   "Internal port rule is only supported on chain 0");
			err = -EOPNOTSUPP;
			goto err_out;
		}

		if (attr->dest_chain) {
			NL_SET_ERR_MSG_MOD(extack,
					   "Internal port rule offload doesn't support goto action");
			err = -EOPNOTSUPP;
			goto err_out;
		}

		int_port = mlx5e_tc_int_port_get(mlx5e_get_int_port_priv(priv),
						 parse_attr->filter_dev->ifindex,
						 flow_flag_test(flow, EGRESS) ?
						 MLX5E_TC_INT_PORT_EGRESS :
						 MLX5E_TC_INT_PORT_INGRESS);
		if (IS_ERR(int_port)) {
			err = PTR_ERR(int_port);
			goto err_out;
		}

		esw_attr->int_port = int_port;
	}

	for (out_index = 0; out_index < MLX5_MAX_FLOW_FWD_VPORTS; out_index++) {
		struct net_device *out_dev;
		int mirred_ifindex;

		if (!(esw_attr->dests[out_index].flags & MLX5_ESW_DEST_ENCAP))
			continue;

		mirred_ifindex = parse_attr->mirred_ifindex[out_index];
		out_dev = dev_get_by_index(dev_net(priv->netdev), mirred_ifindex);
		if (!out_dev) {
			NL_SET_ERR_MSG_MOD(extack, "Requested mirred device not found");
			err = -ENODEV;
			goto err_out;
		}
		err = mlx5e_attach_encap(priv, flow, out_dev, out_index,
					 extack, &encap_dev, &encap_valid);
		dev_put(out_dev);
		if (err)
			goto err_out;

		if (esw_attr->dests[out_index].flags &
		    MLX5_ESW_DEST_CHAIN_WITH_SRC_PORT_CHANGE &&
		    !esw_attr->dest_int_port)
			vf_tun = true;
		out_priv = netdev_priv(encap_dev);
		rpriv = out_priv->ppriv;
		esw_attr->dests[out_index].rep = rpriv->rep;
		esw_attr->dests[out_index].mdev = out_priv->mdev;
	}

	if (vf_tun && esw_attr->out_count > 1) {
		NL_SET_ERR_MSG_MOD(extack, "VF tunnel encap with mirroring is not supported");
		err = -EOPNOTSUPP;
		goto err_out;
	}

	err = mlx5_eswitch_add_vlan_action(esw, attr);
	if (err)
		goto err_out;

	if (attr->action & MLX5_FLOW_CONTEXT_ACTION_MOD_HDR &&
	    !(attr->ct_attr.ct_action & TCA_CT_ACT_CLEAR)) {
		if (vf_tun) {
			err = mlx5e_tc_add_flow_mod_hdr(priv, parse_attr, flow);
			if (err)
				goto err_out;
		} else {
			err = mlx5e_attach_mod_hdr(priv, flow, parse_attr);
			if (err)
				goto err_out;
		}
	}

	if (attr->action & MLX5_FLOW_CONTEXT_ACTION_COUNT) {
		counter = mlx5_fc_create(esw_attr->counter_dev, true);
		if (IS_ERR(counter)) {
			err = PTR_ERR(counter);
			goto err_out;
		}

		attr->counter = counter;
	}

	/* we get here if one of the following takes place:
	 * (1) there's no error
	 * (2) there's an encap action and we don't have valid neigh
	 */
	if (!encap_valid)
		flow->rule[0] = mlx5e_tc_offload_to_slow_path(esw, flow, &parse_attr->spec);
	else
		flow->rule[0] = mlx5e_tc_offload_fdb_rules(esw, flow, &parse_attr->spec, attr);

	if (IS_ERR(flow->rule[0])) {
		err = PTR_ERR(flow->rule[0]);
		goto err_out;
	}
	flow_flag_set(flow, OFFLOADED);

	return 0;

err_out:
	flow_flag_set(flow, FAILED);
	return err;
}

static bool mlx5_flow_has_geneve_opt(struct mlx5e_tc_flow *flow)
{
	struct mlx5_flow_spec *spec = &flow->attr->parse_attr->spec;
	void *headers_v = MLX5_ADDR_OF(fte_match_param,
				       spec->match_value,
				       misc_parameters_3);
	u32 geneve_tlv_opt_0_data = MLX5_GET(fte_match_set_misc3,
					     headers_v,
					     geneve_tlv_option_0_data);

	return !!geneve_tlv_opt_0_data;
}

static void mlx5e_tc_del_fdb_flow(struct mlx5e_priv *priv,
				  struct mlx5e_tc_flow *flow)
{
	struct mlx5_eswitch *esw = priv->mdev->priv.eswitch;
	struct mlx5_flow_attr *attr = flow->attr;
	struct mlx5_esw_flow_attr *esw_attr;
	bool vf_tun = false;
	int out_index;

	esw_attr = attr->esw_attr;
	mlx5e_put_flow_tunnel_id(flow);

	if (flow_flag_test(flow, NOT_READY))
		remove_unready_flow(flow);

	if (mlx5e_is_offloaded_flow(flow)) {
		if (flow_flag_test(flow, SLOW))
			mlx5e_tc_unoffload_from_slow_path(esw, flow);
		else
			mlx5e_tc_unoffload_fdb_rules(esw, flow, attr);
	}
	complete_all(&flow->del_hw_done);

	if (mlx5_flow_has_geneve_opt(flow))
		mlx5_geneve_tlv_option_del(priv->mdev->geneve);

	mlx5_eswitch_del_vlan_action(esw, attr);

	if (flow->decap_route)
		mlx5e_detach_decap_route(priv, flow);

	for (out_index = 0; out_index < MLX5_MAX_FLOW_FWD_VPORTS; out_index++) {
		if (esw_attr->dests[out_index].flags &
		    MLX5_ESW_DEST_CHAIN_WITH_SRC_PORT_CHANGE &&
		    !esw_attr->dest_int_port)
			vf_tun = true;
		if (esw_attr->dests[out_index].flags & MLX5_ESW_DEST_ENCAP) {
			mlx5e_detach_encap(priv, flow, out_index);
			kfree(attr->parse_attr->tun_info[out_index]);
		}
	}

	mlx5_tc_ct_match_del(get_ct_priv(priv), &flow->attr->ct_attr);

	if (attr->action & MLX5_FLOW_CONTEXT_ACTION_MOD_HDR) {
		dealloc_mod_hdr_actions(&attr->parse_attr->mod_hdr_acts);
		if (vf_tun && attr->modify_hdr)
			mlx5_modify_header_dealloc(priv->mdev, attr->modify_hdr);
		else
			mlx5e_detach_mod_hdr(priv, flow);
	}
	kfree(attr->sample_attr);
	kvfree(attr->parse_attr);
	kvfree(attr->esw_attr->rx_tun_attr);

	if (attr->action & MLX5_FLOW_CONTEXT_ACTION_COUNT)
		mlx5_fc_destroy(esw_attr->counter_dev, attr->counter);

	if (esw_attr->int_port)
		mlx5e_tc_int_port_put(mlx5e_get_int_port_priv(priv), esw_attr->int_port);

	if (esw_attr->dest_int_port)
		mlx5e_tc_int_port_put(mlx5e_get_int_port_priv(priv), esw_attr->dest_int_port);

	if (flow_flag_test(flow, L3_TO_L2_DECAP))
		mlx5e_detach_decap(priv, flow);

	kfree(flow->attr);
}

struct mlx5_fc *mlx5e_tc_get_counter(struct mlx5e_tc_flow *flow)
{
	return flow->attr->counter;
}

/* Iterate over tmp_list of flows attached to flow_list head. */
void mlx5e_put_flow_list(struct mlx5e_priv *priv, struct list_head *flow_list)
{
	struct mlx5e_tc_flow *flow, *tmp;

	list_for_each_entry_safe(flow, tmp, flow_list, tmp_list)
		mlx5e_flow_put(priv, flow);
}

static void __mlx5e_tc_del_fdb_peer_flow(struct mlx5e_tc_flow *flow)
{
	struct mlx5_eswitch *esw = flow->priv->mdev->priv.eswitch;

	if (!flow_flag_test(flow, ESWITCH) ||
	    !flow_flag_test(flow, DUP))
		return;

	mutex_lock(&esw->offloads.peer_mutex);
	list_del(&flow->peer);
	mutex_unlock(&esw->offloads.peer_mutex);

	flow_flag_clear(flow, DUP);

	if (refcount_dec_and_test(&flow->peer_flow->refcnt)) {
		mlx5e_tc_del_fdb_flow(flow->peer_flow->priv, flow->peer_flow);
		kfree(flow->peer_flow);
	}

	flow->peer_flow = NULL;
}

static void mlx5e_tc_del_fdb_peer_flow(struct mlx5e_tc_flow *flow)
{
	struct mlx5_core_dev *dev = flow->priv->mdev;
	struct mlx5_devcom *devcom = dev->priv.devcom;
	struct mlx5_eswitch *peer_esw;

	peer_esw = mlx5_devcom_get_peer_data(devcom, MLX5_DEVCOM_ESW_OFFLOADS);
	if (!peer_esw)
		return;

	__mlx5e_tc_del_fdb_peer_flow(flow);
	mlx5_devcom_release_peer_data(devcom, MLX5_DEVCOM_ESW_OFFLOADS);
}

static void mlx5e_tc_del_flow(struct mlx5e_priv *priv,
			      struct mlx5e_tc_flow *flow)
{
	if (mlx5e_is_eswitch_flow(flow)) {
		mlx5e_tc_del_fdb_peer_flow(flow);
		mlx5e_tc_del_fdb_flow(priv, flow);
	} else {
		mlx5e_tc_del_nic_flow(priv, flow);
	}
}

static bool flow_requires_tunnel_mapping(u32 chain, struct flow_cls_offload *f)
{
	struct flow_rule *rule = flow_cls_offload_flow_rule(f);
	struct flow_action *flow_action = &rule->action;
	const struct flow_action_entry *act;
	int i;

	if (chain)
		return false;

	flow_action_for_each(i, act, flow_action) {
		switch (act->id) {
		case FLOW_ACTION_GOTO:
			return true;
		case FLOW_ACTION_SAMPLE:
			return true;
		default:
			continue;
		}
	}

	return false;
}

static int
enc_opts_is_dont_care_or_full_match(struct mlx5e_priv *priv,
				    struct flow_dissector_key_enc_opts *opts,
				    struct netlink_ext_ack *extack,
				    bool *dont_care)
{
	struct geneve_opt *opt;
	int off = 0;

	*dont_care = true;

	while (opts->len > off) {
		opt = (struct geneve_opt *)&opts->data[off];

		if (!(*dont_care) || opt->opt_class || opt->type ||
		    memchr_inv(opt->opt_data, 0, opt->length * 4)) {
			*dont_care = false;

			if (opt->opt_class != htons(U16_MAX) ||
			    opt->type != U8_MAX) {
				NL_SET_ERR_MSG_MOD(extack,
						   "Partial match of tunnel options in chain > 0 isn't supported");
				netdev_warn(priv->netdev,
					    "Partial match of tunnel options in chain > 0 isn't supported");
				return -EOPNOTSUPP;
			}
		}

		off += sizeof(struct geneve_opt) + opt->length * 4;
	}

	return 0;
}

#define COPY_DISSECTOR(rule, diss_key, dst)\
({ \
	struct flow_rule *__rule = (rule);\
	typeof(dst) __dst = dst;\
\
	memcpy(__dst,\
	       skb_flow_dissector_target(__rule->match.dissector,\
					 diss_key,\
					 __rule->match.key),\
	       sizeof(*__dst));\
})

static int mlx5e_get_flow_tunnel_id(struct mlx5e_priv *priv,
				    struct mlx5e_tc_flow *flow,
				    struct flow_cls_offload *f,
				    struct net_device *filter_dev)
{
	struct flow_rule *rule = flow_cls_offload_flow_rule(f);
	struct netlink_ext_ack *extack = f->common.extack;
	struct mlx5e_tc_mod_hdr_acts *mod_hdr_acts;
	struct flow_match_enc_opts enc_opts_match;
	struct tunnel_match_enc_opts tun_enc_opts;
	struct mlx5_rep_uplink_priv *uplink_priv;
	struct mlx5_flow_attr *attr = flow->attr;
	struct mlx5e_rep_priv *uplink_rpriv;
	struct tunnel_match_key tunnel_key;
	bool enc_opts_is_dont_care = true;
	u32 tun_id, enc_opts_id = 0;
	struct mlx5_eswitch *esw;
	u32 value, mask;
	int err;

	esw = priv->mdev->priv.eswitch;
	uplink_rpriv = mlx5_eswitch_get_uplink_priv(esw, REP_ETH);
	uplink_priv = &uplink_rpriv->uplink_priv;

	memset(&tunnel_key, 0, sizeof(tunnel_key));
	COPY_DISSECTOR(rule, FLOW_DISSECTOR_KEY_ENC_CONTROL,
		       &tunnel_key.enc_control);
	if (tunnel_key.enc_control.addr_type == FLOW_DISSECTOR_KEY_IPV4_ADDRS)
		COPY_DISSECTOR(rule, FLOW_DISSECTOR_KEY_ENC_IPV4_ADDRS,
			       &tunnel_key.enc_ipv4);
	else
		COPY_DISSECTOR(rule, FLOW_DISSECTOR_KEY_ENC_IPV6_ADDRS,
			       &tunnel_key.enc_ipv6);
	COPY_DISSECTOR(rule, FLOW_DISSECTOR_KEY_ENC_IP, &tunnel_key.enc_ip);
	COPY_DISSECTOR(rule, FLOW_DISSECTOR_KEY_ENC_PORTS,
		       &tunnel_key.enc_tp);
	COPY_DISSECTOR(rule, FLOW_DISSECTOR_KEY_ENC_KEYID,
		       &tunnel_key.enc_key_id);
	tunnel_key.filter_ifindex = filter_dev->ifindex;

	err = mapping_add(uplink_priv->tunnel_mapping, &tunnel_key, &tun_id);
	if (err)
		return err;

	flow_rule_match_enc_opts(rule, &enc_opts_match);
	err = enc_opts_is_dont_care_or_full_match(priv,
						  enc_opts_match.mask,
						  extack,
						  &enc_opts_is_dont_care);
	if (err)
		goto err_enc_opts;

	if (!enc_opts_is_dont_care) {
		memset(&tun_enc_opts, 0, sizeof(tun_enc_opts));
		memcpy(&tun_enc_opts.key, enc_opts_match.key,
		       sizeof(*enc_opts_match.key));
		memcpy(&tun_enc_opts.mask, enc_opts_match.mask,
		       sizeof(*enc_opts_match.mask));

		err = mapping_add(uplink_priv->tunnel_enc_opts_mapping,
				  &tun_enc_opts, &enc_opts_id);
		if (err)
			goto err_enc_opts;
	}

	value = tun_id << ENC_OPTS_BITS | enc_opts_id;
	mask = enc_opts_id ? TUNNEL_ID_MASK :
			     (TUNNEL_ID_MASK & ~ENC_OPTS_BITS_MASK);

	if (attr->chain) {
		mlx5e_tc_match_to_reg_match(&attr->parse_attr->spec,
					    TUNNEL_TO_REG, value, mask);
	} else {
		mod_hdr_acts = &attr->parse_attr->mod_hdr_acts;
		err = mlx5e_tc_match_to_reg_set(priv->mdev,
						mod_hdr_acts, MLX5_FLOW_NAMESPACE_FDB,
						TUNNEL_TO_REG, value);
		if (err)
			goto err_set;

		attr->action |= MLX5_FLOW_CONTEXT_ACTION_MOD_HDR;
	}

	flow->tunnel_id = value;
	return 0;

err_set:
	if (enc_opts_id)
		mapping_remove(uplink_priv->tunnel_enc_opts_mapping,
			       enc_opts_id);
err_enc_opts:
	mapping_remove(uplink_priv->tunnel_mapping, tun_id);
	return err;
}

static void mlx5e_put_flow_tunnel_id(struct mlx5e_tc_flow *flow)
{
	u32 enc_opts_id = flow->tunnel_id & ENC_OPTS_BITS_MASK;
	u32 tun_id = flow->tunnel_id >> ENC_OPTS_BITS;
	struct mlx5_rep_uplink_priv *uplink_priv;
	struct mlx5e_rep_priv *uplink_rpriv;
	struct mlx5_eswitch *esw;

	esw = flow->priv->mdev->priv.eswitch;
	uplink_rpriv = mlx5_eswitch_get_uplink_priv(esw, REP_ETH);
	uplink_priv = &uplink_rpriv->uplink_priv;

	if (tun_id)
		mapping_remove(uplink_priv->tunnel_mapping, tun_id);
	if (enc_opts_id)
		mapping_remove(uplink_priv->tunnel_enc_opts_mapping,
			       enc_opts_id);
}

u32 mlx5e_tc_get_flow_tun_id(struct mlx5e_tc_flow *flow)
{
	return flow->tunnel_id;
}

void mlx5e_tc_set_ethertype(struct mlx5_core_dev *mdev,
			    struct flow_match_basic *match, bool outer,
			    void *headers_c, void *headers_v)
{
	bool ip_version_cap;

	ip_version_cap = outer ?
		MLX5_CAP_FLOWTABLE_NIC_RX(mdev,
					  ft_field_support.outer_ip_version) :
		MLX5_CAP_FLOWTABLE_NIC_RX(mdev,
					  ft_field_support.inner_ip_version);

	if (ip_version_cap && match->mask->n_proto == htons(0xFFFF) &&
	    (match->key->n_proto == htons(ETH_P_IP) ||
	     match->key->n_proto == htons(ETH_P_IPV6))) {
		MLX5_SET_TO_ONES(fte_match_set_lyr_2_4, headers_c, ip_version);
		MLX5_SET(fte_match_set_lyr_2_4, headers_v, ip_version,
			 match->key->n_proto == htons(ETH_P_IP) ? 4 : 6);
	} else {
		MLX5_SET(fte_match_set_lyr_2_4, headers_c, ethertype,
			 ntohs(match->mask->n_proto));
		MLX5_SET(fte_match_set_lyr_2_4, headers_v, ethertype,
			 ntohs(match->key->n_proto));
	}
}

u8 mlx5e_tc_get_ip_version(struct mlx5_flow_spec *spec, bool outer)
{
	void *headers_v;
	u16 ethertype;
	u8 ip_version;

	if (outer)
		headers_v = MLX5_ADDR_OF(fte_match_param, spec->match_value, outer_headers);
	else
		headers_v = MLX5_ADDR_OF(fte_match_param, spec->match_value, inner_headers);

	ip_version = MLX5_GET(fte_match_set_lyr_2_4, headers_v, ip_version);
	/* Return ip_version converted from ethertype anyway */
	if (!ip_version) {
		ethertype = MLX5_GET(fte_match_set_lyr_2_4, headers_v, ethertype);
		if (ethertype == ETH_P_IP || ethertype == ETH_P_ARP)
			ip_version = 4;
		else if (ethertype == ETH_P_IPV6)
			ip_version = 6;
	}
	return ip_version;
}

static int parse_tunnel_attr(struct mlx5e_priv *priv,
			     struct mlx5e_tc_flow *flow,
			     struct mlx5_flow_spec *spec,
			     struct flow_cls_offload *f,
			     struct net_device *filter_dev,
			     u8 *match_level,
			     bool *match_inner)
{
	struct mlx5e_tc_tunnel *tunnel = mlx5e_get_tc_tun(filter_dev);
	struct mlx5_eswitch *esw = priv->mdev->priv.eswitch;
	struct netlink_ext_ack *extack = f->common.extack;
	bool needs_mapping, sets_mapping;
	int err;

	if (!mlx5e_is_eswitch_flow(flow)) {
		NL_SET_ERR_MSG_MOD(extack, "Match on tunnel is not supported");
		return -EOPNOTSUPP;
	}

	needs_mapping = !!flow->attr->chain;
	sets_mapping = flow_requires_tunnel_mapping(flow->attr->chain, f);
	*match_inner = !needs_mapping;

	if ((needs_mapping || sets_mapping) &&
	    !mlx5_eswitch_reg_c1_loopback_enabled(esw)) {
		NL_SET_ERR_MSG_MOD(extack,
				   "Chains on tunnel devices isn't supported without register loopback support");
		netdev_warn(priv->netdev,
			    "Chains on tunnel devices isn't supported without register loopback support");
		return -EOPNOTSUPP;
	}

	if (!flow->attr->chain) {
		err = mlx5e_tc_tun_parse(filter_dev, priv, spec, f,
					 match_level);
		if (err) {
			NL_SET_ERR_MSG_MOD(extack,
					   "Failed to parse tunnel attributes");
			netdev_warn(priv->netdev,
				    "Failed to parse tunnel attributes");
			return err;
		}

		/* With mpls over udp we decapsulate using packet reformat
		 * object
		 */
		if (!netif_is_bareudp(filter_dev))
			flow->attr->action |= MLX5_FLOW_CONTEXT_ACTION_DECAP;
		err = mlx5e_tc_set_attr_rx_tun(flow, spec);
		if (err)
			return err;
	} else if (tunnel && tunnel->tunnel_type == MLX5E_TC_TUNNEL_TYPE_VXLAN) {
		struct mlx5_flow_spec *tmp_spec;

		tmp_spec = kvzalloc(sizeof(*tmp_spec), GFP_KERNEL);
		if (!tmp_spec) {
			NL_SET_ERR_MSG_MOD(extack, "Failed to allocate memory for vxlan tmp spec");
			netdev_warn(priv->netdev, "Failed to allocate memory for vxlan tmp spec");
			return -ENOMEM;
		}
		memcpy(tmp_spec, spec, sizeof(*tmp_spec));

		err = mlx5e_tc_tun_parse(filter_dev, priv, tmp_spec, f, match_level);
		if (err) {
			kvfree(tmp_spec);
			NL_SET_ERR_MSG_MOD(extack, "Failed to parse tunnel attributes");
			netdev_warn(priv->netdev, "Failed to parse tunnel attributes");
			return err;
		}
		err = mlx5e_tc_set_attr_rx_tun(flow, tmp_spec);
		kvfree(tmp_spec);
		if (err)
			return err;
	}

	if (!needs_mapping && !sets_mapping)
		return 0;

	return mlx5e_get_flow_tunnel_id(priv, flow, f, filter_dev);
}

static void *get_match_inner_headers_criteria(struct mlx5_flow_spec *spec)
{
	return MLX5_ADDR_OF(fte_match_param, spec->match_criteria,
			    inner_headers);
}

static void *get_match_inner_headers_value(struct mlx5_flow_spec *spec)
{
	return MLX5_ADDR_OF(fte_match_param, spec->match_value,
			    inner_headers);
}

static void *get_match_outer_headers_criteria(struct mlx5_flow_spec *spec)
{
	return MLX5_ADDR_OF(fte_match_param, spec->match_criteria,
			    outer_headers);
}

static void *get_match_outer_headers_value(struct mlx5_flow_spec *spec)
{
	return MLX5_ADDR_OF(fte_match_param, spec->match_value,
			    outer_headers);
}

static void *get_match_headers_value(u32 flags,
				     struct mlx5_flow_spec *spec)
{
	return (flags & MLX5_FLOW_CONTEXT_ACTION_DECAP) ?
		get_match_inner_headers_value(spec) :
		get_match_outer_headers_value(spec);
}

static void *get_match_headers_criteria(u32 flags,
					struct mlx5_flow_spec *spec)
{
	return (flags & MLX5_FLOW_CONTEXT_ACTION_DECAP) ?
		get_match_inner_headers_criteria(spec) :
		get_match_outer_headers_criteria(spec);
}

static int mlx5e_flower_parse_meta(struct net_device *filter_dev,
				   struct flow_cls_offload *f)
{
	struct flow_rule *rule = flow_cls_offload_flow_rule(f);
	struct netlink_ext_ack *extack = f->common.extack;
	struct net_device *ingress_dev;
	struct flow_match_meta match;

	if (!flow_rule_match_key(rule, FLOW_DISSECTOR_KEY_META))
		return 0;

	flow_rule_match_meta(rule, &match);
	if (!match.mask->ingress_ifindex)
		return 0;

	if (match.mask->ingress_ifindex != 0xFFFFFFFF) {
		NL_SET_ERR_MSG_MOD(extack, "Unsupported ingress ifindex mask");
		return -EOPNOTSUPP;
	}

	ingress_dev = __dev_get_by_index(dev_net(filter_dev),
					 match.key->ingress_ifindex);
	if (!ingress_dev) {
		NL_SET_ERR_MSG_MOD(extack,
				   "Can't find the ingress port to match on");
		return -ENOENT;
	}

	if (ingress_dev != filter_dev) {
		NL_SET_ERR_MSG_MOD(extack,
				   "Can't match on the ingress filter port");
		return -EOPNOTSUPP;
	}

	return 0;
}

static bool skip_key_basic(struct net_device *filter_dev,
			   struct flow_cls_offload *f)
{
	/* When doing mpls over udp decap, the user needs to provide
	 * MPLS_UC as the protocol in order to be able to match on mpls
	 * label fields.  However, the actual ethertype is IP so we want to
	 * avoid matching on this, otherwise we'll fail the match.
	 */
	if (netif_is_bareudp(filter_dev) && f->common.chain_index == 0)
		return true;

	return false;
}

static int __parse_cls_flower(struct mlx5e_priv *priv,
			      struct mlx5e_tc_flow *flow,
			      struct mlx5_flow_spec *spec,
			      struct flow_cls_offload *f,
			      struct net_device *filter_dev,
			      u8 *inner_match_level, u8 *outer_match_level)
{
	struct netlink_ext_ack *extack = f->common.extack;
	void *headers_c = MLX5_ADDR_OF(fte_match_param, spec->match_criteria,
				       outer_headers);
	void *headers_v = MLX5_ADDR_OF(fte_match_param, spec->match_value,
				       outer_headers);
	void *misc_c = MLX5_ADDR_OF(fte_match_param, spec->match_criteria,
				    misc_parameters);
	void *misc_v = MLX5_ADDR_OF(fte_match_param, spec->match_value,
				    misc_parameters);
	void *misc_c_3 = MLX5_ADDR_OF(fte_match_param, spec->match_criteria,
				    misc_parameters_3);
	void *misc_v_3 = MLX5_ADDR_OF(fte_match_param, spec->match_value,
				    misc_parameters_3);
	struct flow_rule *rule = flow_cls_offload_flow_rule(f);
	struct flow_dissector *dissector = rule->match.dissector;
	enum fs_flow_table_type fs_type;
	u16 addr_type = 0;
	u8 ip_proto = 0;
	u8 *match_level;
	int err;

	fs_type = mlx5e_is_eswitch_flow(flow) ? FS_FT_FDB : FS_FT_NIC_RX;
	match_level = outer_match_level;

	if (dissector->used_keys &
	    ~(BIT(FLOW_DISSECTOR_KEY_META) |
	      BIT(FLOW_DISSECTOR_KEY_CONTROL) |
	      BIT(FLOW_DISSECTOR_KEY_BASIC) |
	      BIT(FLOW_DISSECTOR_KEY_ETH_ADDRS) |
	      BIT(FLOW_DISSECTOR_KEY_VLAN) |
	      BIT(FLOW_DISSECTOR_KEY_CVLAN) |
	      BIT(FLOW_DISSECTOR_KEY_IPV4_ADDRS) |
	      BIT(FLOW_DISSECTOR_KEY_IPV6_ADDRS) |
	      BIT(FLOW_DISSECTOR_KEY_PORTS) |
	      BIT(FLOW_DISSECTOR_KEY_ENC_KEYID) |
	      BIT(FLOW_DISSECTOR_KEY_ENC_IPV4_ADDRS) |
	      BIT(FLOW_DISSECTOR_KEY_ENC_IPV6_ADDRS) |
	      BIT(FLOW_DISSECTOR_KEY_ENC_PORTS)	|
	      BIT(FLOW_DISSECTOR_KEY_ENC_CONTROL) |
	      BIT(FLOW_DISSECTOR_KEY_TCP) |
	      BIT(FLOW_DISSECTOR_KEY_IP)  |
	      BIT(FLOW_DISSECTOR_KEY_CT) |
	      BIT(FLOW_DISSECTOR_KEY_ENC_IP) |
	      BIT(FLOW_DISSECTOR_KEY_ENC_OPTS) |
	      BIT(FLOW_DISSECTOR_KEY_ICMP) |
	      BIT(FLOW_DISSECTOR_KEY_MPLS))) {
		NL_SET_ERR_MSG_MOD(extack, "Unsupported key");
		netdev_dbg(priv->netdev, "Unsupported key used: 0x%x\n",
			   dissector->used_keys);
		return -EOPNOTSUPP;
	}

	if (mlx5e_get_tc_tun(filter_dev)) {
		bool match_inner = false;

		err = parse_tunnel_attr(priv, flow, spec, f, filter_dev,
					outer_match_level, &match_inner);
		if (err)
			return err;

		if (match_inner) {
			/* header pointers should point to the inner headers
			 * if the packet was decapsulated already.
			 * outer headers are set by parse_tunnel_attr.
			 */
			match_level = inner_match_level;
			headers_c = get_match_inner_headers_criteria(spec);
			headers_v = get_match_inner_headers_value(spec);
		}
	}

	err = mlx5e_flower_parse_meta(filter_dev, f);
	if (err)
		return err;

	if (flow_rule_match_key(rule, FLOW_DISSECTOR_KEY_BASIC) &&
	    !skip_key_basic(filter_dev, f)) {
		struct flow_match_basic match;

		flow_rule_match_basic(rule, &match);
		mlx5e_tc_set_ethertype(priv->mdev, &match,
				       match_level == outer_match_level,
				       headers_c, headers_v);

		if (match.mask->n_proto)
			*match_level = MLX5_MATCH_L2;
	}
	if (flow_rule_match_key(rule, FLOW_DISSECTOR_KEY_VLAN) ||
	    is_vlan_dev(filter_dev)) {
		struct flow_dissector_key_vlan filter_dev_mask;
		struct flow_dissector_key_vlan filter_dev_key;
		struct flow_match_vlan match;

		if (is_vlan_dev(filter_dev)) {
			match.key = &filter_dev_key;
			match.key->vlan_id = vlan_dev_vlan_id(filter_dev);
			match.key->vlan_tpid = vlan_dev_vlan_proto(filter_dev);
			match.key->vlan_priority = 0;
			match.mask = &filter_dev_mask;
			memset(match.mask, 0xff, sizeof(*match.mask));
			match.mask->vlan_priority = 0;
		} else {
			flow_rule_match_vlan(rule, &match);
		}
		if (match.mask->vlan_id ||
		    match.mask->vlan_priority ||
		    match.mask->vlan_tpid) {
			if (match.key->vlan_tpid == htons(ETH_P_8021AD)) {
				MLX5_SET(fte_match_set_lyr_2_4, headers_c,
					 svlan_tag, 1);
				MLX5_SET(fte_match_set_lyr_2_4, headers_v,
					 svlan_tag, 1);
			} else {
				MLX5_SET(fte_match_set_lyr_2_4, headers_c,
					 cvlan_tag, 1);
				MLX5_SET(fte_match_set_lyr_2_4, headers_v,
					 cvlan_tag, 1);
			}

			MLX5_SET(fte_match_set_lyr_2_4, headers_c, first_vid,
				 match.mask->vlan_id);
			MLX5_SET(fte_match_set_lyr_2_4, headers_v, first_vid,
				 match.key->vlan_id);

			MLX5_SET(fte_match_set_lyr_2_4, headers_c, first_prio,
				 match.mask->vlan_priority);
			MLX5_SET(fte_match_set_lyr_2_4, headers_v, first_prio,
				 match.key->vlan_priority);

			*match_level = MLX5_MATCH_L2;
		}
	} else if (*match_level != MLX5_MATCH_NONE) {
		/* cvlan_tag enabled in match criteria and
		 * disabled in match value means both S & C tags
		 * don't exist (untagged of both)
		 */
		MLX5_SET(fte_match_set_lyr_2_4, headers_c, cvlan_tag, 1);
		*match_level = MLX5_MATCH_L2;
	}

	if (flow_rule_match_key(rule, FLOW_DISSECTOR_KEY_CVLAN)) {
		struct flow_match_vlan match;

		flow_rule_match_cvlan(rule, &match);
		if (match.mask->vlan_id ||
		    match.mask->vlan_priority ||
		    match.mask->vlan_tpid) {
			if (!MLX5_CAP_FLOWTABLE_TYPE(priv->mdev, ft_field_support.outer_second_vid,
						     fs_type)) {
				NL_SET_ERR_MSG_MOD(extack,
						   "Matching on CVLAN is not supported");
				return -EOPNOTSUPP;
			}

			if (match.key->vlan_tpid == htons(ETH_P_8021AD)) {
				MLX5_SET(fte_match_set_misc, misc_c,
					 outer_second_svlan_tag, 1);
				MLX5_SET(fte_match_set_misc, misc_v,
					 outer_second_svlan_tag, 1);
			} else {
				MLX5_SET(fte_match_set_misc, misc_c,
					 outer_second_cvlan_tag, 1);
				MLX5_SET(fte_match_set_misc, misc_v,
					 outer_second_cvlan_tag, 1);
			}

			MLX5_SET(fte_match_set_misc, misc_c, outer_second_vid,
				 match.mask->vlan_id);
			MLX5_SET(fte_match_set_misc, misc_v, outer_second_vid,
				 match.key->vlan_id);
			MLX5_SET(fte_match_set_misc, misc_c, outer_second_prio,
				 match.mask->vlan_priority);
			MLX5_SET(fte_match_set_misc, misc_v, outer_second_prio,
				 match.key->vlan_priority);

			*match_level = MLX5_MATCH_L2;
			spec->match_criteria_enable |= MLX5_MATCH_MISC_PARAMETERS;
		}
	}

	if (flow_rule_match_key(rule, FLOW_DISSECTOR_KEY_ETH_ADDRS)) {
		struct flow_match_eth_addrs match;

		flow_rule_match_eth_addrs(rule, &match);
		ether_addr_copy(MLX5_ADDR_OF(fte_match_set_lyr_2_4, headers_c,
					     dmac_47_16),
				match.mask->dst);
		ether_addr_copy(MLX5_ADDR_OF(fte_match_set_lyr_2_4, headers_v,
					     dmac_47_16),
				match.key->dst);

		ether_addr_copy(MLX5_ADDR_OF(fte_match_set_lyr_2_4, headers_c,
					     smac_47_16),
				match.mask->src);
		ether_addr_copy(MLX5_ADDR_OF(fte_match_set_lyr_2_4, headers_v,
					     smac_47_16),
				match.key->src);

		if (!is_zero_ether_addr(match.mask->src) ||
		    !is_zero_ether_addr(match.mask->dst))
			*match_level = MLX5_MATCH_L2;
	}

	if (flow_rule_match_key(rule, FLOW_DISSECTOR_KEY_CONTROL)) {
		struct flow_match_control match;

		flow_rule_match_control(rule, &match);
		addr_type = match.key->addr_type;

		/* the HW doesn't support frag first/later */
		if (match.mask->flags & FLOW_DIS_FIRST_FRAG) {
			NL_SET_ERR_MSG_MOD(extack, "Match on frag first/later is not supported");
			return -EOPNOTSUPP;
		}

		if (match.mask->flags & FLOW_DIS_IS_FRAGMENT) {
			MLX5_SET(fte_match_set_lyr_2_4, headers_c, frag, 1);
			MLX5_SET(fte_match_set_lyr_2_4, headers_v, frag,
				 match.key->flags & FLOW_DIS_IS_FRAGMENT);

			/* the HW doesn't need L3 inline to match on frag=no */
			if (!(match.key->flags & FLOW_DIS_IS_FRAGMENT))
				*match_level = MLX5_MATCH_L2;
	/* ***  L2 attributes parsing up to here *** */
			else
				*match_level = MLX5_MATCH_L3;
		}
	}

	if (flow_rule_match_key(rule, FLOW_DISSECTOR_KEY_BASIC)) {
		struct flow_match_basic match;

		flow_rule_match_basic(rule, &match);
		ip_proto = match.key->ip_proto;

		MLX5_SET(fte_match_set_lyr_2_4, headers_c, ip_protocol,
			 match.mask->ip_proto);
		MLX5_SET(fte_match_set_lyr_2_4, headers_v, ip_protocol,
			 match.key->ip_proto);

		if (match.mask->ip_proto)
			*match_level = MLX5_MATCH_L3;
	}

	if (addr_type == FLOW_DISSECTOR_KEY_IPV4_ADDRS) {
		struct flow_match_ipv4_addrs match;

		flow_rule_match_ipv4_addrs(rule, &match);
		memcpy(MLX5_ADDR_OF(fte_match_set_lyr_2_4, headers_c,
				    src_ipv4_src_ipv6.ipv4_layout.ipv4),
		       &match.mask->src, sizeof(match.mask->src));
		memcpy(MLX5_ADDR_OF(fte_match_set_lyr_2_4, headers_v,
				    src_ipv4_src_ipv6.ipv4_layout.ipv4),
		       &match.key->src, sizeof(match.key->src));
		memcpy(MLX5_ADDR_OF(fte_match_set_lyr_2_4, headers_c,
				    dst_ipv4_dst_ipv6.ipv4_layout.ipv4),
		       &match.mask->dst, sizeof(match.mask->dst));
		memcpy(MLX5_ADDR_OF(fte_match_set_lyr_2_4, headers_v,
				    dst_ipv4_dst_ipv6.ipv4_layout.ipv4),
		       &match.key->dst, sizeof(match.key->dst));

		if (match.mask->src || match.mask->dst)
			*match_level = MLX5_MATCH_L3;
	}

	if (addr_type == FLOW_DISSECTOR_KEY_IPV6_ADDRS) {
		struct flow_match_ipv6_addrs match;

		flow_rule_match_ipv6_addrs(rule, &match);
		memcpy(MLX5_ADDR_OF(fte_match_set_lyr_2_4, headers_c,
				    src_ipv4_src_ipv6.ipv6_layout.ipv6),
		       &match.mask->src, sizeof(match.mask->src));
		memcpy(MLX5_ADDR_OF(fte_match_set_lyr_2_4, headers_v,
				    src_ipv4_src_ipv6.ipv6_layout.ipv6),
		       &match.key->src, sizeof(match.key->src));

		memcpy(MLX5_ADDR_OF(fte_match_set_lyr_2_4, headers_c,
				    dst_ipv4_dst_ipv6.ipv6_layout.ipv6),
		       &match.mask->dst, sizeof(match.mask->dst));
		memcpy(MLX5_ADDR_OF(fte_match_set_lyr_2_4, headers_v,
				    dst_ipv4_dst_ipv6.ipv6_layout.ipv6),
		       &match.key->dst, sizeof(match.key->dst));

		if (ipv6_addr_type(&match.mask->src) != IPV6_ADDR_ANY ||
		    ipv6_addr_type(&match.mask->dst) != IPV6_ADDR_ANY)
			*match_level = MLX5_MATCH_L3;
	}

	if (flow_rule_match_key(rule, FLOW_DISSECTOR_KEY_IP)) {
		struct flow_match_ip match;

		flow_rule_match_ip(rule, &match);
		MLX5_SET(fte_match_set_lyr_2_4, headers_c, ip_ecn,
			 match.mask->tos & 0x3);
		MLX5_SET(fte_match_set_lyr_2_4, headers_v, ip_ecn,
			 match.key->tos & 0x3);

		MLX5_SET(fte_match_set_lyr_2_4, headers_c, ip_dscp,
			 match.mask->tos >> 2);
		MLX5_SET(fte_match_set_lyr_2_4, headers_v, ip_dscp,
			 match.key->tos  >> 2);

		MLX5_SET(fte_match_set_lyr_2_4, headers_c, ttl_hoplimit,
			 match.mask->ttl);
		MLX5_SET(fte_match_set_lyr_2_4, headers_v, ttl_hoplimit,
			 match.key->ttl);

		if (match.mask->ttl &&
		    !MLX5_CAP_ESW_FLOWTABLE_FDB(priv->mdev,
						ft_field_support.outer_ipv4_ttl)) {
			NL_SET_ERR_MSG_MOD(extack,
					   "Matching on TTL is not supported");
			return -EOPNOTSUPP;
		}

		if (match.mask->tos || match.mask->ttl)
			*match_level = MLX5_MATCH_L3;
	}

	/* ***  L3 attributes parsing up to here *** */

	if (flow_rule_match_key(rule, FLOW_DISSECTOR_KEY_PORTS)) {
		struct flow_match_ports match;

		flow_rule_match_ports(rule, &match);
		switch (ip_proto) {
		case IPPROTO_TCP:
			MLX5_SET(fte_match_set_lyr_2_4, headers_c,
				 tcp_sport, ntohs(match.mask->src));
			MLX5_SET(fte_match_set_lyr_2_4, headers_v,
				 tcp_sport, ntohs(match.key->src));

			MLX5_SET(fte_match_set_lyr_2_4, headers_c,
				 tcp_dport, ntohs(match.mask->dst));
			MLX5_SET(fte_match_set_lyr_2_4, headers_v,
				 tcp_dport, ntohs(match.key->dst));
			break;

		case IPPROTO_UDP:
			MLX5_SET(fte_match_set_lyr_2_4, headers_c,
				 udp_sport, ntohs(match.mask->src));
			MLX5_SET(fte_match_set_lyr_2_4, headers_v,
				 udp_sport, ntohs(match.key->src));

			MLX5_SET(fte_match_set_lyr_2_4, headers_c,
				 udp_dport, ntohs(match.mask->dst));
			MLX5_SET(fte_match_set_lyr_2_4, headers_v,
				 udp_dport, ntohs(match.key->dst));
			break;
		default:
			NL_SET_ERR_MSG_MOD(extack,
					   "Only UDP and TCP transports are supported for L4 matching");
			netdev_err(priv->netdev,
				   "Only UDP and TCP transport are supported\n");
			return -EINVAL;
		}

		if (match.mask->src || match.mask->dst)
			*match_level = MLX5_MATCH_L4;
	}

	if (flow_rule_match_key(rule, FLOW_DISSECTOR_KEY_TCP)) {
		struct flow_match_tcp match;

		flow_rule_match_tcp(rule, &match);
		MLX5_SET(fte_match_set_lyr_2_4, headers_c, tcp_flags,
			 ntohs(match.mask->flags));
		MLX5_SET(fte_match_set_lyr_2_4, headers_v, tcp_flags,
			 ntohs(match.key->flags));

		if (match.mask->flags)
			*match_level = MLX5_MATCH_L4;
	}
	if (flow_rule_match_key(rule, FLOW_DISSECTOR_KEY_ICMP)) {
		struct flow_match_icmp match;

		flow_rule_match_icmp(rule, &match);
		switch (ip_proto) {
		case IPPROTO_ICMP:
			if (!(MLX5_CAP_GEN(priv->mdev, flex_parser_protocols) &
			      MLX5_FLEX_PROTO_ICMP)) {
				NL_SET_ERR_MSG_MOD(extack,
						   "Match on Flex protocols for ICMP is not supported");
				return -EOPNOTSUPP;
			}
			MLX5_SET(fte_match_set_misc3, misc_c_3, icmp_type,
				 match.mask->type);
			MLX5_SET(fte_match_set_misc3, misc_v_3, icmp_type,
				 match.key->type);
			MLX5_SET(fte_match_set_misc3, misc_c_3, icmp_code,
				 match.mask->code);
			MLX5_SET(fte_match_set_misc3, misc_v_3, icmp_code,
				 match.key->code);
			break;
		case IPPROTO_ICMPV6:
			if (!(MLX5_CAP_GEN(priv->mdev, flex_parser_protocols) &
			      MLX5_FLEX_PROTO_ICMPV6)) {
				NL_SET_ERR_MSG_MOD(extack,
						   "Match on Flex protocols for ICMPV6 is not supported");
				return -EOPNOTSUPP;
			}
			MLX5_SET(fte_match_set_misc3, misc_c_3, icmpv6_type,
				 match.mask->type);
			MLX5_SET(fte_match_set_misc3, misc_v_3, icmpv6_type,
				 match.key->type);
			MLX5_SET(fte_match_set_misc3, misc_c_3, icmpv6_code,
				 match.mask->code);
			MLX5_SET(fte_match_set_misc3, misc_v_3, icmpv6_code,
				 match.key->code);
			break;
		default:
			NL_SET_ERR_MSG_MOD(extack,
					   "Code and type matching only with ICMP and ICMPv6");
			netdev_err(priv->netdev,
				   "Code and type matching only with ICMP and ICMPv6\n");
			return -EINVAL;
		}
		if (match.mask->code || match.mask->type) {
			*match_level = MLX5_MATCH_L4;
			spec->match_criteria_enable |= MLX5_MATCH_MISC_PARAMETERS_3;
		}
	}
	/* Currently supported only for MPLS over UDP */
	if (flow_rule_match_key(rule, FLOW_DISSECTOR_KEY_MPLS) &&
	    !netif_is_bareudp(filter_dev)) {
		NL_SET_ERR_MSG_MOD(extack,
				   "Matching on MPLS is supported only for MPLS over UDP");
		netdev_err(priv->netdev,
			   "Matching on MPLS is supported only for MPLS over UDP\n");
		return -EOPNOTSUPP;
	}

	return 0;
}

static int parse_cls_flower(struct mlx5e_priv *priv,
			    struct mlx5e_tc_flow *flow,
			    struct mlx5_flow_spec *spec,
			    struct flow_cls_offload *f,
			    struct net_device *filter_dev)
{
	u8 inner_match_level, outer_match_level, non_tunnel_match_level;
	struct netlink_ext_ack *extack = f->common.extack;
	struct mlx5_core_dev *dev = priv->mdev;
	struct mlx5_eswitch *esw = dev->priv.eswitch;
	struct mlx5e_rep_priv *rpriv = priv->ppriv;
	struct mlx5_eswitch_rep *rep;
	bool is_eswitch_flow;
	int err;

	inner_match_level = MLX5_MATCH_NONE;
	outer_match_level = MLX5_MATCH_NONE;

	err = __parse_cls_flower(priv, flow, spec, f, filter_dev,
				 &inner_match_level, &outer_match_level);
	non_tunnel_match_level = (inner_match_level == MLX5_MATCH_NONE) ?
				 outer_match_level : inner_match_level;

	is_eswitch_flow = mlx5e_is_eswitch_flow(flow);
	if (!err && is_eswitch_flow) {
		rep = rpriv->rep;
		if (rep->vport != MLX5_VPORT_UPLINK &&
		    (esw->offloads.inline_mode != MLX5_INLINE_MODE_NONE &&
		    esw->offloads.inline_mode < non_tunnel_match_level)) {
			NL_SET_ERR_MSG_MOD(extack,
					   "Flow is not offloaded due to min inline setting");
			netdev_warn(priv->netdev,
				    "Flow is not offloaded due to min inline setting, required %d actual %d\n",
				    non_tunnel_match_level, esw->offloads.inline_mode);
			return -EOPNOTSUPP;
		}
	}

	flow->attr->inner_match_level = inner_match_level;
	flow->attr->outer_match_level = outer_match_level;


	return err;
}

struct pedit_headers {
	struct ethhdr  eth;
	struct vlan_hdr vlan;
	struct iphdr   ip4;
	struct ipv6hdr ip6;
	struct tcphdr  tcp;
	struct udphdr  udp;
};

struct pedit_headers_action {
	struct pedit_headers	vals;
	struct pedit_headers	masks;
	u32			pedits;
};

static int pedit_header_offsets[] = {
	[FLOW_ACT_MANGLE_HDR_TYPE_ETH] = offsetof(struct pedit_headers, eth),
	[FLOW_ACT_MANGLE_HDR_TYPE_IP4] = offsetof(struct pedit_headers, ip4),
	[FLOW_ACT_MANGLE_HDR_TYPE_IP6] = offsetof(struct pedit_headers, ip6),
	[FLOW_ACT_MANGLE_HDR_TYPE_TCP] = offsetof(struct pedit_headers, tcp),
	[FLOW_ACT_MANGLE_HDR_TYPE_UDP] = offsetof(struct pedit_headers, udp),
};

#define pedit_header(_ph, _htype) ((void *)(_ph) + pedit_header_offsets[_htype])

static int set_pedit_val(u8 hdr_type, u32 mask, u32 val, u32 offset,
			 struct pedit_headers_action *hdrs,
			 struct netlink_ext_ack *extack)
{
	u32 *curr_pmask, *curr_pval;

	curr_pmask = (u32 *)(pedit_header(&hdrs->masks, hdr_type) + offset);
	curr_pval  = (u32 *)(pedit_header(&hdrs->vals, hdr_type) + offset);

	if (*curr_pmask & mask) { /* disallow acting twice on the same location */
		NL_SET_ERR_MSG_MOD(extack,
				   "curr_pmask and new mask same. Acting twice on same location");
		goto out_err;
	}

	*curr_pmask |= mask;
	*curr_pval  |= (val & mask);

	return 0;

out_err:
	return -EOPNOTSUPP;
}

struct mlx5_fields {
	u8  field;
	u8  field_bsize;
	u32 field_mask;
	u32 offset;
	u32 match_offset;
};

#define OFFLOAD(fw_field, field_bsize, field_mask, field, off, match_field) \
		{MLX5_ACTION_IN_FIELD_OUT_ ## fw_field, field_bsize, field_mask, \
		 offsetof(struct pedit_headers, field) + (off), \
		 MLX5_BYTE_OFF(fte_match_set_lyr_2_4, match_field)}

/* masked values are the same and there are no rewrites that do not have a
 * match.
 */
#define SAME_VAL_MASK(type, valp, maskp, matchvalp, matchmaskp) ({ \
	type matchmaskx = *(type *)(matchmaskp); \
	type matchvalx = *(type *)(matchvalp); \
	type maskx = *(type *)(maskp); \
	type valx = *(type *)(valp); \
	\
	(valx & maskx) == (matchvalx & matchmaskx) && !(maskx & (maskx ^ \
								 matchmaskx)); \
})

static bool cmp_val_mask(void *valp, void *maskp, void *matchvalp,
			 void *matchmaskp, u8 bsize)
{
	bool same = false;

	switch (bsize) {
	case 8:
		same = SAME_VAL_MASK(u8, valp, maskp, matchvalp, matchmaskp);
		break;
	case 16:
		same = SAME_VAL_MASK(u16, valp, maskp, matchvalp, matchmaskp);
		break;
	case 32:
		same = SAME_VAL_MASK(u32, valp, maskp, matchvalp, matchmaskp);
		break;
	}

	return same;
}

static struct mlx5_fields fields[] = {
	OFFLOAD(DMAC_47_16, 32, U32_MAX, eth.h_dest[0], 0, dmac_47_16),
	OFFLOAD(DMAC_15_0,  16, U16_MAX, eth.h_dest[4], 0, dmac_15_0),
	OFFLOAD(SMAC_47_16, 32, U32_MAX, eth.h_source[0], 0, smac_47_16),
	OFFLOAD(SMAC_15_0,  16, U16_MAX, eth.h_source[4], 0, smac_15_0),
	OFFLOAD(ETHERTYPE,  16, U16_MAX, eth.h_proto, 0, ethertype),
	OFFLOAD(FIRST_VID,  16, U16_MAX, vlan.h_vlan_TCI, 0, first_vid),

	OFFLOAD(IP_DSCP, 8,    0xfc, ip4.tos,   0, ip_dscp),
	OFFLOAD(IP_TTL,  8,  U8_MAX, ip4.ttl,   0, ttl_hoplimit),
	OFFLOAD(SIPV4,  32, U32_MAX, ip4.saddr, 0, src_ipv4_src_ipv6.ipv4_layout.ipv4),
	OFFLOAD(DIPV4,  32, U32_MAX, ip4.daddr, 0, dst_ipv4_dst_ipv6.ipv4_layout.ipv4),

	OFFLOAD(SIPV6_127_96, 32, U32_MAX, ip6.saddr.s6_addr32[0], 0,
		src_ipv4_src_ipv6.ipv6_layout.ipv6[0]),
	OFFLOAD(SIPV6_95_64,  32, U32_MAX, ip6.saddr.s6_addr32[1], 0,
		src_ipv4_src_ipv6.ipv6_layout.ipv6[4]),
	OFFLOAD(SIPV6_63_32,  32, U32_MAX, ip6.saddr.s6_addr32[2], 0,
		src_ipv4_src_ipv6.ipv6_layout.ipv6[8]),
	OFFLOAD(SIPV6_31_0,   32, U32_MAX, ip6.saddr.s6_addr32[3], 0,
		src_ipv4_src_ipv6.ipv6_layout.ipv6[12]),
	OFFLOAD(DIPV6_127_96, 32, U32_MAX, ip6.daddr.s6_addr32[0], 0,
		dst_ipv4_dst_ipv6.ipv6_layout.ipv6[0]),
	OFFLOAD(DIPV6_95_64,  32, U32_MAX, ip6.daddr.s6_addr32[1], 0,
		dst_ipv4_dst_ipv6.ipv6_layout.ipv6[4]),
	OFFLOAD(DIPV6_63_32,  32, U32_MAX, ip6.daddr.s6_addr32[2], 0,
		dst_ipv4_dst_ipv6.ipv6_layout.ipv6[8]),
	OFFLOAD(DIPV6_31_0,   32, U32_MAX, ip6.daddr.s6_addr32[3], 0,
		dst_ipv4_dst_ipv6.ipv6_layout.ipv6[12]),
	OFFLOAD(IPV6_HOPLIMIT, 8,  U8_MAX, ip6.hop_limit, 0, ttl_hoplimit),
	OFFLOAD(IP_DSCP, 16,  0xc00f, ip6, 0, ip_dscp),

	OFFLOAD(TCP_SPORT, 16, U16_MAX, tcp.source,  0, tcp_sport),
	OFFLOAD(TCP_DPORT, 16, U16_MAX, tcp.dest,    0, tcp_dport),
	/* in linux iphdr tcp_flags is 8 bits long */
	OFFLOAD(TCP_FLAGS,  8,  U8_MAX, tcp.ack_seq, 5, tcp_flags),

	OFFLOAD(UDP_SPORT, 16, U16_MAX, udp.source, 0, udp_sport),
	OFFLOAD(UDP_DPORT, 16, U16_MAX, udp.dest,   0, udp_dport),
};

static unsigned long mask_to_le(unsigned long mask, int size)
{
	__be32 mask_be32;
	__be16 mask_be16;

	if (size == 32) {
		mask_be32 = (__force __be32)(mask);
		mask = (__force unsigned long)cpu_to_le32(be32_to_cpu(mask_be32));
	} else if (size == 16) {
		mask_be32 = (__force __be32)(mask);
		mask_be16 = *(__be16 *)&mask_be32;
		mask = (__force unsigned long)cpu_to_le16(be16_to_cpu(mask_be16));
	}

	return mask;
}
static int offload_pedit_fields(struct mlx5e_priv *priv,
				int namespace,
				struct pedit_headers_action *hdrs,
				struct mlx5e_tc_flow_parse_attr *parse_attr,
				u32 *action_flags,
				struct netlink_ext_ack *extack)
{
	struct pedit_headers *set_masks, *add_masks, *set_vals, *add_vals;
	int i, action_size, first, last, next_z;
	void *headers_c, *headers_v, *action, *vals_p;
	u32 *s_masks_p, *a_masks_p, s_mask, a_mask;
	struct mlx5e_tc_mod_hdr_acts *mod_acts;
	struct mlx5_fields *f;
	unsigned long mask, field_mask;
	int err;
	u8 cmd;

	mod_acts = &parse_attr->mod_hdr_acts;
	headers_c = get_match_headers_criteria(*action_flags, &parse_attr->spec);
	headers_v = get_match_headers_value(*action_flags, &parse_attr->spec);

	set_masks = &hdrs[0].masks;
	add_masks = &hdrs[1].masks;
	set_vals = &hdrs[0].vals;
	add_vals = &hdrs[1].vals;

	action_size = MLX5_UN_SZ_BYTES(set_add_copy_action_in_auto);

	for (i = 0; i < ARRAY_SIZE(fields); i++) {
		bool skip;

		f = &fields[i];
		/* avoid seeing bits set from previous iterations */
		s_mask = 0;
		a_mask = 0;

		s_masks_p = (void *)set_masks + f->offset;
		a_masks_p = (void *)add_masks + f->offset;

		s_mask = *s_masks_p & f->field_mask;
		a_mask = *a_masks_p & f->field_mask;

		if (!s_mask && !a_mask) /* nothing to offload here */
			continue;

		if (s_mask && a_mask) {
			NL_SET_ERR_MSG_MOD(extack,
					   "can't set and add to the same HW field");
			netdev_warn(priv->netdev,
				    "mlx5: can't set and add to the same HW field (%x)\n",
				    f->field);
			return -EOPNOTSUPP;
		}

		skip = false;
		if (s_mask) {
			void *match_mask = headers_c + f->match_offset;
			void *match_val = headers_v + f->match_offset;

			cmd  = MLX5_ACTION_TYPE_SET;
			mask = s_mask;
			vals_p = (void *)set_vals + f->offset;
			/* don't rewrite if we have a match on the same value */
			if (cmp_val_mask(vals_p, s_masks_p, match_val,
					 match_mask, f->field_bsize))
				skip = true;
			/* clear to denote we consumed this field */
			*s_masks_p &= ~f->field_mask;
		} else {
			cmd  = MLX5_ACTION_TYPE_ADD;
			mask = a_mask;
			vals_p = (void *)add_vals + f->offset;
			/* add 0 is no change */
			if ((*(u32 *)vals_p & f->field_mask) == 0)
				skip = true;
			/* clear to denote we consumed this field */
			*a_masks_p &= ~f->field_mask;
		}
		if (skip)
			continue;

		mask = mask_to_le(mask, f->field_bsize);

		first = find_first_bit(&mask, f->field_bsize);
		next_z = find_next_zero_bit(&mask, f->field_bsize, first);
		last  = find_last_bit(&mask, f->field_bsize);
		if (first < next_z && next_z < last) {
			NL_SET_ERR_MSG_MOD(extack,
					   "rewrite of few sub-fields isn't supported");
			netdev_warn(priv->netdev,
				    "mlx5: rewrite of few sub-fields (mask %lx) isn't offloaded\n",
				    mask);
			return -EOPNOTSUPP;
		}

		err = alloc_mod_hdr_actions(priv->mdev, namespace, mod_acts);
		if (err) {
			NL_SET_ERR_MSG_MOD(extack,
					   "too many pedit actions, can't offload");
			mlx5_core_warn(priv->mdev,
				       "mlx5: parsed %d pedit actions, can't do more\n",
				       mod_acts->num_actions);
			return err;
		}

		action = mod_acts->actions +
			 (mod_acts->num_actions * action_size);
		MLX5_SET(set_action_in, action, action_type, cmd);
		MLX5_SET(set_action_in, action, field, f->field);

		if (cmd == MLX5_ACTION_TYPE_SET) {
			int start;

			field_mask = mask_to_le(f->field_mask, f->field_bsize);

			/* if field is bit sized it can start not from first bit */
			start = find_first_bit(&field_mask, f->field_bsize);

			MLX5_SET(set_action_in, action, offset, first - start);
			/* length is num of bits to be written, zero means length of 32 */
			MLX5_SET(set_action_in, action, length, (last - first + 1));
		}

		if (f->field_bsize == 32)
			MLX5_SET(set_action_in, action, data, ntohl(*(__be32 *)vals_p) >> first);
		else if (f->field_bsize == 16)
			MLX5_SET(set_action_in, action, data, ntohs(*(__be16 *)vals_p) >> first);
		else if (f->field_bsize == 8)
			MLX5_SET(set_action_in, action, data, *(u8 *)vals_p >> first);

		++mod_acts->num_actions;
	}

	return 0;
}

static int mlx5e_flow_namespace_max_modify_action(struct mlx5_core_dev *mdev,
						  int namespace)
{
	if (namespace == MLX5_FLOW_NAMESPACE_FDB) /* FDB offloading */
		return MLX5_CAP_ESW_FLOWTABLE_FDB(mdev, max_modify_header_actions);
	else /* namespace is MLX5_FLOW_NAMESPACE_KERNEL - NIC offloading */
		return MLX5_CAP_FLOWTABLE_NIC_RX(mdev, max_modify_header_actions);
}

int alloc_mod_hdr_actions(struct mlx5_core_dev *mdev,
			  int namespace,
			  struct mlx5e_tc_mod_hdr_acts *mod_hdr_acts)
{
	int action_size, new_num_actions, max_hw_actions;
	size_t new_sz, old_sz;
	void *ret;

	if (mod_hdr_acts->num_actions < mod_hdr_acts->max_actions)
		return 0;

	action_size = MLX5_UN_SZ_BYTES(set_add_copy_action_in_auto);

	max_hw_actions = mlx5e_flow_namespace_max_modify_action(mdev,
								namespace);
	new_num_actions = min(max_hw_actions,
			      mod_hdr_acts->actions ?
			      mod_hdr_acts->max_actions * 2 : 1);
	if (mod_hdr_acts->max_actions == new_num_actions)
		return -ENOSPC;

	new_sz = action_size * new_num_actions;
	old_sz = mod_hdr_acts->max_actions * action_size;
	ret = krealloc(mod_hdr_acts->actions, new_sz, GFP_KERNEL);
	if (!ret)
		return -ENOMEM;

	memset(ret + old_sz, 0, new_sz - old_sz);
	mod_hdr_acts->actions = ret;
	mod_hdr_acts->max_actions = new_num_actions;

	return 0;
}

void dealloc_mod_hdr_actions(struct mlx5e_tc_mod_hdr_acts *mod_hdr_acts)
{
	kfree(mod_hdr_acts->actions);
	mod_hdr_acts->actions = NULL;
	mod_hdr_acts->num_actions = 0;
	mod_hdr_acts->max_actions = 0;
}

static const struct pedit_headers zero_masks = {};

static int
parse_pedit_to_modify_hdr(struct mlx5e_priv *priv,
			  const struct flow_action_entry *act, int namespace,
			  struct mlx5e_tc_flow_parse_attr *parse_attr,
			  struct pedit_headers_action *hdrs,
			  struct netlink_ext_ack *extack)
{
	u8 cmd = (act->id == FLOW_ACTION_MANGLE) ? 0 : 1;
	int err = -EOPNOTSUPP;
	u32 mask, val, offset;
	u8 htype;

	htype = act->mangle.htype;
	err = -EOPNOTSUPP; /* can't be all optimistic */

	if (htype == FLOW_ACT_MANGLE_UNSPEC) {
		NL_SET_ERR_MSG_MOD(extack, "legacy pedit isn't offloaded");
		goto out_err;
	}

	if (!mlx5e_flow_namespace_max_modify_action(priv->mdev, namespace)) {
		NL_SET_ERR_MSG_MOD(extack,
				   "The pedit offload action is not supported");
		goto out_err;
	}

	mask = act->mangle.mask;
	val = act->mangle.val;
	offset = act->mangle.offset;

	err = set_pedit_val(htype, ~mask, val, offset, &hdrs[cmd], extack);
	if (err)
		goto out_err;

	hdrs[cmd].pedits++;

	return 0;
out_err:
	return err;
}

static int
parse_pedit_to_reformat(const struct flow_action_entry *act,
			struct mlx5e_tc_flow_parse_attr *parse_attr,
			struct netlink_ext_ack *extack)
{
	u32 mask, val, offset;
	u32 *p;

	if (act->id != FLOW_ACTION_MANGLE) {
		NL_SET_ERR_MSG_MOD(extack, "Unsupported action id");
		return -EOPNOTSUPP;
	}

	if (act->mangle.htype != FLOW_ACT_MANGLE_HDR_TYPE_ETH) {
		NL_SET_ERR_MSG_MOD(extack, "Only Ethernet modification is supported");
		return -EOPNOTSUPP;
	}

	mask = ~act->mangle.mask;
	val = act->mangle.val;
	offset = act->mangle.offset;
	p = (u32 *)&parse_attr->eth;
	*(p + (offset >> 2)) |= (val & mask);

	return 0;
}

static int parse_tc_pedit_action(struct mlx5e_priv *priv,
				 const struct flow_action_entry *act, int namespace,
				 struct mlx5e_tc_flow_parse_attr *parse_attr,
				 struct pedit_headers_action *hdrs,
				 struct mlx5e_tc_flow *flow,
				 struct netlink_ext_ack *extack)
{
	if (flow && flow_flag_test(flow, L3_TO_L2_DECAP))
		return parse_pedit_to_reformat(act, parse_attr, extack);

	return parse_pedit_to_modify_hdr(priv, act, namespace,
					 parse_attr, hdrs, extack);
}

static int alloc_tc_pedit_action(struct mlx5e_priv *priv, int namespace,
				 struct mlx5e_tc_flow_parse_attr *parse_attr,
				 struct pedit_headers_action *hdrs,
				 u32 *action_flags,
				 struct netlink_ext_ack *extack)
{
	struct pedit_headers *cmd_masks;
	int err;
	u8 cmd;

	err = offload_pedit_fields(priv, namespace, hdrs, parse_attr,
				   action_flags, extack);
	if (err < 0)
		goto out_dealloc_parsed_actions;

	for (cmd = 0; cmd < __PEDIT_CMD_MAX; cmd++) {
		cmd_masks = &hdrs[cmd].masks;
		if (memcmp(cmd_masks, &zero_masks, sizeof(zero_masks))) {
			NL_SET_ERR_MSG_MOD(extack,
					   "attempt to offload an unsupported field");
			netdev_warn(priv->netdev, "attempt to offload an unsupported field (cmd %d)\n", cmd);
			print_hex_dump(KERN_WARNING, "mask: ", DUMP_PREFIX_ADDRESS,
				       16, 1, cmd_masks, sizeof(zero_masks), true);
			err = -EOPNOTSUPP;
			goto out_dealloc_parsed_actions;
		}
	}

	return 0;

out_dealloc_parsed_actions:
	dealloc_mod_hdr_actions(&parse_attr->mod_hdr_acts);
	return err;
}

static bool csum_offload_supported(struct mlx5e_priv *priv,
				   u32 action,
				   u32 update_flags,
				   struct netlink_ext_ack *extack)
{
	u32 prot_flags = TCA_CSUM_UPDATE_FLAG_IPV4HDR | TCA_CSUM_UPDATE_FLAG_TCP |
			 TCA_CSUM_UPDATE_FLAG_UDP;

	/*  The HW recalcs checksums only if re-writing headers */
	if (!(action & MLX5_FLOW_CONTEXT_ACTION_MOD_HDR)) {
		NL_SET_ERR_MSG_MOD(extack,
				   "TC csum action is only offloaded with pedit");
		netdev_warn(priv->netdev,
			    "TC csum action is only offloaded with pedit\n");
		return false;
	}

	if (update_flags & ~prot_flags) {
		NL_SET_ERR_MSG_MOD(extack,
				   "can't offload TC csum action for some header/s");
		netdev_warn(priv->netdev,
			    "can't offload TC csum action for some header/s - flags %#x\n",
			    update_flags);
		return false;
	}

	return true;
}

struct ip_ttl_word {
	__u8	ttl;
	__u8	protocol;
	__sum16	check;
};

struct ipv6_hoplimit_word {
	__be16	payload_len;
	__u8	nexthdr;
	__u8	hop_limit;
};

static bool
is_action_keys_supported(const struct flow_action_entry *act, bool ct_flow,
			 bool *modify_ip_header, bool *modify_tuple,
			 struct netlink_ext_ack *extack)
{
	u32 mask, offset;
	u8 htype;

	htype = act->mangle.htype;
	offset = act->mangle.offset;
	mask = ~act->mangle.mask;
	/* For IPv4 & IPv6 header check 4 byte word,
	 * to determine that modified fields
	 * are NOT ttl & hop_limit only.
	 */
	if (htype == FLOW_ACT_MANGLE_HDR_TYPE_IP4) {
		struct ip_ttl_word *ttl_word =
			(struct ip_ttl_word *)&mask;

		if (offset != offsetof(struct iphdr, ttl) ||
		    ttl_word->protocol ||
		    ttl_word->check) {
			*modify_ip_header = true;
		}

		if (offset >= offsetof(struct iphdr, saddr))
			*modify_tuple = true;

		if (ct_flow && *modify_tuple) {
			NL_SET_ERR_MSG_MOD(extack,
					   "can't offload re-write of ipv4 address with action ct");
			return false;
		}
	} else if (htype == FLOW_ACT_MANGLE_HDR_TYPE_IP6) {
		struct ipv6_hoplimit_word *hoplimit_word =
			(struct ipv6_hoplimit_word *)&mask;

		if (offset != offsetof(struct ipv6hdr, payload_len) ||
		    hoplimit_word->payload_len ||
		    hoplimit_word->nexthdr) {
			*modify_ip_header = true;
		}

		if (ct_flow && offset >= offsetof(struct ipv6hdr, saddr))
			*modify_tuple = true;

		if (ct_flow && *modify_tuple) {
			NL_SET_ERR_MSG_MOD(extack,
					   "can't offload re-write of ipv6 address with action ct");
			return false;
		}
	} else if (htype == FLOW_ACT_MANGLE_HDR_TYPE_TCP ||
		   htype == FLOW_ACT_MANGLE_HDR_TYPE_UDP) {
		*modify_tuple = true;
		if (ct_flow) {
			NL_SET_ERR_MSG_MOD(extack,
					   "can't offload re-write of transport header ports with action ct");
			return false;
		}
	}

	return true;
}

static bool modify_tuple_supported(bool modify_tuple, bool ct_clear,
				   bool ct_flow, struct netlink_ext_ack *extack,
				   struct mlx5e_priv *priv,
				   struct mlx5_flow_spec *spec)
{
	if (!modify_tuple || ct_clear)
		return true;

	if (ct_flow) {
		NL_SET_ERR_MSG_MOD(extack,
				   "can't offload tuple modification with non-clear ct()");
		netdev_info(priv->netdev,
			    "can't offload tuple modification with non-clear ct()");
		return false;
	}

	/* Add ct_state=-trk match so it will be offloaded for non ct flows
	 * (or after clear action), as otherwise, since the tuple is changed,
	 * we can't restore ct state
	 */
	if (mlx5_tc_ct_add_no_trk_match(spec)) {
		NL_SET_ERR_MSG_MOD(extack,
				   "can't offload tuple modification with ct matches and no ct(clear) action");
		netdev_info(priv->netdev,
			    "can't offload tuple modification with ct matches and no ct(clear) action");
		return false;
	}

	return true;
}

static bool modify_header_match_supported(struct mlx5e_priv *priv,
					  struct mlx5_flow_spec *spec,
					  struct flow_action *flow_action,
					  u32 actions, bool ct_flow,
					  bool ct_clear,
					  struct netlink_ext_ack *extack)
{
	const struct flow_action_entry *act;
	bool modify_ip_header, modify_tuple;
	void *headers_c;
	void *headers_v;
	u16 ethertype;
	u8 ip_proto;
	int i;

	headers_c = get_match_headers_criteria(actions, spec);
	headers_v = get_match_headers_value(actions, spec);
	ethertype = MLX5_GET(fte_match_set_lyr_2_4, headers_v, ethertype);

	/* for non-IP we only re-write MACs, so we're okay */
	if (MLX5_GET(fte_match_set_lyr_2_4, headers_c, ip_version) == 0 &&
	    ethertype != ETH_P_IP && ethertype != ETH_P_IPV6)
		goto out_ok;

	modify_ip_header = false;
	modify_tuple = false;
	flow_action_for_each(i, act, flow_action) {
		if (act->id != FLOW_ACTION_MANGLE &&
		    act->id != FLOW_ACTION_ADD)
			continue;

		if (!is_action_keys_supported(act, ct_flow,
					      &modify_ip_header,
					      &modify_tuple, extack))
			return false;
	}

	if (!modify_tuple_supported(modify_tuple, ct_clear, ct_flow, extack,
				    priv, spec))
		return false;

	ip_proto = MLX5_GET(fte_match_set_lyr_2_4, headers_v, ip_protocol);
	if (modify_ip_header && ip_proto != IPPROTO_TCP &&
	    ip_proto != IPPROTO_UDP && ip_proto != IPPROTO_ICMP) {
		NL_SET_ERR_MSG_MOD(extack,
				   "can't offload re-write of non TCP/UDP");
		netdev_info(priv->netdev, "can't offload re-write of ip proto %d\n",
			    ip_proto);
		return false;
	}

out_ok:
	return true;
}

static bool
actions_match_supported_fdb(struct mlx5e_priv *priv,
			    struct mlx5e_tc_flow_parse_attr *parse_attr,
			    struct mlx5e_tc_flow *flow,
			    struct netlink_ext_ack *extack)
{
	struct mlx5_esw_flow_attr *esw_attr = flow->attr->esw_attr;
	bool ct_flow, ct_clear;

	ct_clear = flow->attr->ct_attr.ct_action & TCA_CT_ACT_CLEAR;
	ct_flow = flow_flag_test(flow, CT) && !ct_clear;

	if (esw_attr->split_count && ct_flow &&
	    !MLX5_CAP_GEN(esw_attr->in_mdev, reg_c_preserve)) {
		/* All registers used by ct are cleared when using
		 * split rules.
		 */
		NL_SET_ERR_MSG_MOD(extack, "Can't offload mirroring with action ct");
		return false;
	}

	if (esw_attr->split_count > 0 && !mlx5_esw_has_fwd_fdb(priv->mdev)) {
		NL_SET_ERR_MSG_MOD(extack,
				   "current firmware doesn't support split rule for port mirroring");
		netdev_warn_once(priv->netdev,
				 "current firmware doesn't support split rule for port mirroring\n");
		return false;
	}

	return true;
}

static bool
actions_match_supported(struct mlx5e_priv *priv,
			struct flow_action *flow_action,
			struct mlx5e_tc_flow_parse_attr *parse_attr,
			struct mlx5e_tc_flow *flow,
			struct netlink_ext_ack *extack)
{
	u32 actions = flow->attr->action;
	bool ct_flow, ct_clear;

	ct_clear = flow->attr->ct_attr.ct_action & TCA_CT_ACT_CLEAR;
	ct_flow = flow_flag_test(flow, CT) && !ct_clear;

	if (!(actions &
	      (MLX5_FLOW_CONTEXT_ACTION_FWD_DEST | MLX5_FLOW_CONTEXT_ACTION_DROP))) {
		NL_SET_ERR_MSG_MOD(extack, "Rule must have at least one forward/drop action");
		return false;
	}

	if (actions & MLX5_FLOW_CONTEXT_ACTION_MOD_HDR &&
	    !modify_header_match_supported(priv, &parse_attr->spec, flow_action,
					   actions, ct_flow, ct_clear, extack))
		return false;

	if (mlx5e_is_eswitch_flow(flow) &&
	    !actions_match_supported_fdb(priv, parse_attr, flow, extack))
		return false;

	return true;
}

static bool same_port_devs(struct mlx5e_priv *priv, struct mlx5e_priv *peer_priv)
{
	return priv->mdev == peer_priv->mdev;
}

static bool same_hw_devs(struct mlx5e_priv *priv, struct mlx5e_priv *peer_priv)
{
	struct mlx5_core_dev *fmdev, *pmdev;
	u64 fsystem_guid, psystem_guid;

	fmdev = priv->mdev;
	pmdev = peer_priv->mdev;

	fsystem_guid = mlx5_query_nic_system_image_guid(fmdev);
	psystem_guid = mlx5_query_nic_system_image_guid(pmdev);

	return (fsystem_guid == psystem_guid);
}

static bool same_vf_reps(struct mlx5e_priv *priv,
			 struct net_device *out_dev)
{
	return mlx5e_eswitch_vf_rep(priv->netdev) &&
	       priv->netdev == out_dev;
}

static int add_vlan_rewrite_action(struct mlx5e_priv *priv, int namespace,
				   const struct flow_action_entry *act,
				   struct mlx5e_tc_flow_parse_attr *parse_attr,
				   struct pedit_headers_action *hdrs,
				   u32 *action, struct netlink_ext_ack *extack)
{
	u16 mask16 = VLAN_VID_MASK;
	u16 val16 = act->vlan.vid & VLAN_VID_MASK;
	const struct flow_action_entry pedit_act = {
		.id = FLOW_ACTION_MANGLE,
		.mangle.htype = FLOW_ACT_MANGLE_HDR_TYPE_ETH,
		.mangle.offset = offsetof(struct vlan_ethhdr, h_vlan_TCI),
		.mangle.mask = ~(u32)be16_to_cpu(*(__be16 *)&mask16),
		.mangle.val = (u32)be16_to_cpu(*(__be16 *)&val16),
	};
	u8 match_prio_mask, match_prio_val;
	void *headers_c, *headers_v;
	int err;

	headers_c = get_match_headers_criteria(*action, &parse_attr->spec);
	headers_v = get_match_headers_value(*action, &parse_attr->spec);

	if (!(MLX5_GET(fte_match_set_lyr_2_4, headers_c, cvlan_tag) &&
	      MLX5_GET(fte_match_set_lyr_2_4, headers_v, cvlan_tag))) {
		NL_SET_ERR_MSG_MOD(extack,
				   "VLAN rewrite action must have VLAN protocol match");
		return -EOPNOTSUPP;
	}

	match_prio_mask = MLX5_GET(fte_match_set_lyr_2_4, headers_c, first_prio);
	match_prio_val = MLX5_GET(fte_match_set_lyr_2_4, headers_v, first_prio);
	if (act->vlan.prio != (match_prio_val & match_prio_mask)) {
		NL_SET_ERR_MSG_MOD(extack,
				   "Changing VLAN prio is not supported");
		return -EOPNOTSUPP;
	}

	err = parse_tc_pedit_action(priv, &pedit_act, namespace, parse_attr, hdrs, NULL, extack);
	*action |= MLX5_FLOW_CONTEXT_ACTION_MOD_HDR;

	return err;
}

static int
add_vlan_prio_tag_rewrite_action(struct mlx5e_priv *priv,
				 struct mlx5e_tc_flow_parse_attr *parse_attr,
				 struct pedit_headers_action *hdrs,
				 u32 *action, struct netlink_ext_ack *extack)
{
	const struct flow_action_entry prio_tag_act = {
		.vlan.vid = 0,
		.vlan.prio =
			MLX5_GET(fte_match_set_lyr_2_4,
				 get_match_headers_value(*action,
							 &parse_attr->spec),
				 first_prio) &
			MLX5_GET(fte_match_set_lyr_2_4,
				 get_match_headers_criteria(*action,
							    &parse_attr->spec),
				 first_prio),
	};

	return add_vlan_rewrite_action(priv, MLX5_FLOW_NAMESPACE_FDB,
				       &prio_tag_act, parse_attr, hdrs, action,
				       extack);
}

static int validate_goto_chain(struct mlx5e_priv *priv,
			       struct mlx5e_tc_flow *flow,
			       const struct flow_action_entry *act,
			       u32 actions,
			       struct netlink_ext_ack *extack)
{
	bool is_esw = mlx5e_is_eswitch_flow(flow);
	struct mlx5_flow_attr *attr = flow->attr;
	bool ft_flow = mlx5e_is_ft_flow(flow);
	u32 dest_chain = act->chain_index;
	struct mlx5_fs_chains *chains;
	struct mlx5_eswitch *esw;
	u32 reformat_and_fwd;
	u32 max_chain;

	esw = priv->mdev->priv.eswitch;
	chains = is_esw ? esw_chains(esw) : nic_chains(priv);
	max_chain = mlx5_chains_get_chain_range(chains);
	reformat_and_fwd = is_esw ?
			   MLX5_CAP_ESW_FLOWTABLE_FDB(priv->mdev, reformat_and_fwd_to_table) :
			   MLX5_CAP_FLOWTABLE_NIC_RX(priv->mdev, reformat_and_fwd_to_table);

	if (ft_flow) {
		NL_SET_ERR_MSG_MOD(extack, "Goto action is not supported");
		return -EOPNOTSUPP;
	}

	if (!mlx5_chains_backwards_supported(chains) &&
	    dest_chain <= attr->chain) {
		NL_SET_ERR_MSG_MOD(extack,
				   "Goto lower numbered chain isn't supported");
		return -EOPNOTSUPP;
	}

	if (dest_chain > max_chain) {
		NL_SET_ERR_MSG_MOD(extack,
				   "Requested destination chain is out of supported range");
		return -EOPNOTSUPP;
	}

	if (actions & (MLX5_FLOW_CONTEXT_ACTION_PACKET_REFORMAT |
		       MLX5_FLOW_CONTEXT_ACTION_DECAP) &&
	    !reformat_and_fwd) {
		NL_SET_ERR_MSG_MOD(extack,
				   "Goto chain is not allowed if action has reformat or decap");
		return -EOPNOTSUPP;
	}

	return 0;
}

<<<<<<< HEAD
static int parse_tc_nic_actions(struct mlx5e_priv *priv,
				struct flow_action *flow_action,
=======
static int
actions_prepare_mod_hdr_actions(struct mlx5e_priv *priv,
>>>>>>> df0cc57e
				struct mlx5e_tc_flow *flow,
				struct mlx5_flow_attr *attr,
				struct pedit_headers_action *hdrs,
				struct netlink_ext_ack *extack)
{
<<<<<<< HEAD
=======
	struct mlx5e_tc_flow_parse_attr *parse_attr = attr->parse_attr;
	enum mlx5_flow_namespace_type ns_type;
	int err;

	if (!hdrs[TCA_PEDIT_KEY_EX_CMD_SET].pedits &&
	    !hdrs[TCA_PEDIT_KEY_EX_CMD_ADD].pedits)
		return 0;

	ns_type = get_flow_name_space(flow);

	err = alloc_tc_pedit_action(priv, ns_type, parse_attr, hdrs,
				    &attr->action, extack);
	if (err)
		return err;

	/* In case all pedit actions are skipped, remove the MOD_HDR flag. */
	if (parse_attr->mod_hdr_acts.num_actions > 0)
		return 0;

	attr->action &= ~MLX5_FLOW_CONTEXT_ACTION_MOD_HDR;
	dealloc_mod_hdr_actions(&parse_attr->mod_hdr_acts);

	if (ns_type != MLX5_FLOW_NAMESPACE_FDB)
		return 0;

	if (!((attr->action & MLX5_FLOW_CONTEXT_ACTION_VLAN_POP) ||
	      (attr->action & MLX5_FLOW_CONTEXT_ACTION_VLAN_PUSH)))
		attr->esw_attr->split_count = 0;

	return 0;
}

static int
parse_tc_nic_actions(struct mlx5e_priv *priv,
		     struct flow_action *flow_action,
		     struct mlx5e_tc_flow *flow,
		     struct netlink_ext_ack *extack)
{
>>>>>>> df0cc57e
	struct mlx5e_tc_flow_parse_attr *parse_attr;
	struct mlx5_flow_attr *attr = flow->attr;
	struct pedit_headers_action hdrs[2] = {};
	const struct flow_action_entry *act;
	struct mlx5_nic_flow_attr *nic_attr;
	u32 action = 0;
	int err, i;

	if (!flow_action_has_entries(flow_action)) {
		NL_SET_ERR_MSG_MOD(extack, "Flow action doesn't have any entries");
		return -EINVAL;
	}

	if (!flow_action_hw_stats_check(flow_action, extack,
					FLOW_ACTION_HW_STATS_DELAYED_BIT)) {
		NL_SET_ERR_MSG_MOD(extack, "Flow action HW stats type is not supported");
		return -EOPNOTSUPP;
	}

	nic_attr = attr->nic_attr;
	nic_attr->flow_tag = MLX5_FS_DEFAULT_FLOW_TAG;
	parse_attr = attr->parse_attr;

	flow_action_for_each(i, act, flow_action) {
		switch (act->id) {
		case FLOW_ACTION_ACCEPT:
			action |= MLX5_FLOW_CONTEXT_ACTION_FWD_DEST |
				  MLX5_FLOW_CONTEXT_ACTION_COUNT;
			break;
		case FLOW_ACTION_DROP:
			action |= MLX5_FLOW_CONTEXT_ACTION_DROP |
				  MLX5_FLOW_CONTEXT_ACTION_COUNT;
			break;
		case FLOW_ACTION_MANGLE:
		case FLOW_ACTION_ADD:
			err = parse_tc_pedit_action(priv, act, MLX5_FLOW_NAMESPACE_KERNEL,
						    parse_attr, hdrs, NULL, extack);
			if (err)
				return err;

			action |= MLX5_FLOW_CONTEXT_ACTION_MOD_HDR;
			break;
		case FLOW_ACTION_VLAN_MANGLE:
			err = add_vlan_rewrite_action(priv,
						      MLX5_FLOW_NAMESPACE_KERNEL,
						      act, parse_attr, hdrs,
						      &action, extack);
			if (err)
				return err;

			break;
		case FLOW_ACTION_CSUM:
			if (csum_offload_supported(priv, action,
						   act->csum_flags,
						   extack))
				break;

			return -EOPNOTSUPP;
		case FLOW_ACTION_REDIRECT: {
			struct net_device *peer_dev = act->dev;

			if (priv->netdev->netdev_ops == peer_dev->netdev_ops &&
			    same_hw_devs(priv, netdev_priv(peer_dev))) {
				parse_attr->mirred_ifindex[0] = peer_dev->ifindex;
				flow_flag_set(flow, HAIRPIN);
				action |= MLX5_FLOW_CONTEXT_ACTION_FWD_DEST |
					  MLX5_FLOW_CONTEXT_ACTION_COUNT;
			} else {
				NL_SET_ERR_MSG_MOD(extack,
						   "device is not on same HW, can't offload");
				netdev_warn(priv->netdev, "device %s not on same HW, can't offload\n",
					    peer_dev->name);
				return -EOPNOTSUPP;
			}
			}
			break;
		case FLOW_ACTION_MARK: {
			u32 mark = act->mark;

			if (mark & ~MLX5E_TC_FLOW_ID_MASK) {
				NL_SET_ERR_MSG_MOD(extack,
						   "Bad flow mark - only 16 bit is supported");
				return -EOPNOTSUPP;
			}

			nic_attr->flow_tag = mark;
			action |= MLX5_FLOW_CONTEXT_ACTION_FWD_DEST;
			}
			break;
		case FLOW_ACTION_GOTO:
			err = validate_goto_chain(priv, flow, act, action,
						  extack);
			if (err)
				return err;

			action |= MLX5_FLOW_CONTEXT_ACTION_FWD_DEST |
				  MLX5_FLOW_CONTEXT_ACTION_COUNT;
			attr->dest_chain = act->chain_index;
			break;
		case FLOW_ACTION_CT:
			err = mlx5_tc_ct_parse_action(get_ct_priv(priv), attr,
						      &parse_attr->mod_hdr_acts,
						      act, extack);
			if (err)
				return err;

			flow_flag_set(flow, CT);
			break;
		default:
			NL_SET_ERR_MSG_MOD(extack,
					   "The offload action is not supported in NIC action");
			return -EOPNOTSUPP;
		}
	}

	attr->action = action;

	if (attr->dest_chain && parse_attr->mirred_ifindex[0]) {
		NL_SET_ERR_MSG(extack, "Mirroring goto chain rules isn't supported");
		return -EOPNOTSUPP;
	}

	err = actions_prepare_mod_hdr_actions(priv, flow, attr, hdrs, extack);
	if (err)
		return err;

	if (!actions_match_supported(priv, flow_action, parse_attr, flow, extack))
		return -EOPNOTSUPP;

	return 0;
}

static bool is_merged_eswitch_vfs(struct mlx5e_priv *priv,
				  struct net_device *peer_netdev)
{
	struct mlx5e_priv *peer_priv;

	peer_priv = netdev_priv(peer_netdev);

	return (MLX5_CAP_ESW(priv->mdev, merged_eswitch) &&
		mlx5e_eswitch_vf_rep(priv->netdev) &&
		mlx5e_eswitch_vf_rep(peer_netdev) &&
		same_hw_devs(priv, peer_priv));
}

static int parse_tc_vlan_action(struct mlx5e_priv *priv,
				const struct flow_action_entry *act,
				struct mlx5_esw_flow_attr *attr,
				u32 *action,
				struct netlink_ext_ack *extack)
{
	u8 vlan_idx = attr->total_vlan;

	if (vlan_idx >= MLX5_FS_VLAN_DEPTH) {
		NL_SET_ERR_MSG_MOD(extack, "Total vlans used is greater than supported");
		return -EOPNOTSUPP;
	}

	switch (act->id) {
	case FLOW_ACTION_VLAN_POP:
		if (vlan_idx) {
			if (!mlx5_eswitch_vlan_actions_supported(priv->mdev,
								 MLX5_FS_VLAN_DEPTH)) {
				NL_SET_ERR_MSG_MOD(extack,
						   "vlan pop action is not supported");
				return -EOPNOTSUPP;
			}

			*action |= MLX5_FLOW_CONTEXT_ACTION_VLAN_POP_2;
		} else {
			*action |= MLX5_FLOW_CONTEXT_ACTION_VLAN_POP;
		}
		break;
	case FLOW_ACTION_VLAN_PUSH:
		attr->vlan_vid[vlan_idx] = act->vlan.vid;
		attr->vlan_prio[vlan_idx] = act->vlan.prio;
		attr->vlan_proto[vlan_idx] = act->vlan.proto;
		if (!attr->vlan_proto[vlan_idx])
			attr->vlan_proto[vlan_idx] = htons(ETH_P_8021Q);

		if (vlan_idx) {
			if (!mlx5_eswitch_vlan_actions_supported(priv->mdev,
								 MLX5_FS_VLAN_DEPTH)) {
				NL_SET_ERR_MSG_MOD(extack,
						   "vlan push action is not supported for vlan depth > 1");
				return -EOPNOTSUPP;
			}

			*action |= MLX5_FLOW_CONTEXT_ACTION_VLAN_PUSH_2;
		} else {
			if (!mlx5_eswitch_vlan_actions_supported(priv->mdev, 1) &&
			    (act->vlan.proto != htons(ETH_P_8021Q) ||
			     act->vlan.prio)) {
				NL_SET_ERR_MSG_MOD(extack,
						   "vlan push action is not supported");
				return -EOPNOTSUPP;
			}

			*action |= MLX5_FLOW_CONTEXT_ACTION_VLAN_PUSH;
		}
		break;
	default:
		NL_SET_ERR_MSG_MOD(extack, "Unexpected action id for VLAN");
		return -EINVAL;
	}

	attr->total_vlan = vlan_idx + 1;

	return 0;
}

static struct net_device *get_fdb_out_dev(struct net_device *uplink_dev,
					  struct net_device *out_dev)
{
	struct net_device *fdb_out_dev = out_dev;
	struct net_device *uplink_upper;

	rcu_read_lock();
	uplink_upper = netdev_master_upper_dev_get_rcu(uplink_dev);
	if (uplink_upper && netif_is_lag_master(uplink_upper) &&
	    uplink_upper == out_dev) {
		fdb_out_dev = uplink_dev;
	} else if (netif_is_lag_master(out_dev)) {
		fdb_out_dev = bond_option_active_slave_get_rcu(netdev_priv(out_dev));
		if (fdb_out_dev &&
		    (!mlx5e_eswitch_rep(fdb_out_dev) ||
		     !netdev_port_same_parent_id(fdb_out_dev, uplink_dev)))
			fdb_out_dev = NULL;
	}
	rcu_read_unlock();
	return fdb_out_dev;
}

static int add_vlan_push_action(struct mlx5e_priv *priv,
				struct mlx5_flow_attr *attr,
				struct net_device **out_dev,
				u32 *action,
				struct netlink_ext_ack *extack)
{
	struct net_device *vlan_dev = *out_dev;
	struct flow_action_entry vlan_act = {
		.id = FLOW_ACTION_VLAN_PUSH,
		.vlan.vid = vlan_dev_vlan_id(vlan_dev),
		.vlan.proto = vlan_dev_vlan_proto(vlan_dev),
		.vlan.prio = 0,
	};
	int err;

	err = parse_tc_vlan_action(priv, &vlan_act, attr->esw_attr, action, extack);
	if (err)
		return err;

	rcu_read_lock();
	*out_dev = dev_get_by_index_rcu(dev_net(vlan_dev), dev_get_iflink(vlan_dev));
	rcu_read_unlock();
	if (!*out_dev)
		return -ENODEV;

	if (is_vlan_dev(*out_dev))
		err = add_vlan_push_action(priv, attr, out_dev, action, extack);

	return err;
}

static int add_vlan_pop_action(struct mlx5e_priv *priv,
			       struct mlx5_flow_attr *attr,
			       u32 *action,
			       struct netlink_ext_ack *extack)
{
	struct flow_action_entry vlan_act = {
		.id = FLOW_ACTION_VLAN_POP,
	};
	int nest_level, err = 0;

	nest_level = attr->parse_attr->filter_dev->lower_level -
						priv->netdev->lower_level;
	while (nest_level--) {
		err = parse_tc_vlan_action(priv, &vlan_act, attr->esw_attr, action, extack);
		if (err)
			return err;
	}

	return err;
}

static bool same_hw_reps(struct mlx5e_priv *priv,
			 struct net_device *peer_netdev)
{
	struct mlx5e_priv *peer_priv;

	peer_priv = netdev_priv(peer_netdev);

	return mlx5e_eswitch_rep(priv->netdev) &&
	       mlx5e_eswitch_rep(peer_netdev) &&
	       same_hw_devs(priv, peer_priv);
}

static bool is_lag_dev(struct mlx5e_priv *priv,
		       struct net_device *peer_netdev)
{
	return ((mlx5_lag_is_sriov(priv->mdev) ||
		 mlx5_lag_is_multipath(priv->mdev)) &&
		 same_hw_reps(priv, peer_netdev));
}

bool mlx5e_is_valid_eswitch_fwd_dev(struct mlx5e_priv *priv,
				    struct net_device *out_dev)
{
	if (is_merged_eswitch_vfs(priv, out_dev))
		return true;

	if (is_lag_dev(priv, out_dev))
		return true;

	return mlx5e_eswitch_rep(out_dev) &&
	       same_port_devs(priv, netdev_priv(out_dev));
}

static bool is_duplicated_output_device(struct net_device *dev,
					struct net_device *out_dev,
					int *ifindexes, int if_count,
					struct netlink_ext_ack *extack)
{
	int i;

	for (i = 0; i < if_count; i++) {
		if (ifindexes[i] == out_dev->ifindex) {
			NL_SET_ERR_MSG_MOD(extack,
					   "can't duplicate output to same device");
			netdev_err(dev, "can't duplicate output to same device: %s\n",
				   out_dev->name);
			return true;
		}
	}

	return false;
}

static int verify_uplink_forwarding(struct mlx5e_priv *priv,
				    struct mlx5e_tc_flow *flow,
				    struct net_device *out_dev,
				    struct netlink_ext_ack *extack)
{
	struct mlx5_esw_flow_attr *attr = flow->attr->esw_attr;
	struct mlx5_eswitch *esw = priv->mdev->priv.eswitch;
	struct mlx5e_rep_priv *rep_priv;

	/* Forwarding non encapsulated traffic between
	 * uplink ports is allowed only if
	 * termination_table_raw_traffic cap is set.
	 *
	 * Input vport was stored attr->in_rep.
	 * In LAG case, *priv* is the private data of
	 * uplink which may be not the input vport.
	 */
	rep_priv = mlx5e_rep_to_rep_priv(attr->in_rep);

	if (!(mlx5e_eswitch_uplink_rep(rep_priv->netdev) &&
	      mlx5e_eswitch_uplink_rep(out_dev)))
		return 0;

	if (!MLX5_CAP_ESW_FLOWTABLE_FDB(esw->dev,
					termination_table_raw_traffic)) {
		NL_SET_ERR_MSG_MOD(extack,
				   "devices are both uplink, can't offload forwarding");
			pr_err("devices %s %s are both uplink, can't offload forwarding\n",
			       priv->netdev->name, out_dev->name);
			return -EOPNOTSUPP;
	} else if (out_dev != rep_priv->netdev) {
		NL_SET_ERR_MSG_MOD(extack,
				   "devices are not the same uplink, can't offload forwarding");
		pr_err("devices %s %s are both uplink but not the same, can't offload forwarding\n",
		       priv->netdev->name, out_dev->name);
		return -EOPNOTSUPP;
	}
	return 0;
}

int mlx5e_set_fwd_to_int_port_actions(struct mlx5e_priv *priv,
				      struct mlx5_flow_attr *attr,
				      int ifindex,
				      enum mlx5e_tc_int_port_type type,
				      u32 *action,
				      int out_index)
{
	struct mlx5_esw_flow_attr *esw_attr = attr->esw_attr;
	struct mlx5e_tc_int_port_priv *int_port_priv;
	struct mlx5e_tc_flow_parse_attr *parse_attr;
	struct mlx5e_tc_int_port *dest_int_port;
	int err;

	parse_attr = attr->parse_attr;
	int_port_priv = mlx5e_get_int_port_priv(priv);

	dest_int_port = mlx5e_tc_int_port_get(int_port_priv, ifindex, type);
	if (IS_ERR(dest_int_port))
		return PTR_ERR(dest_int_port);

	err = mlx5e_tc_match_to_reg_set(priv->mdev, &parse_attr->mod_hdr_acts,
					MLX5_FLOW_NAMESPACE_FDB, VPORT_TO_REG,
					mlx5e_tc_int_port_get_metadata(dest_int_port));
	if (err) {
		mlx5e_tc_int_port_put(int_port_priv, dest_int_port);
		return err;
	}

	*action |= MLX5_FLOW_CONTEXT_ACTION_MOD_HDR;

	esw_attr->dest_int_port = dest_int_port;
	esw_attr->dests[out_index].flags |= MLX5_ESW_DEST_CHAIN_WITH_SRC_PORT_CHANGE;

	/* Forward to root fdb for matching against the new source vport */
	attr->dest_chain = 0;

	return 0;
}

static int parse_tc_fdb_actions(struct mlx5e_priv *priv,
				struct flow_action *flow_action,
				struct mlx5e_tc_flow *flow,
				struct netlink_ext_ack *extack)
{
	struct pedit_headers_action hdrs[2] = {};
	struct mlx5_eswitch *esw = priv->mdev->priv.eswitch;
	struct mlx5e_tc_flow_parse_attr *parse_attr;
	struct mlx5e_rep_priv *rpriv = priv->ppriv;
	struct mlx5e_sample_attr sample_attr = {};
	const struct ip_tunnel_info *info = NULL;
	struct mlx5_flow_attr *attr = flow->attr;
	int ifindexes[MLX5_MAX_FLOW_FWD_VPORTS];
	bool ft_flow = mlx5e_is_ft_flow(flow);
	const struct flow_action_entry *act;
	struct mlx5_esw_flow_attr *esw_attr;
	bool encap = false, decap = false;
	u32 action = attr->action;
	int err, i, if_count = 0;
	bool ptype_host = false;
	bool mpls_push = false;

	if (!flow_action_has_entries(flow_action)) {
		NL_SET_ERR_MSG_MOD(extack, "Flow action doesn't have any entries");
		return -EINVAL;
	}

	if (!flow_action_hw_stats_check(flow_action, extack,
					FLOW_ACTION_HW_STATS_DELAYED_BIT)) {
		NL_SET_ERR_MSG_MOD(extack, "Flow action HW stats type is not supported");
		return -EOPNOTSUPP;
	}

	esw_attr = attr->esw_attr;
	parse_attr = attr->parse_attr;

	flow_action_for_each(i, act, flow_action) {
		switch (act->id) {
		case FLOW_ACTION_ACCEPT:
			action |= MLX5_FLOW_CONTEXT_ACTION_FWD_DEST |
				MLX5_FLOW_CONTEXT_ACTION_COUNT;
			attr->flags |= MLX5_ESW_ATTR_FLAG_ACCEPT;
			break;
		case FLOW_ACTION_PTYPE:
			if (act->ptype != PACKET_HOST) {
				NL_SET_ERR_MSG_MOD(extack,
						   "skbedit ptype is only supported with type host");
				return -EOPNOTSUPP;
			}

			ptype_host = true;
			break;
		case FLOW_ACTION_DROP:
			action |= MLX5_FLOW_CONTEXT_ACTION_DROP |
				  MLX5_FLOW_CONTEXT_ACTION_COUNT;
			break;
		case FLOW_ACTION_TRAP:
			if (!flow_offload_has_one_action(flow_action)) {
				NL_SET_ERR_MSG_MOD(extack,
						   "action trap is supported as a sole action only");
				return -EOPNOTSUPP;
			}
			action |= (MLX5_FLOW_CONTEXT_ACTION_FWD_DEST |
				   MLX5_FLOW_CONTEXT_ACTION_COUNT);
			attr->flags |= MLX5_ESW_ATTR_FLAG_SLOW_PATH;
			break;
		case FLOW_ACTION_MPLS_PUSH:
			if (!MLX5_CAP_ESW_FLOWTABLE_FDB(priv->mdev,
							reformat_l2_to_l3_tunnel) ||
			    act->mpls_push.proto != htons(ETH_P_MPLS_UC)) {
				NL_SET_ERR_MSG_MOD(extack,
						   "mpls push is supported only for mpls_uc protocol");
				return -EOPNOTSUPP;
			}
			mpls_push = true;
			break;
		case FLOW_ACTION_MPLS_POP:
			/* we only support mpls pop if it is the first action
			 * and the filter net device is bareudp. Subsequent
			 * actions can be pedit and the last can be mirred
			 * egress redirect.
			 */
			if (i) {
				NL_SET_ERR_MSG_MOD(extack,
						   "mpls pop supported only as first action");
				return -EOPNOTSUPP;
			}
			if (!netif_is_bareudp(parse_attr->filter_dev)) {
				NL_SET_ERR_MSG_MOD(extack,
						   "mpls pop supported only on bareudp devices");
				return -EOPNOTSUPP;
			}

			parse_attr->eth.h_proto = act->mpls_pop.proto;
			action |= MLX5_FLOW_CONTEXT_ACTION_PACKET_REFORMAT;
			flow_flag_set(flow, L3_TO_L2_DECAP);
			break;
		case FLOW_ACTION_MANGLE:
		case FLOW_ACTION_ADD:
			err = parse_tc_pedit_action(priv, act, MLX5_FLOW_NAMESPACE_FDB,
						    parse_attr, hdrs, flow, extack);
			if (err)
				return err;

			if (!flow_flag_test(flow, L3_TO_L2_DECAP)) {
				action |= MLX5_FLOW_CONTEXT_ACTION_MOD_HDR;
				esw_attr->split_count = esw_attr->out_count;
			}
			break;
		case FLOW_ACTION_CSUM:
			if (csum_offload_supported(priv, action,
						   act->csum_flags, extack))
				break;

			return -EOPNOTSUPP;
		case FLOW_ACTION_REDIRECT_INGRESS: {
			struct net_device *out_dev;

			out_dev = act->dev;
			if (!out_dev)
				return -EOPNOTSUPP;

			if (!netif_is_ovs_master(out_dev)) {
				NL_SET_ERR_MSG_MOD(extack,
						   "redirect to ingress is supported only for OVS internal ports");
				return -EOPNOTSUPP;
			}

			if (netif_is_ovs_master(parse_attr->filter_dev)) {
				NL_SET_ERR_MSG_MOD(extack,
						   "redirect to ingress is not supported from internal port");
				return -EOPNOTSUPP;
			}

			if (!ptype_host) {
				NL_SET_ERR_MSG_MOD(extack,
						   "redirect to int port ingress requires ptype=host action");
				return -EOPNOTSUPP;
			}

			if (esw_attr->out_count) {
				NL_SET_ERR_MSG_MOD(extack,
						   "redirect to int port ingress is supported only as single destination");
				return -EOPNOTSUPP;
			}

			action |= MLX5_FLOW_CONTEXT_ACTION_FWD_DEST |
				  MLX5_FLOW_CONTEXT_ACTION_COUNT;

			err = mlx5e_set_fwd_to_int_port_actions(priv, attr, out_dev->ifindex,
								MLX5E_TC_INT_PORT_INGRESS,
								&action, esw_attr->out_count);
			if (err)
				return err;

			esw_attr->out_count++;

			break;
		}
		case FLOW_ACTION_REDIRECT:
		case FLOW_ACTION_MIRRED: {
			struct mlx5e_priv *out_priv;
			struct net_device *out_dev;

			out_dev = act->dev;
			if (!out_dev) {
				/* out_dev is NULL when filters with
				 * non-existing mirred device are replayed to
				 * the driver.
				 */
				return -EINVAL;
			}

			if (mpls_push && !netif_is_bareudp(out_dev)) {
				NL_SET_ERR_MSG_MOD(extack,
						   "mpls is supported only through a bareudp device");
				return -EOPNOTSUPP;
			}

			if (ft_flow && out_dev == priv->netdev) {
				/* Ignore forward to self rules generated
				 * by adding both mlx5 devs to the flow table
				 * block on a normal nft offload setup.
				 */
				return -EOPNOTSUPP;
			}

			if (esw_attr->out_count >= MLX5_MAX_FLOW_FWD_VPORTS) {
				NL_SET_ERR_MSG_MOD(extack,
						   "can't support more output ports, can't offload forwarding");
				netdev_warn(priv->netdev,
					    "can't support more than %d output ports, can't offload forwarding\n",
					    esw_attr->out_count);
				return -EOPNOTSUPP;
			}

			action |= MLX5_FLOW_CONTEXT_ACTION_FWD_DEST |
				  MLX5_FLOW_CONTEXT_ACTION_COUNT;
			if (encap) {
				parse_attr->mirred_ifindex[esw_attr->out_count] =
					out_dev->ifindex;
				parse_attr->tun_info[esw_attr->out_count] =
					mlx5e_dup_tun_info(info);
				if (!parse_attr->tun_info[esw_attr->out_count])
					return -ENOMEM;
				encap = false;
				esw_attr->dests[esw_attr->out_count].flags |=
					MLX5_ESW_DEST_ENCAP;
				esw_attr->out_count++;
				/* attr->dests[].rep is resolved when we
				 * handle encap
				 */
			} else if (netdev_port_same_parent_id(priv->netdev, out_dev)) {
				struct mlx5_eswitch *esw = priv->mdev->priv.eswitch;
				struct net_device *uplink_dev = mlx5_eswitch_uplink_get_proto_dev(esw, REP_ETH);

				if (is_duplicated_output_device(priv->netdev,
								out_dev,
								ifindexes,
								if_count,
								extack))
					return -EOPNOTSUPP;

				ifindexes[if_count] = out_dev->ifindex;
				if_count++;

				out_dev = get_fdb_out_dev(uplink_dev, out_dev);
				if (!out_dev)
					return -ENODEV;

				if (is_vlan_dev(out_dev)) {
					err = add_vlan_push_action(priv, attr,
								   &out_dev,
								   &action, extack);
					if (err)
						return err;
				}

				if (is_vlan_dev(parse_attr->filter_dev)) {
					err = add_vlan_pop_action(priv, attr,
								  &action, extack);
					if (err)
						return err;
				}

				if (netif_is_macvlan(out_dev))
					out_dev = macvlan_dev_real_dev(out_dev);

				err = verify_uplink_forwarding(priv, flow, out_dev, extack);
				if (err)
					return err;

				if (!mlx5e_is_valid_eswitch_fwd_dev(priv, out_dev)) {
					NL_SET_ERR_MSG_MOD(extack,
							   "devices are not on same switch HW, can't offload forwarding");
					return -EOPNOTSUPP;
				}

				if (same_vf_reps(priv, out_dev)) {
					NL_SET_ERR_MSG_MOD(extack,
							   "can't forward from a VF to itself");
					return -EOPNOTSUPP;
				}

				out_priv = netdev_priv(out_dev);
				rpriv = out_priv->ppriv;
				esw_attr->dests[esw_attr->out_count].rep = rpriv->rep;
				esw_attr->dests[esw_attr->out_count].mdev = out_priv->mdev;
				esw_attr->out_count++;
			} else if (netif_is_ovs_master(out_dev)) {
				err = mlx5e_set_fwd_to_int_port_actions(priv, attr,
									out_dev->ifindex,
									MLX5E_TC_INT_PORT_EGRESS,
									&action,
									esw_attr->out_count);
				if (err)
					return err;

				esw_attr->out_count++;
			} else if (parse_attr->filter_dev != priv->netdev) {
				/* All mlx5 devices are called to configure
				 * high level device filters. Therefore, the
				 * *attempt* to  install a filter on invalid
				 * eswitch should not trigger an explicit error
				 */
				return -EINVAL;
			} else {
				NL_SET_ERR_MSG_MOD(extack,
						   "devices are not on same switch HW, can't offload forwarding");
				netdev_warn(priv->netdev,
					    "devices %s %s not on same switch HW, can't offload forwarding\n",
					    priv->netdev->name,
					    out_dev->name);
				return -EOPNOTSUPP;
			}
			}
			break;
		case FLOW_ACTION_TUNNEL_ENCAP:
			info = act->tunnel;
			if (info) {
				encap = true;
			} else {
				NL_SET_ERR_MSG_MOD(extack,
						   "Zero tunnel attributes is not supported");
				return -EOPNOTSUPP;
			}

			break;
		case FLOW_ACTION_VLAN_PUSH:
		case FLOW_ACTION_VLAN_POP:
			if (act->id == FLOW_ACTION_VLAN_PUSH &&
			    (action & MLX5_FLOW_CONTEXT_ACTION_VLAN_POP)) {
				/* Replace vlan pop+push with vlan modify */
				action &= ~MLX5_FLOW_CONTEXT_ACTION_VLAN_POP;
				err = add_vlan_rewrite_action(priv,
							      MLX5_FLOW_NAMESPACE_FDB,
							      act, parse_attr, hdrs,
							      &action, extack);
			} else {
				err = parse_tc_vlan_action(priv, act, esw_attr, &action, extack);
			}
			if (err)
				return err;

			esw_attr->split_count = esw_attr->out_count;
			break;
		case FLOW_ACTION_VLAN_MANGLE:
			err = add_vlan_rewrite_action(priv,
						      MLX5_FLOW_NAMESPACE_FDB,
						      act, parse_attr, hdrs,
						      &action, extack);
			if (err)
				return err;

			esw_attr->split_count = esw_attr->out_count;
			break;
		case FLOW_ACTION_TUNNEL_DECAP:
			decap = true;
			break;
		case FLOW_ACTION_GOTO:
			err = validate_goto_chain(priv, flow, act, action,
						  extack);
			if (err)
				return err;

			action |= MLX5_FLOW_CONTEXT_ACTION_FWD_DEST |
				  MLX5_FLOW_CONTEXT_ACTION_COUNT;
			attr->dest_chain = act->chain_index;
			break;
		case FLOW_ACTION_CT:
			if (flow_flag_test(flow, SAMPLE)) {
				NL_SET_ERR_MSG_MOD(extack, "Sample action with connection tracking is not supported");
				return -EOPNOTSUPP;
			}
			err = mlx5_tc_ct_parse_action(get_ct_priv(priv), attr,
						      &parse_attr->mod_hdr_acts,
						      act, extack);
			if (err)
				return err;

			flow_flag_set(flow, CT);
			esw_attr->split_count = esw_attr->out_count;
			break;
		case FLOW_ACTION_SAMPLE:
			if (flow_flag_test(flow, CT)) {
				NL_SET_ERR_MSG_MOD(extack, "Sample action with connection tracking is not supported");
				return -EOPNOTSUPP;
			}
			sample_attr.rate = act->sample.rate;
			sample_attr.group_num = act->sample.psample_group->group_num;
			if (act->sample.truncate)
				sample_attr.trunc_size = act->sample.trunc_size;
			flow_flag_set(flow, SAMPLE);
			break;
		default:
			NL_SET_ERR_MSG_MOD(extack,
					   "The offload action is not supported in FDB action");
			return -EOPNOTSUPP;
		}
	}

	/* Forward to/from internal port can only have 1 dest */
	if ((netif_is_ovs_master(parse_attr->filter_dev) || esw_attr->dest_int_port) &&
	    esw_attr->out_count > 1) {
		NL_SET_ERR_MSG_MOD(extack,
				   "Rules with internal port can have only one destination");
		return -EOPNOTSUPP;
	}

	/* always set IP version for indirect table handling */
	attr->ip_version = mlx5e_tc_get_ip_version(&parse_attr->spec, true);

	if (MLX5_CAP_GEN(esw->dev, prio_tag_required) &&
	    action & MLX5_FLOW_CONTEXT_ACTION_VLAN_POP) {
		/* For prio tag mode, replace vlan pop with rewrite vlan prio
		 * tag rewrite.
		 */
		action &= ~MLX5_FLOW_CONTEXT_ACTION_VLAN_POP;
		err = add_vlan_prio_tag_rewrite_action(priv, parse_attr, hdrs,
						       &action, extack);
		if (err)
			return err;
	}

	attr->action = action;

	err = actions_prepare_mod_hdr_actions(priv, flow, attr, hdrs, extack);
	if (err)
		return err;

	if (!actions_match_supported(priv, flow_action, parse_attr, flow, extack))
		return -EOPNOTSUPP;

	if (attr->dest_chain && decap) {
		/* It can be supported if we'll create a mapping for
		 * the tunnel device only (without tunnel), and set
		 * this tunnel id with this decap flow.
		 *
		 * On restore (miss), we'll just set this saved tunnel
		 * device.
		 */

		NL_SET_ERR_MSG(extack, "Decap with goto isn't supported");
		netdev_warn(priv->netdev, "Decap with goto isn't supported");
		return -EOPNOTSUPP;
	}

	/* Allocate sample attribute only when there is a sample action and
	 * no errors after parsing.
	 */
	if (flow_flag_test(flow, SAMPLE)) {
		attr->sample_attr = kzalloc(sizeof(*attr->sample_attr), GFP_KERNEL);
		if (!attr->sample_attr)
			return -ENOMEM;
		*attr->sample_attr = sample_attr;
	}

	return 0;
}

static void get_flags(int flags, unsigned long *flow_flags)
{
	unsigned long __flow_flags = 0;

	if (flags & MLX5_TC_FLAG(INGRESS))
		__flow_flags |= BIT(MLX5E_TC_FLOW_FLAG_INGRESS);
	if (flags & MLX5_TC_FLAG(EGRESS))
		__flow_flags |= BIT(MLX5E_TC_FLOW_FLAG_EGRESS);

	if (flags & MLX5_TC_FLAG(ESW_OFFLOAD))
		__flow_flags |= BIT(MLX5E_TC_FLOW_FLAG_ESWITCH);
	if (flags & MLX5_TC_FLAG(NIC_OFFLOAD))
		__flow_flags |= BIT(MLX5E_TC_FLOW_FLAG_NIC);
	if (flags & MLX5_TC_FLAG(FT_OFFLOAD))
		__flow_flags |= BIT(MLX5E_TC_FLOW_FLAG_FT);

	*flow_flags = __flow_flags;
}

static const struct rhashtable_params tc_ht_params = {
	.head_offset = offsetof(struct mlx5e_tc_flow, node),
	.key_offset = offsetof(struct mlx5e_tc_flow, cookie),
	.key_len = sizeof(((struct mlx5e_tc_flow *)0)->cookie),
	.automatic_shrinking = true,
};

static struct rhashtable *get_tc_ht(struct mlx5e_priv *priv,
				    unsigned long flags)
{
	struct mlx5_eswitch *esw = priv->mdev->priv.eswitch;
	struct mlx5e_rep_priv *uplink_rpriv;

	if (flags & MLX5_TC_FLAG(ESW_OFFLOAD)) {
		uplink_rpriv = mlx5_eswitch_get_uplink_priv(esw, REP_ETH);
		return &uplink_rpriv->uplink_priv.tc_ht;
	} else /* NIC offload */
		return &priv->fs.tc.ht;
}

static bool is_peer_flow_needed(struct mlx5e_tc_flow *flow)
{
	struct mlx5_esw_flow_attr *esw_attr = flow->attr->esw_attr;
	struct mlx5_flow_attr *attr = flow->attr;
	bool is_rep_ingress = esw_attr->in_rep->vport != MLX5_VPORT_UPLINK &&
		flow_flag_test(flow, INGRESS);
	bool act_is_encap = !!(attr->action &
			       MLX5_FLOW_CONTEXT_ACTION_PACKET_REFORMAT);
	bool esw_paired = mlx5_devcom_is_paired(esw_attr->in_mdev->priv.devcom,
						MLX5_DEVCOM_ESW_OFFLOADS);

	if (!esw_paired)
		return false;

	if ((mlx5_lag_is_sriov(esw_attr->in_mdev) ||
	     mlx5_lag_is_multipath(esw_attr->in_mdev)) &&
	    (is_rep_ingress || act_is_encap))
		return true;

	return false;
}

struct mlx5_flow_attr *
mlx5_alloc_flow_attr(enum mlx5_flow_namespace_type type)
{
	u32 ex_attr_size = (type == MLX5_FLOW_NAMESPACE_FDB)  ?
				sizeof(struct mlx5_esw_flow_attr) :
				sizeof(struct mlx5_nic_flow_attr);
	struct mlx5_flow_attr *attr;

	return kzalloc(sizeof(*attr) + ex_attr_size, GFP_KERNEL);
}

static int
mlx5e_alloc_flow(struct mlx5e_priv *priv, int attr_size,
		 struct flow_cls_offload *f, unsigned long flow_flags,
		 struct mlx5e_tc_flow_parse_attr **__parse_attr,
		 struct mlx5e_tc_flow **__flow)
{
	struct mlx5e_tc_flow_parse_attr *parse_attr;
	struct mlx5_flow_attr *attr;
	struct mlx5e_tc_flow *flow;
	int err = -ENOMEM;
	int out_index;

	flow = kzalloc(sizeof(*flow), GFP_KERNEL);
	parse_attr = kvzalloc(sizeof(*parse_attr), GFP_KERNEL);
	if (!parse_attr || !flow)
		goto err_free;

	flow->flags = flow_flags;
	flow->cookie = f->cookie;
	flow->priv = priv;

	attr = mlx5_alloc_flow_attr(get_flow_name_space(flow));
	if (!attr)
		goto err_free;

	flow->attr = attr;

	for (out_index = 0; out_index < MLX5_MAX_FLOW_FWD_VPORTS; out_index++)
		INIT_LIST_HEAD(&flow->encaps[out_index].list);
	INIT_LIST_HEAD(&flow->hairpin);
	INIT_LIST_HEAD(&flow->l3_to_l2_reformat);
	refcount_set(&flow->refcnt, 1);
	init_completion(&flow->init_done);
	init_completion(&flow->del_hw_done);

	*__flow = flow;
	*__parse_attr = parse_attr;

	return 0;

err_free:
	kfree(flow);
	kvfree(parse_attr);
	return err;
}

static void
mlx5e_flow_attr_init(struct mlx5_flow_attr *attr,
		     struct mlx5e_tc_flow_parse_attr *parse_attr,
		     struct flow_cls_offload *f)
{
	attr->parse_attr = parse_attr;
	attr->chain = f->common.chain_index;
	attr->prio = f->common.prio;
}

static void
mlx5e_flow_esw_attr_init(struct mlx5_flow_attr *attr,
			 struct mlx5e_priv *priv,
			 struct mlx5e_tc_flow_parse_attr *parse_attr,
			 struct flow_cls_offload *f,
			 struct mlx5_eswitch_rep *in_rep,
			 struct mlx5_core_dev *in_mdev)
{
	struct mlx5_eswitch *esw = priv->mdev->priv.eswitch;
	struct mlx5_esw_flow_attr *esw_attr = attr->esw_attr;

	mlx5e_flow_attr_init(attr, parse_attr, f);

	esw_attr->in_rep = in_rep;
	esw_attr->in_mdev = in_mdev;

	if (MLX5_CAP_ESW(esw->dev, counter_eswitch_affinity) ==
	    MLX5_COUNTER_SOURCE_ESWITCH)
		esw_attr->counter_dev = in_mdev;
	else
		esw_attr->counter_dev = priv->mdev;
}

static struct mlx5e_tc_flow *
__mlx5e_add_fdb_flow(struct mlx5e_priv *priv,
		     struct flow_cls_offload *f,
		     unsigned long flow_flags,
		     struct net_device *filter_dev,
		     struct mlx5_eswitch_rep *in_rep,
		     struct mlx5_core_dev *in_mdev)
{
	struct flow_rule *rule = flow_cls_offload_flow_rule(f);
	struct netlink_ext_ack *extack = f->common.extack;
	struct mlx5e_tc_flow_parse_attr *parse_attr;
	struct mlx5e_tc_flow *flow;
	int attr_size, err;

	flow_flags |= BIT(MLX5E_TC_FLOW_FLAG_ESWITCH);
	attr_size  = sizeof(struct mlx5_esw_flow_attr);
	err = mlx5e_alloc_flow(priv, attr_size, f, flow_flags,
			       &parse_attr, &flow);
	if (err)
		goto out;

	parse_attr->filter_dev = filter_dev;
	mlx5e_flow_esw_attr_init(flow->attr,
				 priv, parse_attr,
				 f, in_rep, in_mdev);

	err = parse_cls_flower(flow->priv, flow, &parse_attr->spec,
			       f, filter_dev);
	if (err)
		goto err_free;

	/* actions validation depends on parsing the ct matches first */
	err = mlx5_tc_ct_match_add(get_ct_priv(priv), &parse_attr->spec, f,
				   &flow->attr->ct_attr, extack);
	if (err)
		goto err_free;

	err = parse_tc_fdb_actions(priv, &rule->action, flow, extack);
	if (err)
		goto err_free;

	err = mlx5e_tc_add_fdb_flow(priv, flow, extack);
	complete_all(&flow->init_done);
	if (err) {
		if (!(err == -ENETUNREACH && mlx5_lag_is_multipath(in_mdev)))
			goto err_free;

		add_unready_flow(flow);
	}

	return flow;

err_free:
	mlx5e_flow_put(priv, flow);
out:
	return ERR_PTR(err);
}

static int mlx5e_tc_add_fdb_peer_flow(struct flow_cls_offload *f,
				      struct mlx5e_tc_flow *flow,
				      unsigned long flow_flags)
{
	struct mlx5e_priv *priv = flow->priv, *peer_priv;
	struct mlx5_eswitch *esw = priv->mdev->priv.eswitch, *peer_esw;
	struct mlx5_esw_flow_attr *attr = flow->attr->esw_attr;
	struct mlx5_devcom *devcom = priv->mdev->priv.devcom;
	struct mlx5e_tc_flow_parse_attr *parse_attr;
	struct mlx5e_rep_priv *peer_urpriv;
	struct mlx5e_tc_flow *peer_flow;
	struct mlx5_core_dev *in_mdev;
	int err = 0;

	peer_esw = mlx5_devcom_get_peer_data(devcom, MLX5_DEVCOM_ESW_OFFLOADS);
	if (!peer_esw)
		return -ENODEV;

	peer_urpriv = mlx5_eswitch_get_uplink_priv(peer_esw, REP_ETH);
	peer_priv = netdev_priv(peer_urpriv->netdev);

	/* in_mdev is assigned of which the packet originated from.
	 * So packets redirected to uplink use the same mdev of the
	 * original flow and packets redirected from uplink use the
	 * peer mdev.
	 */
	if (attr->in_rep->vport == MLX5_VPORT_UPLINK)
		in_mdev = peer_priv->mdev;
	else
		in_mdev = priv->mdev;

	parse_attr = flow->attr->parse_attr;
	peer_flow = __mlx5e_add_fdb_flow(peer_priv, f, flow_flags,
					 parse_attr->filter_dev,
					 attr->in_rep, in_mdev);
	if (IS_ERR(peer_flow)) {
		err = PTR_ERR(peer_flow);
		goto out;
	}

	flow->peer_flow = peer_flow;
	flow_flag_set(flow, DUP);
	mutex_lock(&esw->offloads.peer_mutex);
	list_add_tail(&flow->peer, &esw->offloads.peer_flows);
	mutex_unlock(&esw->offloads.peer_mutex);

out:
	mlx5_devcom_release_peer_data(devcom, MLX5_DEVCOM_ESW_OFFLOADS);
	return err;
}

static int
mlx5e_add_fdb_flow(struct mlx5e_priv *priv,
		   struct flow_cls_offload *f,
		   unsigned long flow_flags,
		   struct net_device *filter_dev,
		   struct mlx5e_tc_flow **__flow)
{
	struct mlx5e_rep_priv *rpriv = priv->ppriv;
	struct mlx5_eswitch_rep *in_rep = rpriv->rep;
	struct mlx5_core_dev *in_mdev = priv->mdev;
	struct mlx5e_tc_flow *flow;
	int err;

	flow = __mlx5e_add_fdb_flow(priv, f, flow_flags, filter_dev, in_rep,
				    in_mdev);
	if (IS_ERR(flow))
		return PTR_ERR(flow);

	if (is_peer_flow_needed(flow)) {
		err = mlx5e_tc_add_fdb_peer_flow(f, flow, flow_flags);
		if (err) {
			mlx5e_tc_del_fdb_flow(priv, flow);
			goto out;
		}
	}

	*__flow = flow;

	return 0;

out:
	return err;
}

static int
mlx5e_add_nic_flow(struct mlx5e_priv *priv,
		   struct flow_cls_offload *f,
		   unsigned long flow_flags,
		   struct net_device *filter_dev,
		   struct mlx5e_tc_flow **__flow)
{
	struct flow_rule *rule = flow_cls_offload_flow_rule(f);
	struct netlink_ext_ack *extack = f->common.extack;
	struct mlx5e_tc_flow_parse_attr *parse_attr;
	struct mlx5e_tc_flow *flow;
	int attr_size, err;

	if (!MLX5_CAP_FLOWTABLE_NIC_RX(priv->mdev, ignore_flow_level)) {
		if (!tc_cls_can_offload_and_chain0(priv->netdev, &f->common))
			return -EOPNOTSUPP;
	} else if (!tc_can_offload_extack(priv->netdev, f->common.extack)) {
		return -EOPNOTSUPP;
	}

	flow_flags |= BIT(MLX5E_TC_FLOW_FLAG_NIC);
	attr_size  = sizeof(struct mlx5_nic_flow_attr);
	err = mlx5e_alloc_flow(priv, attr_size, f, flow_flags,
			       &parse_attr, &flow);
	if (err)
		goto out;

	parse_attr->filter_dev = filter_dev;
	mlx5e_flow_attr_init(flow->attr, parse_attr, f);

	err = parse_cls_flower(flow->priv, flow, &parse_attr->spec,
			       f, filter_dev);
	if (err)
		goto err_free;

	err = mlx5_tc_ct_match_add(get_ct_priv(priv), &parse_attr->spec, f,
				   &flow->attr->ct_attr, extack);
	if (err)
		goto err_free;

	err = parse_tc_nic_actions(priv, &rule->action, flow, extack);
	if (err)
		goto err_free;

	err = mlx5e_tc_add_nic_flow(priv, flow, extack);
	if (err)
		goto err_free;

	flow_flag_set(flow, OFFLOADED);
	*__flow = flow;

	return 0;

err_free:
	flow_flag_set(flow, FAILED);
	dealloc_mod_hdr_actions(&parse_attr->mod_hdr_acts);
	mlx5e_flow_put(priv, flow);
out:
	return err;
}

static int
mlx5e_tc_add_flow(struct mlx5e_priv *priv,
		  struct flow_cls_offload *f,
		  unsigned long flags,
		  struct net_device *filter_dev,
		  struct mlx5e_tc_flow **flow)
{
	struct mlx5_eswitch *esw = priv->mdev->priv.eswitch;
	unsigned long flow_flags;
	int err;

	get_flags(flags, &flow_flags);

	if (!tc_can_offload_extack(priv->netdev, f->common.extack))
		return -EOPNOTSUPP;

	if (esw && esw->mode == MLX5_ESWITCH_OFFLOADS)
		err = mlx5e_add_fdb_flow(priv, f, flow_flags,
					 filter_dev, flow);
	else
		err = mlx5e_add_nic_flow(priv, f, flow_flags,
					 filter_dev, flow);

	return err;
}

static bool is_flow_rule_duplicate_allowed(struct net_device *dev,
					   struct mlx5e_rep_priv *rpriv)
{
	/* Offloaded flow rule is allowed to duplicate on non-uplink representor
	 * sharing tc block with other slaves of a lag device. Rpriv can be NULL if this
	 * function is called from NIC mode.
	 */
	return netif_is_lag_port(dev) && rpriv && rpriv->rep->vport != MLX5_VPORT_UPLINK;
}

int mlx5e_configure_flower(struct net_device *dev, struct mlx5e_priv *priv,
			   struct flow_cls_offload *f, unsigned long flags)
{
	struct netlink_ext_ack *extack = f->common.extack;
	struct rhashtable *tc_ht = get_tc_ht(priv, flags);
	struct mlx5e_rep_priv *rpriv = priv->ppriv;
	struct mlx5e_tc_flow *flow;
	int err = 0;

	if (!mlx5_esw_hold(priv->mdev))
		return -EAGAIN;

	mlx5_esw_get(priv->mdev);

	rcu_read_lock();
	flow = rhashtable_lookup(tc_ht, &f->cookie, tc_ht_params);
	if (flow) {
		/* Same flow rule offloaded to non-uplink representor sharing tc block,
		 * just return 0.
		 */
		if (is_flow_rule_duplicate_allowed(dev, rpriv) && flow->orig_dev != dev)
			goto rcu_unlock;

		NL_SET_ERR_MSG_MOD(extack,
				   "flow cookie already exists, ignoring");
		netdev_warn_once(priv->netdev,
				 "flow cookie %lx already exists, ignoring\n",
				 f->cookie);
		err = -EEXIST;
		goto rcu_unlock;
	}
rcu_unlock:
	rcu_read_unlock();
	if (flow)
		goto out;

	trace_mlx5e_configure_flower(f);
	err = mlx5e_tc_add_flow(priv, f, flags, dev, &flow);
	if (err)
		goto out;

	/* Flow rule offloaded to non-uplink representor sharing tc block,
	 * set the flow's owner dev.
	 */
	if (is_flow_rule_duplicate_allowed(dev, rpriv))
		flow->orig_dev = dev;

	err = rhashtable_lookup_insert_fast(tc_ht, &flow->node, tc_ht_params);
	if (err)
		goto err_free;

	mlx5_esw_release(priv->mdev);
	return 0;

err_free:
	mlx5e_flow_put(priv, flow);
out:
	mlx5_esw_put(priv->mdev);
	mlx5_esw_release(priv->mdev);
	return err;
}

static bool same_flow_direction(struct mlx5e_tc_flow *flow, int flags)
{
	bool dir_ingress = !!(flags & MLX5_TC_FLAG(INGRESS));
	bool dir_egress = !!(flags & MLX5_TC_FLAG(EGRESS));

	return flow_flag_test(flow, INGRESS) == dir_ingress &&
		flow_flag_test(flow, EGRESS) == dir_egress;
}

int mlx5e_delete_flower(struct net_device *dev, struct mlx5e_priv *priv,
			struct flow_cls_offload *f, unsigned long flags)
{
	struct rhashtable *tc_ht = get_tc_ht(priv, flags);
	struct mlx5e_tc_flow *flow;
	int err;

	rcu_read_lock();
	flow = rhashtable_lookup(tc_ht, &f->cookie, tc_ht_params);
	if (!flow || !same_flow_direction(flow, flags)) {
		err = -EINVAL;
		goto errout;
	}

	/* Only delete the flow if it doesn't have MLX5E_TC_FLOW_DELETED flag
	 * set.
	 */
	if (flow_flag_test_and_set(flow, DELETED)) {
		err = -EINVAL;
		goto errout;
	}
	rhashtable_remove_fast(tc_ht, &flow->node, tc_ht_params);
	rcu_read_unlock();

	trace_mlx5e_delete_flower(f);
	mlx5e_flow_put(priv, flow);

	mlx5_esw_put(priv->mdev);
	return 0;

errout:
	rcu_read_unlock();
	return err;
}

int mlx5e_stats_flower(struct net_device *dev, struct mlx5e_priv *priv,
		       struct flow_cls_offload *f, unsigned long flags)
{
	struct mlx5_devcom *devcom = priv->mdev->priv.devcom;
	struct rhashtable *tc_ht = get_tc_ht(priv, flags);
	struct mlx5_eswitch *peer_esw;
	struct mlx5e_tc_flow *flow;
	struct mlx5_fc *counter;
	u64 lastuse = 0;
	u64 packets = 0;
	u64 bytes = 0;
	int err = 0;

	rcu_read_lock();
	flow = mlx5e_flow_get(rhashtable_lookup(tc_ht, &f->cookie,
						tc_ht_params));
	rcu_read_unlock();
	if (IS_ERR(flow))
		return PTR_ERR(flow);

	if (!same_flow_direction(flow, flags)) {
		err = -EINVAL;
		goto errout;
	}

	if (mlx5e_is_offloaded_flow(flow) || flow_flag_test(flow, CT)) {
		counter = mlx5e_tc_get_counter(flow);
		if (!counter)
			goto errout;

		mlx5_fc_query_cached(counter, &bytes, &packets, &lastuse);
	}

	/* Under multipath it's possible for one rule to be currently
	 * un-offloaded while the other rule is offloaded.
	 */
	peer_esw = mlx5_devcom_get_peer_data(devcom, MLX5_DEVCOM_ESW_OFFLOADS);
	if (!peer_esw)
		goto out;

	if (flow_flag_test(flow, DUP) &&
	    flow_flag_test(flow->peer_flow, OFFLOADED)) {
		u64 bytes2;
		u64 packets2;
		u64 lastuse2;

		counter = mlx5e_tc_get_counter(flow->peer_flow);
		if (!counter)
			goto no_peer_counter;
		mlx5_fc_query_cached(counter, &bytes2, &packets2, &lastuse2);

		bytes += bytes2;
		packets += packets2;
		lastuse = max_t(u64, lastuse, lastuse2);
	}

no_peer_counter:
	mlx5_devcom_release_peer_data(devcom, MLX5_DEVCOM_ESW_OFFLOADS);
out:
	flow_stats_update(&f->stats, bytes, packets, 0, lastuse,
			  FLOW_ACTION_HW_STATS_DELAYED);
	trace_mlx5e_stats_flower(f);
errout:
	mlx5e_flow_put(priv, flow);
	return err;
}

static int apply_police_params(struct mlx5e_priv *priv, u64 rate,
			       struct netlink_ext_ack *extack)
{
	struct mlx5e_rep_priv *rpriv = priv->ppriv;
	struct mlx5_eswitch *esw;
	u32 rate_mbps = 0;
	u16 vport_num;
	int err;

	vport_num = rpriv->rep->vport;
	if (vport_num >= MLX5_VPORT_ECPF) {
		NL_SET_ERR_MSG_MOD(extack,
				   "Ingress rate limit is supported only for Eswitch ports connected to VFs");
		return -EOPNOTSUPP;
	}

	esw = priv->mdev->priv.eswitch;
	/* rate is given in bytes/sec.
	 * First convert to bits/sec and then round to the nearest mbit/secs.
	 * mbit means million bits.
	 * Moreover, if rate is non zero we choose to configure to a minimum of
	 * 1 mbit/sec.
	 */
	if (rate) {
		rate = (rate * BITS_PER_BYTE) + 500000;
		do_div(rate, 1000000);
		rate_mbps = max_t(u32, rate, 1);
	}

	err = mlx5_esw_qos_modify_vport_rate(esw, vport_num, rate_mbps);
	if (err)
		NL_SET_ERR_MSG_MOD(extack, "failed applying action to hardware");

	return err;
}

static int scan_tc_matchall_fdb_actions(struct mlx5e_priv *priv,
					struct flow_action *flow_action,
					struct netlink_ext_ack *extack)
{
	struct mlx5e_rep_priv *rpriv = priv->ppriv;
	const struct flow_action_entry *act;
	int err;
	int i;

	if (!flow_action_has_entries(flow_action)) {
		NL_SET_ERR_MSG_MOD(extack, "matchall called with no action");
		return -EINVAL;
	}

	if (!flow_offload_has_one_action(flow_action)) {
		NL_SET_ERR_MSG_MOD(extack, "matchall policing support only a single action");
		return -EOPNOTSUPP;
	}

	if (!flow_action_basic_hw_stats_check(flow_action, extack)) {
		NL_SET_ERR_MSG_MOD(extack, "Flow action HW stats type is not supported");
		return -EOPNOTSUPP;
	}

	flow_action_for_each(i, act, flow_action) {
		switch (act->id) {
		case FLOW_ACTION_POLICE:
			if (act->police.rate_pkt_ps) {
				NL_SET_ERR_MSG_MOD(extack, "QoS offload not support packets per second");
				return -EOPNOTSUPP;
			}
			err = apply_police_params(priv, act->police.rate_bytes_ps, extack);
			if (err)
				return err;

			rpriv->prev_vf_vport_stats = priv->stats.vf_vport;
			break;
		default:
			NL_SET_ERR_MSG_MOD(extack, "mlx5 supports only police action for matchall");
			return -EOPNOTSUPP;
		}
	}

	return 0;
}

int mlx5e_tc_configure_matchall(struct mlx5e_priv *priv,
				struct tc_cls_matchall_offload *ma)
{
	struct mlx5_eswitch *esw = priv->mdev->priv.eswitch;
	struct netlink_ext_ack *extack = ma->common.extack;

	if (!mlx5_esw_qos_enabled(esw)) {
		NL_SET_ERR_MSG_MOD(extack, "QoS is not supported on this device");
		return -EOPNOTSUPP;
	}

	if (ma->common.prio != 1) {
		NL_SET_ERR_MSG_MOD(extack, "only priority 1 is supported");
		return -EINVAL;
	}

	return scan_tc_matchall_fdb_actions(priv, &ma->rule->action, extack);
}

int mlx5e_tc_delete_matchall(struct mlx5e_priv *priv,
			     struct tc_cls_matchall_offload *ma)
{
	struct netlink_ext_ack *extack = ma->common.extack;

	return apply_police_params(priv, 0, extack);
}

void mlx5e_tc_stats_matchall(struct mlx5e_priv *priv,
			     struct tc_cls_matchall_offload *ma)
{
	struct mlx5e_rep_priv *rpriv = priv->ppriv;
	struct rtnl_link_stats64 cur_stats;
	u64 dbytes;
	u64 dpkts;

	cur_stats = priv->stats.vf_vport;
	dpkts = cur_stats.rx_packets - rpriv->prev_vf_vport_stats.rx_packets;
	dbytes = cur_stats.rx_bytes - rpriv->prev_vf_vport_stats.rx_bytes;
	rpriv->prev_vf_vport_stats = cur_stats;
	flow_stats_update(&ma->stats, dbytes, dpkts, 0, jiffies,
			  FLOW_ACTION_HW_STATS_DELAYED);
}

static void mlx5e_tc_hairpin_update_dead_peer(struct mlx5e_priv *priv,
					      struct mlx5e_priv *peer_priv)
{
	struct mlx5_core_dev *peer_mdev = peer_priv->mdev;
	struct mlx5e_hairpin_entry *hpe, *tmp;
	LIST_HEAD(init_wait_list);
	u16 peer_vhca_id;
	int bkt;

	if (!same_hw_devs(priv, peer_priv))
		return;

	peer_vhca_id = MLX5_CAP_GEN(peer_mdev, vhca_id);

	mutex_lock(&priv->fs.tc.hairpin_tbl_lock);
	hash_for_each(priv->fs.tc.hairpin_tbl, bkt, hpe, hairpin_hlist)
		if (refcount_inc_not_zero(&hpe->refcnt))
			list_add(&hpe->dead_peer_wait_list, &init_wait_list);
	mutex_unlock(&priv->fs.tc.hairpin_tbl_lock);

	list_for_each_entry_safe(hpe, tmp, &init_wait_list, dead_peer_wait_list) {
		wait_for_completion(&hpe->res_ready);
		if (!IS_ERR_OR_NULL(hpe->hp) && hpe->peer_vhca_id == peer_vhca_id)
			mlx5_core_hairpin_clear_dead_peer(hpe->hp->pair);

		mlx5e_hairpin_put(priv, hpe);
	}
}

static int mlx5e_tc_netdev_event(struct notifier_block *this,
				 unsigned long event, void *ptr)
{
	struct net_device *ndev = netdev_notifier_info_to_dev(ptr);
	struct mlx5e_flow_steering *fs;
	struct mlx5e_priv *peer_priv;
	struct mlx5e_tc_table *tc;
	struct mlx5e_priv *priv;

	if (ndev->netdev_ops != &mlx5e_netdev_ops ||
	    event != NETDEV_UNREGISTER ||
	    ndev->reg_state == NETREG_REGISTERED)
		return NOTIFY_DONE;

	tc = container_of(this, struct mlx5e_tc_table, netdevice_nb);
	fs = container_of(tc, struct mlx5e_flow_steering, tc);
	priv = container_of(fs, struct mlx5e_priv, fs);
	peer_priv = netdev_priv(ndev);
	if (priv == peer_priv ||
	    !(priv->netdev->features & NETIF_F_HW_TC))
		return NOTIFY_DONE;

	mlx5e_tc_hairpin_update_dead_peer(priv, peer_priv);

	return NOTIFY_DONE;
}

static int mlx5e_tc_nic_get_ft_size(struct mlx5_core_dev *dev)
{
	int tc_grp_size, tc_tbl_size;
	u32 max_flow_counter;

	max_flow_counter = (MLX5_CAP_GEN(dev, max_flow_counter_31_16) << 16) |
			    MLX5_CAP_GEN(dev, max_flow_counter_15_0);

	tc_grp_size = min_t(int, max_flow_counter, MLX5E_TC_TABLE_MAX_GROUP_SIZE);

	tc_tbl_size = min_t(int, tc_grp_size * MLX5E_TC_TABLE_NUM_GROUPS,
			    BIT(MLX5_CAP_FLOWTABLE_NIC_RX(dev, log_max_ft_size)));

	return tc_tbl_size;
}

int mlx5e_tc_nic_init(struct mlx5e_priv *priv)
{
	struct mlx5e_tc_table *tc = &priv->fs.tc;
	struct mlx5_core_dev *dev = priv->mdev;
	struct mapping_ctx *chains_mapping;
	struct mlx5_chains_attr attr = {};
	u64 mapping_id;
	int err;

	mlx5e_mod_hdr_tbl_init(&tc->mod_hdr);
	mutex_init(&tc->t_lock);
	mutex_init(&tc->hairpin_tbl_lock);
	hash_init(tc->hairpin_tbl);

	err = rhashtable_init(&tc->ht, &tc_ht_params);
	if (err)
		return err;

	lockdep_set_class(&tc->ht.mutex, &tc_ht_lock_key);

	mapping_id = mlx5_query_nic_system_image_guid(dev);

	chains_mapping = mapping_create_for_id(mapping_id, MAPPING_TYPE_CHAIN,
					       sizeof(struct mlx5_mapped_obj),
					       MLX5E_TC_TABLE_CHAIN_TAG_MASK, true);

	if (IS_ERR(chains_mapping)) {
		err = PTR_ERR(chains_mapping);
		goto err_mapping;
	}
	tc->mapping = chains_mapping;

	if (MLX5_CAP_FLOWTABLE_NIC_RX(priv->mdev, ignore_flow_level))
		attr.flags = MLX5_CHAINS_AND_PRIOS_SUPPORTED |
			MLX5_CHAINS_IGNORE_FLOW_LEVEL_SUPPORTED;
	attr.ns = MLX5_FLOW_NAMESPACE_KERNEL;
	attr.max_ft_sz = mlx5e_tc_nic_get_ft_size(dev);
	attr.max_grp_num = MLX5E_TC_TABLE_NUM_GROUPS;
	attr.default_ft = mlx5e_vlan_get_flowtable(priv->fs.vlan);
	attr.mapping = chains_mapping;

	tc->chains = mlx5_chains_create(dev, &attr);
	if (IS_ERR(tc->chains)) {
		err = PTR_ERR(tc->chains);
		goto err_chains;
	}

	tc->post_act = mlx5e_tc_post_act_init(priv, tc->chains, MLX5_FLOW_NAMESPACE_KERNEL);
	tc->ct = mlx5_tc_ct_init(priv, tc->chains, &priv->fs.tc.mod_hdr,
				 MLX5_FLOW_NAMESPACE_KERNEL, tc->post_act);

	tc->netdevice_nb.notifier_call = mlx5e_tc_netdev_event;
	err = register_netdevice_notifier_dev_net(priv->netdev,
						  &tc->netdevice_nb,
						  &tc->netdevice_nn);
	if (err) {
		tc->netdevice_nb.notifier_call = NULL;
		mlx5_core_warn(priv->mdev, "Failed to register netdev notifier\n");
		goto err_reg;
	}

	return 0;

err_reg:
	mlx5_tc_ct_clean(tc->ct);
	mlx5e_tc_post_act_destroy(tc->post_act);
	mlx5_chains_destroy(tc->chains);
err_chains:
	mapping_destroy(chains_mapping);
err_mapping:
	rhashtable_destroy(&tc->ht);
	return err;
}

static void _mlx5e_tc_del_flow(void *ptr, void *arg)
{
	struct mlx5e_tc_flow *flow = ptr;
	struct mlx5e_priv *priv = flow->priv;

	mlx5e_tc_del_flow(priv, flow);
	kfree(flow);
}

void mlx5e_tc_nic_cleanup(struct mlx5e_priv *priv)
{
	struct mlx5e_tc_table *tc = &priv->fs.tc;

	if (tc->netdevice_nb.notifier_call)
		unregister_netdevice_notifier_dev_net(priv->netdev,
						      &tc->netdevice_nb,
						      &tc->netdevice_nn);

	mlx5e_mod_hdr_tbl_destroy(&tc->mod_hdr);
	mutex_destroy(&tc->hairpin_tbl_lock);

	rhashtable_free_and_destroy(&tc->ht, _mlx5e_tc_del_flow, NULL);

	if (!IS_ERR_OR_NULL(tc->t)) {
		mlx5_chains_put_table(tc->chains, 0, 1, MLX5E_TC_FT_LEVEL);
		tc->t = NULL;
	}
	mutex_destroy(&tc->t_lock);

	mlx5_tc_ct_clean(tc->ct);
	mlx5e_tc_post_act_destroy(tc->post_act);
	mapping_destroy(tc->mapping);
	mlx5_chains_destroy(tc->chains);
}

int mlx5e_tc_esw_init(struct rhashtable *tc_ht)
{
	const size_t sz_enc_opts = sizeof(struct tunnel_match_enc_opts);
	struct mlx5_rep_uplink_priv *uplink_priv;
	struct mlx5e_rep_priv *rpriv;
	struct mapping_ctx *mapping;
	struct mlx5_eswitch *esw;
	struct mlx5e_priv *priv;
	u64 mapping_id;
	int err = 0;

	uplink_priv = container_of(tc_ht, struct mlx5_rep_uplink_priv, tc_ht);
	rpriv = container_of(uplink_priv, struct mlx5e_rep_priv, uplink_priv);
	priv = netdev_priv(rpriv->netdev);
	esw = priv->mdev->priv.eswitch;

	uplink_priv->post_act = mlx5e_tc_post_act_init(priv, esw_chains(esw),
						       MLX5_FLOW_NAMESPACE_FDB);
	uplink_priv->ct_priv = mlx5_tc_ct_init(netdev_priv(priv->netdev),
					       esw_chains(esw),
					       &esw->offloads.mod_hdr,
					       MLX5_FLOW_NAMESPACE_FDB,
					       uplink_priv->post_act);

<<<<<<< HEAD
#if IS_ENABLED(CONFIG_MLX5_TC_SAMPLE)
	uplink_priv->tc_psample = mlx5e_tc_sample_init(esw, uplink_priv->post_act);
#endif

	mapping_id = mlx5_query_nic_system_image_guid(esw->dev);

	mapping = mapping_create_for_id(mapping_id, MAPPING_TYPE_TUNNEL,
					sizeof(struct tunnel_match_key),
					TUNNEL_INFO_BITS_MASK, true);

=======
	uplink_priv->int_port_priv = mlx5e_tc_int_port_init(netdev_priv(priv->netdev));

	uplink_priv->tc_psample = mlx5e_tc_sample_init(esw, uplink_priv->post_act);

	mapping_id = mlx5_query_nic_system_image_guid(esw->dev);

	mapping = mapping_create_for_id(mapping_id, MAPPING_TYPE_TUNNEL,
					sizeof(struct tunnel_match_key),
					TUNNEL_INFO_BITS_MASK, true);

>>>>>>> df0cc57e
	if (IS_ERR(mapping)) {
		err = PTR_ERR(mapping);
		goto err_tun_mapping;
	}
	uplink_priv->tunnel_mapping = mapping;

<<<<<<< HEAD
	/* 0xFFF is reserved for stack devices slow path table mark */
	mapping = mapping_create_for_id(mapping_id, MAPPING_TYPE_TUNNEL_ENC_OPTS,
					sz_enc_opts, ENC_OPTS_BITS_MASK - 1, true);
=======
	/* Two last values are reserved for stack devices slow path table mark
	 * and bridge ingress push mark.
	 */
	mapping = mapping_create_for_id(mapping_id, MAPPING_TYPE_TUNNEL_ENC_OPTS,
					sz_enc_opts, ENC_OPTS_BITS_MASK - 2, true);
>>>>>>> df0cc57e
	if (IS_ERR(mapping)) {
		err = PTR_ERR(mapping);
		goto err_enc_opts_mapping;
	}
	uplink_priv->tunnel_enc_opts_mapping = mapping;

	err = rhashtable_init(tc_ht, &tc_ht_params);
	if (err)
		goto err_ht_init;

	lockdep_set_class(&tc_ht->mutex, &tc_ht_lock_key);

	uplink_priv->encap = mlx5e_tc_tun_init(priv);
	if (IS_ERR(uplink_priv->encap)) {
		err = PTR_ERR(uplink_priv->encap);
		goto err_register_fib_notifier;
	}

	return 0;

err_register_fib_notifier:
	rhashtable_destroy(tc_ht);
err_ht_init:
	mapping_destroy(uplink_priv->tunnel_enc_opts_mapping);
err_enc_opts_mapping:
	mapping_destroy(uplink_priv->tunnel_mapping);
err_tun_mapping:
<<<<<<< HEAD
#if IS_ENABLED(CONFIG_MLX5_TC_SAMPLE)
	mlx5e_tc_sample_cleanup(uplink_priv->tc_psample);
#endif
=======
	mlx5e_tc_sample_cleanup(uplink_priv->tc_psample);
	mlx5e_tc_int_port_cleanup(uplink_priv->int_port_priv);
>>>>>>> df0cc57e
	mlx5_tc_ct_clean(uplink_priv->ct_priv);
	netdev_warn(priv->netdev,
		    "Failed to initialize tc (eswitch), err: %d", err);
	mlx5e_tc_post_act_destroy(uplink_priv->post_act);
	return err;
}

void mlx5e_tc_esw_cleanup(struct rhashtable *tc_ht)
{
	struct mlx5_rep_uplink_priv *uplink_priv;

	uplink_priv = container_of(tc_ht, struct mlx5_rep_uplink_priv, tc_ht);

	rhashtable_free_and_destroy(tc_ht, _mlx5e_tc_del_flow, NULL);
	mlx5e_tc_tun_cleanup(uplink_priv->encap);

	mapping_destroy(uplink_priv->tunnel_enc_opts_mapping);
	mapping_destroy(uplink_priv->tunnel_mapping);

<<<<<<< HEAD
#if IS_ENABLED(CONFIG_MLX5_TC_SAMPLE)
	mlx5e_tc_sample_cleanup(uplink_priv->tc_psample);
#endif
=======
	mlx5e_tc_sample_cleanup(uplink_priv->tc_psample);
	mlx5e_tc_int_port_cleanup(uplink_priv->int_port_priv);
>>>>>>> df0cc57e
	mlx5_tc_ct_clean(uplink_priv->ct_priv);
	mlx5e_tc_post_act_destroy(uplink_priv->post_act);
}

int mlx5e_tc_num_filters(struct mlx5e_priv *priv, unsigned long flags)
{
	struct rhashtable *tc_ht = get_tc_ht(priv, flags);

	return atomic_read(&tc_ht->nelems);
}

void mlx5e_tc_clean_fdb_peer_flows(struct mlx5_eswitch *esw)
{
	struct mlx5e_tc_flow *flow, *tmp;

	list_for_each_entry_safe(flow, tmp, &esw->offloads.peer_flows, peer)
		__mlx5e_tc_del_fdb_peer_flow(flow);
}

void mlx5e_tc_reoffload_flows_work(struct work_struct *work)
{
	struct mlx5_rep_uplink_priv *rpriv =
		container_of(work, struct mlx5_rep_uplink_priv,
			     reoffload_flows_work);
	struct mlx5e_tc_flow *flow, *tmp;

	mutex_lock(&rpriv->unready_flows_lock);
	list_for_each_entry_safe(flow, tmp, &rpriv->unready_flows, unready) {
		if (!mlx5e_tc_add_fdb_flow(flow->priv, flow, NULL))
			unready_flow_del(flow);
	}
	mutex_unlock(&rpriv->unready_flows_lock);
}

static int mlx5e_setup_tc_cls_flower(struct mlx5e_priv *priv,
				     struct flow_cls_offload *cls_flower,
				     unsigned long flags)
{
	switch (cls_flower->command) {
	case FLOW_CLS_REPLACE:
		return mlx5e_configure_flower(priv->netdev, priv, cls_flower,
					      flags);
	case FLOW_CLS_DESTROY:
		return mlx5e_delete_flower(priv->netdev, priv, cls_flower,
					   flags);
	case FLOW_CLS_STATS:
		return mlx5e_stats_flower(priv->netdev, priv, cls_flower,
					  flags);
	default:
		return -EOPNOTSUPP;
	}
}

int mlx5e_setup_tc_block_cb(enum tc_setup_type type, void *type_data,
			    void *cb_priv)
{
	unsigned long flags = MLX5_TC_FLAG(INGRESS);
	struct mlx5e_priv *priv = cb_priv;

	if (!priv->netdev || !netif_device_present(priv->netdev))
		return -EOPNOTSUPP;

	if (mlx5e_is_uplink_rep(priv))
		flags |= MLX5_TC_FLAG(ESW_OFFLOAD);
	else
		flags |= MLX5_TC_FLAG(NIC_OFFLOAD);

	switch (type) {
	case TC_SETUP_CLSFLOWER:
		return mlx5e_setup_tc_cls_flower(priv, type_data, flags);
	default:
		return -EOPNOTSUPP;
	}
}

bool mlx5e_tc_update_skb(struct mlx5_cqe64 *cqe,
			 struct sk_buff *skb)
{
#if IS_ENABLED(CONFIG_NET_TC_SKB_EXT)
	u32 chain = 0, chain_tag, reg_b, zone_restore_id;
	struct mlx5e_priv *priv = netdev_priv(skb->dev);
	struct mlx5e_tc_table *tc = &priv->fs.tc;
	struct mlx5_mapped_obj mapped_obj;
	struct tc_skb_ext *tc_skb_ext;
	int err;

	reg_b = be32_to_cpu(cqe->ft_metadata);

	chain_tag = reg_b & MLX5E_TC_TABLE_CHAIN_TAG_MASK;

	err = mapping_find(tc->mapping, chain_tag, &mapped_obj);
	if (err) {
		netdev_dbg(priv->netdev,
			   "Couldn't find chain for chain tag: %d, err: %d\n",
			   chain_tag, err);
		return false;
	}

	if (mapped_obj.type == MLX5_MAPPED_OBJ_CHAIN) {
		chain = mapped_obj.chain;
		tc_skb_ext = tc_skb_ext_alloc(skb);
		if (WARN_ON(!tc_skb_ext))
			return false;

		tc_skb_ext->chain = chain;

		zone_restore_id = (reg_b >> REG_MAPPING_MOFFSET(NIC_ZONE_RESTORE_TO_REG)) &
			ESW_ZONE_ID_MASK;

		if (!mlx5e_tc_ct_restore_flow(tc->ct, skb,
					      zone_restore_id))
			return false;
	} else {
		netdev_dbg(priv->netdev, "Invalid mapped object type: %d\n", mapped_obj.type);
		return false;
	}
#endif /* CONFIG_NET_TC_SKB_EXT */

	return true;
}<|MERGE_RESOLUTION|>--- conflicted
+++ resolved
@@ -39,10 +39,7 @@
 #include <linux/rhashtable.h>
 #include <linux/refcount.h>
 #include <linux/completion.h>
-<<<<<<< HEAD
-=======
 #include <linux/if_macvlan.h>
->>>>>>> df0cc57e
 #include <net/tc_act/tc_pedit.h>
 #include <net/tc_act/tc_csum.h>
 #include <net/psample.h>
@@ -70,13 +67,8 @@
 #include "lib/fs_chains.h"
 #include "diag/en_tc_tracepoint.h"
 #include <asm/div64.h>
-<<<<<<< HEAD
-#include "lag.h"
-#include "lag_mp.h"
-=======
 #include "lag/lag.h"
 #include "lag/mp.h"
->>>>>>> df0cc57e
 
 #define nic_chains(priv) ((priv)->fs.tc.chains)
 #define MLX5_MH_ACT_SZ MLX5_UN_SZ_BYTES(set_add_copy_action_in_auto)
@@ -273,10 +265,6 @@
 	return priv->fs.tc.ct;
 }
 
-<<<<<<< HEAD
-#if IS_ENABLED(CONFIG_MLX5_TC_SAMPLE)
-=======
->>>>>>> df0cc57e
 static struct mlx5e_tc_psample *
 get_sample_priv(struct mlx5e_priv *priv)
 {
@@ -1178,10 +1166,6 @@
 	} else if (flow_flag_test(flow, SAMPLE)) {
 		rule = mlx5e_tc_sample_offload(get_sample_priv(flow->priv), spec, attr,
 					       mlx5e_tc_get_flow_tun_id(flow));
-<<<<<<< HEAD
-#endif
-=======
->>>>>>> df0cc57e
 	} else {
 		rule = mlx5_eswitch_add_offloaded_rule(esw, spec, attr);
 	}
@@ -1212,21 +1196,6 @@
 	if (attr->flags & MLX5_ESW_ATTR_FLAG_SLOW_PATH)
 		goto offload_rule_0;
 
-<<<<<<< HEAD
-	if (flow_flag_test(flow, CT)) {
-		mlx5_tc_ct_delete_flow(get_ct_priv(flow->priv), flow, attr);
-		return;
-	}
-
-#if IS_ENABLED(CONFIG_MLX5_TC_SAMPLE)
-	if (flow_flag_test(flow, SAMPLE)) {
-		mlx5e_tc_sample_unoffload(get_sample_priv(flow->priv), flow->rule[0], attr);
-		return;
-	}
-#endif
-
-=======
->>>>>>> df0cc57e
 	if (attr->esw_attr->split_count)
 		mlx5_eswitch_del_fwd_rule(esw, flow->rule[1], attr);
 
@@ -3495,20 +3464,13 @@
 	return 0;
 }
 
-<<<<<<< HEAD
-static int parse_tc_nic_actions(struct mlx5e_priv *priv,
-				struct flow_action *flow_action,
-=======
 static int
 actions_prepare_mod_hdr_actions(struct mlx5e_priv *priv,
->>>>>>> df0cc57e
 				struct mlx5e_tc_flow *flow,
 				struct mlx5_flow_attr *attr,
 				struct pedit_headers_action *hdrs,
 				struct netlink_ext_ack *extack)
 {
-<<<<<<< HEAD
-=======
 	struct mlx5e_tc_flow_parse_attr *parse_attr = attr->parse_attr;
 	enum mlx5_flow_namespace_type ns_type;
 	int err;
@@ -3547,7 +3509,6 @@
 		     struct mlx5e_tc_flow *flow,
 		     struct netlink_ext_ack *extack)
 {
->>>>>>> df0cc57e
 	struct mlx5e_tc_flow_parse_attr *parse_attr;
 	struct mlx5_flow_attr *attr = flow->attr;
 	struct pedit_headers_action hdrs[2] = {};
@@ -5299,10 +5260,9 @@
 					       MLX5_FLOW_NAMESPACE_FDB,
 					       uplink_priv->post_act);
 
-<<<<<<< HEAD
-#if IS_ENABLED(CONFIG_MLX5_TC_SAMPLE)
+	uplink_priv->int_port_priv = mlx5e_tc_int_port_init(netdev_priv(priv->netdev));
+
 	uplink_priv->tc_psample = mlx5e_tc_sample_init(esw, uplink_priv->post_act);
-#endif
 
 	mapping_id = mlx5_query_nic_system_image_guid(esw->dev);
 
@@ -5310,35 +5270,17 @@
 					sizeof(struct tunnel_match_key),
 					TUNNEL_INFO_BITS_MASK, true);
 
-=======
-	uplink_priv->int_port_priv = mlx5e_tc_int_port_init(netdev_priv(priv->netdev));
-
-	uplink_priv->tc_psample = mlx5e_tc_sample_init(esw, uplink_priv->post_act);
-
-	mapping_id = mlx5_query_nic_system_image_guid(esw->dev);
-
-	mapping = mapping_create_for_id(mapping_id, MAPPING_TYPE_TUNNEL,
-					sizeof(struct tunnel_match_key),
-					TUNNEL_INFO_BITS_MASK, true);
-
->>>>>>> df0cc57e
 	if (IS_ERR(mapping)) {
 		err = PTR_ERR(mapping);
 		goto err_tun_mapping;
 	}
 	uplink_priv->tunnel_mapping = mapping;
 
-<<<<<<< HEAD
-	/* 0xFFF is reserved for stack devices slow path table mark */
-	mapping = mapping_create_for_id(mapping_id, MAPPING_TYPE_TUNNEL_ENC_OPTS,
-					sz_enc_opts, ENC_OPTS_BITS_MASK - 1, true);
-=======
 	/* Two last values are reserved for stack devices slow path table mark
 	 * and bridge ingress push mark.
 	 */
 	mapping = mapping_create_for_id(mapping_id, MAPPING_TYPE_TUNNEL_ENC_OPTS,
 					sz_enc_opts, ENC_OPTS_BITS_MASK - 2, true);
->>>>>>> df0cc57e
 	if (IS_ERR(mapping)) {
 		err = PTR_ERR(mapping);
 		goto err_enc_opts_mapping;
@@ -5366,14 +5308,8 @@
 err_enc_opts_mapping:
 	mapping_destroy(uplink_priv->tunnel_mapping);
 err_tun_mapping:
-<<<<<<< HEAD
-#if IS_ENABLED(CONFIG_MLX5_TC_SAMPLE)
-	mlx5e_tc_sample_cleanup(uplink_priv->tc_psample);
-#endif
-=======
 	mlx5e_tc_sample_cleanup(uplink_priv->tc_psample);
 	mlx5e_tc_int_port_cleanup(uplink_priv->int_port_priv);
->>>>>>> df0cc57e
 	mlx5_tc_ct_clean(uplink_priv->ct_priv);
 	netdev_warn(priv->netdev,
 		    "Failed to initialize tc (eswitch), err: %d", err);
@@ -5393,14 +5329,8 @@
 	mapping_destroy(uplink_priv->tunnel_enc_opts_mapping);
 	mapping_destroy(uplink_priv->tunnel_mapping);
 
-<<<<<<< HEAD
-#if IS_ENABLED(CONFIG_MLX5_TC_SAMPLE)
-	mlx5e_tc_sample_cleanup(uplink_priv->tc_psample);
-#endif
-=======
 	mlx5e_tc_sample_cleanup(uplink_priv->tc_psample);
 	mlx5e_tc_int_port_cleanup(uplink_priv->int_port_priv);
->>>>>>> df0cc57e
 	mlx5_tc_ct_clean(uplink_priv->ct_priv);
 	mlx5e_tc_post_act_destroy(uplink_priv->post_act);
 }
