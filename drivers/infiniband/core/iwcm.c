/*
 * Copyright (c) 2004, 2005 Intel Corporation.  All rights reserved.
 * Copyright (c) 2004 Topspin Corporation.  All rights reserved.
 * Copyright (c) 2004, 2005 Voltaire Corporation.  All rights reserved.
 * Copyright (c) 2005 Sun Microsystems, Inc. All rights reserved.
 * Copyright (c) 2005 Open Grid Computing, Inc. All rights reserved.
 * Copyright (c) 2005 Network Appliance, Inc. All rights reserved.
 *
 * This software is available to you under a choice of one of two
 * licenses.  You may choose to be licensed under the terms of the GNU
 * General Public License (GPL) Version 2, available from the file
 * COPYING in the main directory of this source tree, or the
 * OpenIB.org BSD license below:
 *
 *     Redistribution and use in source and binary forms, with or
 *     without modification, are permitted provided that the following
 *     conditions are met:
 *
 *      - Redistributions of source code must retain the above
 *        copyright notice, this list of conditions and the following
 *        disclaimer.
 *
 *      - Redistributions in binary form must reproduce the above
 *        copyright notice, this list of conditions and the following
 *        disclaimer in the documentation and/or other materials
 *        provided with the distribution.
 *
 * THE SOFTWARE IS PROVIDED "AS IS", WITHOUT WARRANTY OF ANY KIND,
 * EXPRESS OR IMPLIED, INCLUDING BUT NOT LIMITED TO THE WARRANTIES OF
 * MERCHANTABILITY, FITNESS FOR A PARTICULAR PURPOSE AND
 * NONINFRINGEMENT. IN NO EVENT SHALL THE AUTHORS OR COPYRIGHT HOLDERS
 * BE LIABLE FOR ANY CLAIM, DAMAGES OR OTHER LIABILITY, WHETHER IN AN
 * ACTION OF CONTRACT, TORT OR OTHERWISE, ARISING FROM, OUT OF OR IN
 * CONNECTION WITH THE SOFTWARE OR THE USE OR OTHER DEALINGS IN THE
 * SOFTWARE.
 *
 */
#include <linux/dma-mapping.h>
#include <linux/err.h>
#include <linux/idr.h>
#include <linux/interrupt.h>
#include <linux/rbtree.h>
#include <linux/sched.h>
#include <linux/spinlock.h>
#include <linux/workqueue.h>
#include <linux/completion.h>
#include <linux/slab.h>
#include <linux/module.h>
#include <linux/sysctl.h>

#include <rdma/iw_cm.h>
#include <rdma/ib_addr.h>
#include <rdma/iw_portmap.h>
#include <rdma/rdma_netlink.h>

#include "iwcm.h"

MODULE_AUTHOR("Tom Tucker");
MODULE_DESCRIPTION("iWARP CM");
MODULE_LICENSE("Dual BSD/GPL");

static const char * const iwcm_rej_reason_strs[] = {
	[ECONNRESET]			= "reset by remote host",
	[ECONNREFUSED]			= "refused by remote application",
	[ETIMEDOUT]			= "setup timeout",
};

const char *__attribute_const__ iwcm_reject_msg(int reason)
{
	size_t index;

	/* iWARP uses negative errnos */
	index = -reason;

	if (index < ARRAY_SIZE(iwcm_rej_reason_strs) &&
	    iwcm_rej_reason_strs[index])
		return iwcm_rej_reason_strs[index];
	else
		return "unrecognized reason";
}
EXPORT_SYMBOL(iwcm_reject_msg);

static struct rdma_nl_cbs iwcm_nl_cb_table[] = {
	[RDMA_NL_IWPM_REG_PID] = {.dump = iwpm_register_pid_cb},
	[RDMA_NL_IWPM_ADD_MAPPING] = {.dump = iwpm_add_mapping_cb},
	[RDMA_NL_IWPM_QUERY_MAPPING] = {.dump = iwpm_add_and_query_mapping_cb},
	[RDMA_NL_IWPM_REMOTE_INFO] = {.dump = iwpm_remote_info_cb},
	[RDMA_NL_IWPM_HANDLE_ERR] = {.dump = iwpm_mapping_error_cb},
	[RDMA_NL_IWPM_MAPINFO] = {.dump = iwpm_mapping_info_cb},
	[RDMA_NL_IWPM_MAPINFO_NUM] = {.dump = iwpm_ack_mapping_info_cb}
};

static struct workqueue_struct *iwcm_wq;
struct iwcm_work {
	struct work_struct work;
	struct iwcm_id_private *cm_id;
	struct list_head list;
	struct iw_cm_event event;
	struct list_head free_list;
};

static unsigned int default_backlog = 256;

static struct ctl_table_header *iwcm_ctl_table_hdr;
static struct ctl_table iwcm_ctl_table[] = {
	{
		.procname	= "default_backlog",
		.data		= &default_backlog,
		.maxlen		= sizeof(default_backlog),
		.mode		= 0644,
		.proc_handler	= proc_dointvec,
	},
	{ }
};

/*
 * The following services provide a mechanism for pre-allocating iwcm_work
 * elements.  The design pre-allocates them  based on the cm_id type:
 *	LISTENING IDS: 	Get enough elements preallocated to handle the
 *			listen backlog.
 *	ACTIVE IDS:	4: CONNECT_REPLY, ESTABLISHED, DISCONNECT, CLOSE
 *	PASSIVE IDS:	3: ESTABLISHED, DISCONNECT, CLOSE
 *
 * Allocating them in connect and listen avoids having to deal
 * with allocation failures on the event upcall from the provider (which
 * is called in the interrupt context).
 *
 * One exception is when creating the cm_id for incoming connection requests.
 * There are two cases:
 * 1) in the event upcall, cm_event_handler(), for a listening cm_id.  If
 *    the backlog is exceeded, then no more connection request events will
 *    be processed.  cm_event_handler() returns -ENOMEM in this case.  Its up
 *    to the provider to reject the connection request.
 * 2) in the connection request workqueue handler, cm_conn_req_handler().
 *    If work elements cannot be allocated for the new connect request cm_id,
 *    then IWCM will call the provider reject method.  This is ok since
 *    cm_conn_req_handler() runs in the workqueue thread context.
 */

static struct iwcm_work *get_work(struct iwcm_id_private *cm_id_priv)
{
	struct iwcm_work *work;

	if (list_empty(&cm_id_priv->work_free_list))
		return NULL;
	work = list_entry(cm_id_priv->work_free_list.next, struct iwcm_work,
			  free_list);
	list_del_init(&work->free_list);
	return work;
}

static void put_work(struct iwcm_work *work)
{
	list_add(&work->free_list, &work->cm_id->work_free_list);
}

static void dealloc_work_entries(struct iwcm_id_private *cm_id_priv)
{
	struct list_head *e, *tmp;

	list_for_each_safe(e, tmp, &cm_id_priv->work_free_list)
		kfree(list_entry(e, struct iwcm_work, free_list));
}

static int alloc_work_entries(struct iwcm_id_private *cm_id_priv, int count)
{
	struct iwcm_work *work;

	BUG_ON(!list_empty(&cm_id_priv->work_free_list));
	while (count--) {
		work = kmalloc(sizeof(struct iwcm_work), GFP_KERNEL);
		if (!work) {
			dealloc_work_entries(cm_id_priv);
			return -ENOMEM;
		}
		work->cm_id = cm_id_priv;
		INIT_LIST_HEAD(&work->list);
		put_work(work);
	}
	return 0;
}

/*
 * Save private data from incoming connection requests to
 * iw_cm_event, so the low level driver doesn't have to. Adjust
 * the event ptr to point to the local copy.
 */
static int copy_private_data(struct iw_cm_event *event)
{
	void *p;

	p = kmemdup(event->private_data, event->private_data_len, GFP_ATOMIC);
	if (!p)
		return -ENOMEM;
	event->private_data = p;
	return 0;
}

static void free_cm_id(struct iwcm_id_private *cm_id_priv)
{
	dealloc_work_entries(cm_id_priv);
	kfree(cm_id_priv);
}

/*
 * Release a reference on cm_id. If the last reference is being
 * released, free the cm_id and return 1.
 */
static int iwcm_deref_id(struct iwcm_id_private *cm_id_priv)
{
	BUG_ON(atomic_read(&cm_id_priv->refcount)==0);
	if (atomic_dec_and_test(&cm_id_priv->refcount)) {
		BUG_ON(!list_empty(&cm_id_priv->work_list));
		free_cm_id(cm_id_priv);
		return 1;
	}

	return 0;
}

static void add_ref(struct iw_cm_id *cm_id)
{
	struct iwcm_id_private *cm_id_priv;
	cm_id_priv = container_of(cm_id, struct iwcm_id_private, id);
	atomic_inc(&cm_id_priv->refcount);
}

static void rem_ref(struct iw_cm_id *cm_id)
{
	struct iwcm_id_private *cm_id_priv;

	cm_id_priv = container_of(cm_id, struct iwcm_id_private, id);

	(void)iwcm_deref_id(cm_id_priv);
}

static int cm_event_handler(struct iw_cm_id *cm_id, struct iw_cm_event *event);

struct iw_cm_id *iw_create_cm_id(struct ib_device *device,
				 iw_cm_handler cm_handler,
				 void *context)
{
	struct iwcm_id_private *cm_id_priv;

	cm_id_priv = kzalloc(sizeof(*cm_id_priv), GFP_KERNEL);
	if (!cm_id_priv)
		return ERR_PTR(-ENOMEM);

	cm_id_priv->state = IW_CM_STATE_IDLE;
	cm_id_priv->id.device = device;
	cm_id_priv->id.cm_handler = cm_handler;
	cm_id_priv->id.context = context;
	cm_id_priv->id.event_handler = cm_event_handler;
	cm_id_priv->id.add_ref = add_ref;
	cm_id_priv->id.rem_ref = rem_ref;
	spin_lock_init(&cm_id_priv->lock);
	atomic_set(&cm_id_priv->refcount, 1);
	init_waitqueue_head(&cm_id_priv->connect_wait);
	init_completion(&cm_id_priv->destroy_comp);
	INIT_LIST_HEAD(&cm_id_priv->work_list);
	INIT_LIST_HEAD(&cm_id_priv->work_free_list);

	return &cm_id_priv->id;
}
EXPORT_SYMBOL(iw_create_cm_id);


static int iwcm_modify_qp_err(struct ib_qp *qp)
{
	struct ib_qp_attr qp_attr;

	if (!qp)
		return -EINVAL;

	qp_attr.qp_state = IB_QPS_ERR;
	return ib_modify_qp(qp, &qp_attr, IB_QP_STATE);
}

/*
 * This is really the RDMAC CLOSING state. It is most similar to the
 * IB SQD QP state.
 */
static int iwcm_modify_qp_sqd(struct ib_qp *qp)
{
	struct ib_qp_attr qp_attr;

	BUG_ON(qp == NULL);
	qp_attr.qp_state = IB_QPS_SQD;
	return ib_modify_qp(qp, &qp_attr, IB_QP_STATE);
}

/*
 * CM_ID <-- CLOSING
 *
 * Block if a passive or active connection is currently being processed. Then
 * process the event as follows:
 * - If we are ESTABLISHED, move to CLOSING and modify the QP state
 *   based on the abrupt flag
 * - If the connection is already in the CLOSING or IDLE state, the peer is
 *   disconnecting concurrently with us and we've already seen the
 *   DISCONNECT event -- ignore the request and return 0
 * - Disconnect on a listening endpoint returns -EINVAL
 */
int iw_cm_disconnect(struct iw_cm_id *cm_id, int abrupt)
{
	struct iwcm_id_private *cm_id_priv;
	unsigned long flags;
	int ret = 0;
	struct ib_qp *qp = NULL;

	cm_id_priv = container_of(cm_id, struct iwcm_id_private, id);
	/* Wait if we're currently in a connect or accept downcall */
	wait_event(cm_id_priv->connect_wait,
		   !test_bit(IWCM_F_CONNECT_WAIT, &cm_id_priv->flags));

	spin_lock_irqsave(&cm_id_priv->lock, flags);
	switch (cm_id_priv->state) {
	case IW_CM_STATE_ESTABLISHED:
		cm_id_priv->state = IW_CM_STATE_CLOSING;

		/* QP could be <nul> for user-mode client */
		if (cm_id_priv->qp)
			qp = cm_id_priv->qp;
		else
			ret = -EINVAL;
		break;
	case IW_CM_STATE_LISTEN:
		ret = -EINVAL;
		break;
	case IW_CM_STATE_CLOSING:
		/* remote peer closed first */
	case IW_CM_STATE_IDLE:
		/* accept or connect returned !0 */
		break;
	case IW_CM_STATE_CONN_RECV:
		/*
		 * App called disconnect before/without calling accept after
		 * connect_request event delivered.
		 */
		break;
	case IW_CM_STATE_CONN_SENT:
		/* Can only get here if wait above fails */
	default:
		BUG();
	}
	spin_unlock_irqrestore(&cm_id_priv->lock, flags);

	if (qp) {
		if (abrupt)
			ret = iwcm_modify_qp_err(qp);
		else
			ret = iwcm_modify_qp_sqd(qp);

		/*
		 * If both sides are disconnecting the QP could
		 * already be in ERR or SQD states
		 */
		ret = 0;
	}

	return ret;
}
EXPORT_SYMBOL(iw_cm_disconnect);

/*
 * CM_ID <-- DESTROYING
 *
 * Clean up all resources associated with the connection and release
 * the initial reference taken by iw_create_cm_id.
 */
static void destroy_cm_id(struct iw_cm_id *cm_id)
{
	struct iwcm_id_private *cm_id_priv;
	unsigned long flags;

	cm_id_priv = container_of(cm_id, struct iwcm_id_private, id);
	/*
	 * Wait if we're currently in a connect or accept downcall. A
	 * listening endpoint should never block here.
	 */
	wait_event(cm_id_priv->connect_wait,
		   !test_bit(IWCM_F_CONNECT_WAIT, &cm_id_priv->flags));

	/*
	 * Since we're deleting the cm_id, drop any events that
	 * might arrive before the last dereference.
	 */
	set_bit(IWCM_F_DROP_EVENTS, &cm_id_priv->flags);

	spin_lock_irqsave(&cm_id_priv->lock, flags);
	switch (cm_id_priv->state) {
	case IW_CM_STATE_LISTEN:
		cm_id_priv->state = IW_CM_STATE_DESTROYING;
		spin_unlock_irqrestore(&cm_id_priv->lock, flags);
		/* destroy the listening endpoint */
		cm_id->device->iwcm->destroy_listen(cm_id);
		spin_lock_irqsave(&cm_id_priv->lock, flags);
		break;
	case IW_CM_STATE_ESTABLISHED:
		cm_id_priv->state = IW_CM_STATE_DESTROYING;
		spin_unlock_irqrestore(&cm_id_priv->lock, flags);
		/* Abrupt close of the connection */
		(void)iwcm_modify_qp_err(cm_id_priv->qp);
		spin_lock_irqsave(&cm_id_priv->lock, flags);
		break;
	case IW_CM_STATE_IDLE:
	case IW_CM_STATE_CLOSING:
		cm_id_priv->state = IW_CM_STATE_DESTROYING;
		break;
	case IW_CM_STATE_CONN_RECV:
		/*
		 * App called destroy before/without calling accept after
		 * receiving connection request event notification or
		 * returned non zero from the event callback function.
		 * In either case, must tell the provider to reject.
		 */
		cm_id_priv->state = IW_CM_STATE_DESTROYING;
		spin_unlock_irqrestore(&cm_id_priv->lock, flags);
		cm_id->device->iwcm->reject(cm_id, NULL, 0);
		spin_lock_irqsave(&cm_id_priv->lock, flags);
		break;
	case IW_CM_STATE_CONN_SENT:
	case IW_CM_STATE_DESTROYING:
	default:
		BUG();
		break;
	}
	if (cm_id_priv->qp) {
		cm_id_priv->id.device->iwcm->rem_ref(cm_id_priv->qp);
		cm_id_priv->qp = NULL;
	}
	spin_unlock_irqrestore(&cm_id_priv->lock, flags);

	if (cm_id->mapped) {
		iwpm_remove_mapinfo(&cm_id->local_addr, &cm_id->m_local_addr);
		iwpm_remove_mapping(&cm_id->local_addr, RDMA_NL_IWCM);
	}

	(void)iwcm_deref_id(cm_id_priv);
}

/*
 * This function is only called by the application thread and cannot
 * be called by the event thread. The function will wait for all
 * references to be released on the cm_id and then kfree the cm_id
 * object.
 */
void iw_destroy_cm_id(struct iw_cm_id *cm_id)
{
	struct iwcm_id_private *cm_id_priv;

	cm_id_priv = container_of(cm_id, struct iwcm_id_private, id);
	destroy_cm_id(cm_id);
}
EXPORT_SYMBOL(iw_destroy_cm_id);

/**
 * iw_cm_check_wildcard - If IP address is 0 then use original
 * @pm_addr: sockaddr containing the ip to check for wildcard
 * @cm_addr: sockaddr containing the actual IP address
 * @cm_outaddr: sockaddr to set IP addr which leaving port
 *
 *  Checks the pm_addr for wildcard and then sets cm_outaddr's
 *  IP to the actual (cm_addr).
 */
static void iw_cm_check_wildcard(struct sockaddr_storage *pm_addr,
				 struct sockaddr_storage *cm_addr,
				 struct sockaddr_storage *cm_outaddr)
{
	if (pm_addr->ss_family == AF_INET) {
		struct sockaddr_in *pm4_addr = (struct sockaddr_in *)pm_addr;

		if (pm4_addr->sin_addr.s_addr == htonl(INADDR_ANY)) {
			struct sockaddr_in *cm4_addr =
				(struct sockaddr_in *)cm_addr;
			struct sockaddr_in *cm4_outaddr =
				(struct sockaddr_in *)cm_outaddr;

			cm4_outaddr->sin_addr = cm4_addr->sin_addr;
		}
	} else {
		struct sockaddr_in6 *pm6_addr = (struct sockaddr_in6 *)pm_addr;

		if (ipv6_addr_type(&pm6_addr->sin6_addr) == IPV6_ADDR_ANY) {
			struct sockaddr_in6 *cm6_addr =
				(struct sockaddr_in6 *)cm_addr;
			struct sockaddr_in6 *cm6_outaddr =
				(struct sockaddr_in6 *)cm_outaddr;

			cm6_outaddr->sin6_addr = cm6_addr->sin6_addr;
		}
	}
}

/**
 * iw_cm_map - Use portmapper to map the ports
 * @cm_id: connection manager pointer
 * @active: Indicates the active side when true
 * returns nonzero for error only if iwpm_create_mapinfo() fails
 *
 * Tries to add a mapping for a port using the Portmapper. If
 * successful in mapping the IP/Port it will check the remote
 * mapped IP address for a wildcard IP address and replace the
 * zero IP address with the remote_addr.
 */
static int iw_cm_map(struct iw_cm_id *cm_id, bool active)
{
	struct iwpm_dev_data pm_reg_msg;
	struct iwpm_sa_data pm_msg;
	int status;

	cm_id->m_local_addr = cm_id->local_addr;
	cm_id->m_remote_addr = cm_id->remote_addr;

	memcpy(pm_reg_msg.dev_name, cm_id->device->name,
	       sizeof(pm_reg_msg.dev_name));
	memcpy(pm_reg_msg.if_name, cm_id->device->iwcm->ifname,
	       sizeof(pm_reg_msg.if_name));

	if (iwpm_register_pid(&pm_reg_msg, RDMA_NL_IWCM) ||
	    !iwpm_valid_pid())
		return 0;

	cm_id->mapped = true;
	pm_msg.loc_addr = cm_id->local_addr;
	pm_msg.rem_addr = cm_id->remote_addr;
	if (active)
		status = iwpm_add_and_query_mapping(&pm_msg,
						    RDMA_NL_IWCM);
	else
		status = iwpm_add_mapping(&pm_msg, RDMA_NL_IWCM);

	if (!status) {
		cm_id->m_local_addr = pm_msg.mapped_loc_addr;
		if (active) {
			cm_id->m_remote_addr = pm_msg.mapped_rem_addr;
			iw_cm_check_wildcard(&pm_msg.mapped_rem_addr,
					     &cm_id->remote_addr,
					     &cm_id->m_remote_addr);
		}
	}

	return iwpm_create_mapinfo(&cm_id->local_addr,
				   &cm_id->m_local_addr,
				   RDMA_NL_IWCM);
}

/*
 * CM_ID <-- LISTEN
 *
 * Start listening for connect requests. Generates one CONNECT_REQUEST
 * event for each inbound connect request.
 */
int iw_cm_listen(struct iw_cm_id *cm_id, int backlog)
{
	struct iwcm_id_private *cm_id_priv;
	unsigned long flags;
	int ret;

	cm_id_priv = container_of(cm_id, struct iwcm_id_private, id);

	if (!backlog)
		backlog = default_backlog;

	ret = alloc_work_entries(cm_id_priv, backlog);
	if (ret)
		return ret;

	spin_lock_irqsave(&cm_id_priv->lock, flags);
	switch (cm_id_priv->state) {
	case IW_CM_STATE_IDLE:
		cm_id_priv->state = IW_CM_STATE_LISTEN;
		spin_unlock_irqrestore(&cm_id_priv->lock, flags);
		ret = iw_cm_map(cm_id, false);
		if (!ret)
			ret = cm_id->device->iwcm->create_listen(cm_id, backlog);
		if (ret)
			cm_id_priv->state = IW_CM_STATE_IDLE;
		spin_lock_irqsave(&cm_id_priv->lock, flags);
		break;
	default:
		ret = -EINVAL;
	}
	spin_unlock_irqrestore(&cm_id_priv->lock, flags);

	return ret;
}
EXPORT_SYMBOL(iw_cm_listen);

/*
 * CM_ID <-- IDLE
 *
 * Rejects an inbound connection request. No events are generated.
 */
int iw_cm_reject(struct iw_cm_id *cm_id,
		 const void *private_data,
		 u8 private_data_len)
{
	struct iwcm_id_private *cm_id_priv;
	unsigned long flags;
	int ret;

	cm_id_priv = container_of(cm_id, struct iwcm_id_private, id);
	set_bit(IWCM_F_CONNECT_WAIT, &cm_id_priv->flags);

	spin_lock_irqsave(&cm_id_priv->lock, flags);
	if (cm_id_priv->state != IW_CM_STATE_CONN_RECV) {
		spin_unlock_irqrestore(&cm_id_priv->lock, flags);
		clear_bit(IWCM_F_CONNECT_WAIT, &cm_id_priv->flags);
		wake_up_all(&cm_id_priv->connect_wait);
		return -EINVAL;
	}
	cm_id_priv->state = IW_CM_STATE_IDLE;
	spin_unlock_irqrestore(&cm_id_priv->lock, flags);

	ret = cm_id->device->iwcm->reject(cm_id, private_data,
					  private_data_len);

	clear_bit(IWCM_F_CONNECT_WAIT, &cm_id_priv->flags);
	wake_up_all(&cm_id_priv->connect_wait);

	return ret;
}
EXPORT_SYMBOL(iw_cm_reject);

/*
 * CM_ID <-- ESTABLISHED
 *
 * Accepts an inbound connection request and generates an ESTABLISHED
 * event. Callers of iw_cm_disconnect and iw_destroy_cm_id will block
 * until the ESTABLISHED event is received from the provider.
 */
int iw_cm_accept(struct iw_cm_id *cm_id,
		 struct iw_cm_conn_param *iw_param)
{
	struct iwcm_id_private *cm_id_priv;
	struct ib_qp *qp;
	unsigned long flags;
	int ret;

	cm_id_priv = container_of(cm_id, struct iwcm_id_private, id);
	set_bit(IWCM_F_CONNECT_WAIT, &cm_id_priv->flags);

	spin_lock_irqsave(&cm_id_priv->lock, flags);
	if (cm_id_priv->state != IW_CM_STATE_CONN_RECV) {
		spin_unlock_irqrestore(&cm_id_priv->lock, flags);
		clear_bit(IWCM_F_CONNECT_WAIT, &cm_id_priv->flags);
		wake_up_all(&cm_id_priv->connect_wait);
		return -EINVAL;
	}
	/* Get the ib_qp given the QPN */
	qp = cm_id->device->iwcm->get_qp(cm_id->device, iw_param->qpn);
	if (!qp) {
		spin_unlock_irqrestore(&cm_id_priv->lock, flags);
		clear_bit(IWCM_F_CONNECT_WAIT, &cm_id_priv->flags);
		wake_up_all(&cm_id_priv->connect_wait);
		return -EINVAL;
	}
	cm_id->device->iwcm->add_ref(qp);
	cm_id_priv->qp = qp;
	spin_unlock_irqrestore(&cm_id_priv->lock, flags);

	ret = cm_id->device->iwcm->accept(cm_id, iw_param);
	if (ret) {
		/* An error on accept precludes provider events */
		BUG_ON(cm_id_priv->state != IW_CM_STATE_CONN_RECV);
		cm_id_priv->state = IW_CM_STATE_IDLE;
		spin_lock_irqsave(&cm_id_priv->lock, flags);
		if (cm_id_priv->qp) {
			cm_id->device->iwcm->rem_ref(qp);
			cm_id_priv->qp = NULL;
		}
		spin_unlock_irqrestore(&cm_id_priv->lock, flags);
		clear_bit(IWCM_F_CONNECT_WAIT, &cm_id_priv->flags);
		wake_up_all(&cm_id_priv->connect_wait);
	}

	return ret;
}
EXPORT_SYMBOL(iw_cm_accept);

/*
 * Active Side: CM_ID <-- CONN_SENT
 *
 * If successful, results in the generation of a CONNECT_REPLY
 * event. iw_cm_disconnect and iw_cm_destroy will block until the
 * CONNECT_REPLY event is received from the provider.
 */
int iw_cm_connect(struct iw_cm_id *cm_id, struct iw_cm_conn_param *iw_param)
{
	struct iwcm_id_private *cm_id_priv;
	int ret;
	unsigned long flags;
	struct ib_qp *qp;

	cm_id_priv = container_of(cm_id, struct iwcm_id_private, id);

	ret = alloc_work_entries(cm_id_priv, 4);
	if (ret)
		return ret;

	set_bit(IWCM_F_CONNECT_WAIT, &cm_id_priv->flags);
	spin_lock_irqsave(&cm_id_priv->lock, flags);

	if (cm_id_priv->state != IW_CM_STATE_IDLE) {
		ret = -EINVAL;
		goto err;
	}

	/* Get the ib_qp given the QPN */
	qp = cm_id->device->iwcm->get_qp(cm_id->device, iw_param->qpn);
	if (!qp) {
		ret = -EINVAL;
		goto err;
	}
	cm_id->device->iwcm->add_ref(qp);
	cm_id_priv->qp = qp;
	cm_id_priv->state = IW_CM_STATE_CONN_SENT;
	spin_unlock_irqrestore(&cm_id_priv->lock, flags);

	ret = iw_cm_map(cm_id, true);
	if (!ret)
		ret = cm_id->device->iwcm->connect(cm_id, iw_param);
	if (!ret)
		return 0;	/* success */

	spin_lock_irqsave(&cm_id_priv->lock, flags);
	if (cm_id_priv->qp) {
		cm_id->device->iwcm->rem_ref(qp);
		cm_id_priv->qp = NULL;
	}
	cm_id_priv->state = IW_CM_STATE_IDLE;
err:
	spin_unlock_irqrestore(&cm_id_priv->lock, flags);
	clear_bit(IWCM_F_CONNECT_WAIT, &cm_id_priv->flags);
	wake_up_all(&cm_id_priv->connect_wait);
	return ret;
}
EXPORT_SYMBOL(iw_cm_connect);

/*
 * Passive Side: new CM_ID <-- CONN_RECV
 *
 * Handles an inbound connect request. The function creates a new
 * iw_cm_id to represent the new connection and inherits the client
 * callback function and other attributes from the listening parent.
 *
 * The work item contains a pointer to the listen_cm_id and the event. The
 * listen_cm_id contains the client cm_handler, context and
 * device. These are copied when the device is cloned. The event
 * contains the new four tuple.
 *
 * An error on the child should not affect the parent, so this
 * function does not return a value.
 */
static void cm_conn_req_handler(struct iwcm_id_private *listen_id_priv,
				struct iw_cm_event *iw_event)
{
	unsigned long flags;
	struct iw_cm_id *cm_id;
	struct iwcm_id_private *cm_id_priv;
	int ret;

	/*
	 * The provider should never generate a connection request
	 * event with a bad status.
	 */
	BUG_ON(iw_event->status);

	cm_id = iw_create_cm_id(listen_id_priv->id.device,
				listen_id_priv->id.cm_handler,
				listen_id_priv->id.context);
	/* If the cm_id could not be created, ignore the request */
	if (IS_ERR(cm_id))
		goto out;

	cm_id->provider_data = iw_event->provider_data;
	cm_id->m_local_addr = iw_event->local_addr;
	cm_id->m_remote_addr = iw_event->remote_addr;
	cm_id->local_addr = listen_id_priv->id.local_addr;

	ret = iwpm_get_remote_info(&listen_id_priv->id.m_local_addr,
				   &iw_event->remote_addr,
				   &cm_id->remote_addr,
				   RDMA_NL_IWCM);
	if (ret) {
		cm_id->remote_addr = iw_event->remote_addr;
	} else {
		iw_cm_check_wildcard(&listen_id_priv->id.m_local_addr,
				     &iw_event->local_addr,
				     &cm_id->local_addr);
		iw_event->local_addr = cm_id->local_addr;
		iw_event->remote_addr = cm_id->remote_addr;
	}

	cm_id_priv = container_of(cm_id, struct iwcm_id_private, id);
	cm_id_priv->state = IW_CM_STATE_CONN_RECV;

	/*
	 * We could be destroying the listening id. If so, ignore this
	 * upcall.
	 */
	spin_lock_irqsave(&listen_id_priv->lock, flags);
	if (listen_id_priv->state != IW_CM_STATE_LISTEN) {
		spin_unlock_irqrestore(&listen_id_priv->lock, flags);
		iw_cm_reject(cm_id, NULL, 0);
		iw_destroy_cm_id(cm_id);
		goto out;
	}
	spin_unlock_irqrestore(&listen_id_priv->lock, flags);

	ret = alloc_work_entries(cm_id_priv, 3);
	if (ret) {
		iw_cm_reject(cm_id, NULL, 0);
		iw_destroy_cm_id(cm_id);
		goto out;
	}

	/* Call the client CM handler */
	ret = cm_id->cm_handler(cm_id, iw_event);
	if (ret) {
		iw_cm_reject(cm_id, NULL, 0);
		iw_destroy_cm_id(cm_id);
	}

out:
	if (iw_event->private_data_len)
		kfree(iw_event->private_data);
}

/*
 * Passive Side: CM_ID <-- ESTABLISHED
 *
 * The provider generated an ESTABLISHED event which means that
 * the MPA negotion has completed successfully and we are now in MPA
 * FPDU mode.
 *
 * This event can only be received in the CONN_RECV state. If the
 * remote peer closed, the ESTABLISHED event would be received followed
 * by the CLOSE event. If the app closes, it will block until we wake
 * it up after processing this event.
 */
static int cm_conn_est_handler(struct iwcm_id_private *cm_id_priv,
			       struct iw_cm_event *iw_event)
{
	unsigned long flags;
	int ret;

	spin_lock_irqsave(&cm_id_priv->lock, flags);

	/*
	 * We clear the CONNECT_WAIT bit here to allow the callback
	 * function to call iw_cm_disconnect. Calling iw_destroy_cm_id
	 * from a callback handler is not allowed.
	 */
	clear_bit(IWCM_F_CONNECT_WAIT, &cm_id_priv->flags);
	BUG_ON(cm_id_priv->state != IW_CM_STATE_CONN_RECV);
	cm_id_priv->state = IW_CM_STATE_ESTABLISHED;
	spin_unlock_irqrestore(&cm_id_priv->lock, flags);
	ret = cm_id_priv->id.cm_handler(&cm_id_priv->id, iw_event);
	wake_up_all(&cm_id_priv->connect_wait);

	return ret;
}

/*
 * Active Side: CM_ID <-- ESTABLISHED
 *
 * The app has called connect and is waiting for the established event to
 * post it's requests to the server. This event will wake up anyone
 * blocked in iw_cm_disconnect or iw_destroy_id.
 */
static int cm_conn_rep_handler(struct iwcm_id_private *cm_id_priv,
			       struct iw_cm_event *iw_event)
{
	unsigned long flags;
	int ret;

	spin_lock_irqsave(&cm_id_priv->lock, flags);
	/*
	 * Clear the connect wait bit so a callback function calling
	 * iw_cm_disconnect will not wait and deadlock this thread
	 */
	clear_bit(IWCM_F_CONNECT_WAIT, &cm_id_priv->flags);
	BUG_ON(cm_id_priv->state != IW_CM_STATE_CONN_SENT);
	if (iw_event->status == 0) {
		cm_id_priv->id.m_local_addr = iw_event->local_addr;
		cm_id_priv->id.m_remote_addr = iw_event->remote_addr;
		iw_event->local_addr = cm_id_priv->id.local_addr;
		iw_event->remote_addr = cm_id_priv->id.remote_addr;
		cm_id_priv->state = IW_CM_STATE_ESTABLISHED;
	} else {
		/* REJECTED or RESET */
		cm_id_priv->id.device->iwcm->rem_ref(cm_id_priv->qp);
		cm_id_priv->qp = NULL;
		cm_id_priv->state = IW_CM_STATE_IDLE;
	}
	spin_unlock_irqrestore(&cm_id_priv->lock, flags);
	ret = cm_id_priv->id.cm_handler(&cm_id_priv->id, iw_event);

	if (iw_event->private_data_len)
		kfree(iw_event->private_data);

	/* Wake up waiters on connect complete */
	wake_up_all(&cm_id_priv->connect_wait);

	return ret;
}

/*
 * CM_ID <-- CLOSING
 *
 * If in the ESTABLISHED state, move to CLOSING.
 */
static void cm_disconnect_handler(struct iwcm_id_private *cm_id_priv,
				  struct iw_cm_event *iw_event)
{
	unsigned long flags;

	spin_lock_irqsave(&cm_id_priv->lock, flags);
	if (cm_id_priv->state == IW_CM_STATE_ESTABLISHED)
		cm_id_priv->state = IW_CM_STATE_CLOSING;
	spin_unlock_irqrestore(&cm_id_priv->lock, flags);
}

/*
 * CM_ID <-- IDLE
 *
 * If in the ESTBLISHED or CLOSING states, the QP will have have been
 * moved by the provider to the ERR state. Disassociate the CM_ID from
 * the QP,  move to IDLE, and remove the 'connected' reference.
 *
 * If in some other state, the cm_id was destroyed asynchronously.
 * This is the last reference that will result in waking up
 * the app thread blocked in iw_destroy_cm_id.
 */
static int cm_close_handler(struct iwcm_id_private *cm_id_priv,
				  struct iw_cm_event *iw_event)
{
	unsigned long flags;
	int ret = 0;
	spin_lock_irqsave(&cm_id_priv->lock, flags);

	if (cm_id_priv->qp) {
		cm_id_priv->id.device->iwcm->rem_ref(cm_id_priv->qp);
		cm_id_priv->qp = NULL;
	}
	switch (cm_id_priv->state) {
	case IW_CM_STATE_ESTABLISHED:
	case IW_CM_STATE_CLOSING:
		cm_id_priv->state = IW_CM_STATE_IDLE;
		spin_unlock_irqrestore(&cm_id_priv->lock, flags);
		ret = cm_id_priv->id.cm_handler(&cm_id_priv->id, iw_event);
		spin_lock_irqsave(&cm_id_priv->lock, flags);
		break;
	case IW_CM_STATE_DESTROYING:
		break;
	default:
		BUG();
	}
	spin_unlock_irqrestore(&cm_id_priv->lock, flags);

	return ret;
}

static int process_event(struct iwcm_id_private *cm_id_priv,
			 struct iw_cm_event *iw_event)
{
	int ret = 0;

	switch (iw_event->event) {
	case IW_CM_EVENT_CONNECT_REQUEST:
		cm_conn_req_handler(cm_id_priv, iw_event);
		break;
	case IW_CM_EVENT_CONNECT_REPLY:
		ret = cm_conn_rep_handler(cm_id_priv, iw_event);
		break;
	case IW_CM_EVENT_ESTABLISHED:
		ret = cm_conn_est_handler(cm_id_priv, iw_event);
		break;
	case IW_CM_EVENT_DISCONNECT:
		cm_disconnect_handler(cm_id_priv, iw_event);
		break;
	case IW_CM_EVENT_CLOSE:
		ret = cm_close_handler(cm_id_priv, iw_event);
		break;
	default:
		BUG();
	}

	return ret;
}

/*
 * Process events on the work_list for the cm_id. If the callback
 * function requests that the cm_id be deleted, a flag is set in the
 * cm_id flags to indicate that when the last reference is
 * removed, the cm_id is to be destroyed. This is necessary to
 * distinguish between an object that will be destroyed by the app
 * thread asleep on the destroy_comp list vs. an object destroyed
 * here synchronously when the last reference is removed.
 */
static void cm_work_handler(struct work_struct *_work)
{
	struct iwcm_work *work = container_of(_work, struct iwcm_work, work);
	struct iw_cm_event levent;
	struct iwcm_id_private *cm_id_priv = work->cm_id;
	unsigned long flags;
	int empty;
	int ret = 0;

	spin_lock_irqsave(&cm_id_priv->lock, flags);
	empty = list_empty(&cm_id_priv->work_list);
	while (!empty) {
		work = list_entry(cm_id_priv->work_list.next,
				  struct iwcm_work, list);
		list_del_init(&work->list);
		empty = list_empty(&cm_id_priv->work_list);
		levent = work->event;
		put_work(work);
		spin_unlock_irqrestore(&cm_id_priv->lock, flags);

		if (!test_bit(IWCM_F_DROP_EVENTS, &cm_id_priv->flags)) {
			ret = process_event(cm_id_priv, &levent);
			if (ret)
				destroy_cm_id(&cm_id_priv->id);
		} else
			pr_debug("dropping event %d\n", levent.event);
		if (iwcm_deref_id(cm_id_priv))
			return;
		if (empty)
			return;
		spin_lock_irqsave(&cm_id_priv->lock, flags);
	}
	spin_unlock_irqrestore(&cm_id_priv->lock, flags);
}

/*
 * This function is called on interrupt context. Schedule events on
 * the iwcm_wq thread to allow callback functions to downcall into
 * the CM and/or block.  Events are queued to a per-CM_ID
 * work_list. If this is the first event on the work_list, the work
 * element is also queued on the iwcm_wq thread.
 *
 * Each event holds a reference on the cm_id. Until the last posted
 * event has been delivered and processed, the cm_id cannot be
 * deleted.
 *
 * Returns:
 * 	      0	- the event was handled.
 *	-ENOMEM	- the event was not handled due to lack of resources.
 */
static int cm_event_handler(struct iw_cm_id *cm_id,
			     struct iw_cm_event *iw_event)
{
	struct iwcm_work *work;
	struct iwcm_id_private *cm_id_priv;
	unsigned long flags;
	int ret = 0;

	cm_id_priv = container_of(cm_id, struct iwcm_id_private, id);

	spin_lock_irqsave(&cm_id_priv->lock, flags);
	work = get_work(cm_id_priv);
	if (!work) {
		ret = -ENOMEM;
		goto out;
	}

	INIT_WORK(&work->work, cm_work_handler);
	work->cm_id = cm_id_priv;
	work->event = *iw_event;

	if ((work->event.event == IW_CM_EVENT_CONNECT_REQUEST ||
	     work->event.event == IW_CM_EVENT_CONNECT_REPLY) &&
	    work->event.private_data_len) {
		ret = copy_private_data(&work->event);
		if (ret) {
			put_work(work);
			goto out;
		}
	}

	atomic_inc(&cm_id_priv->refcount);
	if (list_empty(&cm_id_priv->work_list)) {
		list_add_tail(&work->list, &cm_id_priv->work_list);
		queue_work(iwcm_wq, &work->work);
	} else
		list_add_tail(&work->list, &cm_id_priv->work_list);
out:
	spin_unlock_irqrestore(&cm_id_priv->lock, flags);
	return ret;
}

static int iwcm_init_qp_init_attr(struct iwcm_id_private *cm_id_priv,
				  struct ib_qp_attr *qp_attr,
				  int *qp_attr_mask)
{
	unsigned long flags;
	int ret;

	spin_lock_irqsave(&cm_id_priv->lock, flags);
	switch (cm_id_priv->state) {
	case IW_CM_STATE_IDLE:
	case IW_CM_STATE_CONN_SENT:
	case IW_CM_STATE_CONN_RECV:
	case IW_CM_STATE_ESTABLISHED:
		*qp_attr_mask = IB_QP_STATE | IB_QP_ACCESS_FLAGS;
		qp_attr->qp_access_flags = IB_ACCESS_REMOTE_WRITE|
					   IB_ACCESS_REMOTE_READ;
		ret = 0;
		break;
	default:
		ret = -EINVAL;
		break;
	}
	spin_unlock_irqrestore(&cm_id_priv->lock, flags);
	return ret;
}

static int iwcm_init_qp_rts_attr(struct iwcm_id_private *cm_id_priv,
				  struct ib_qp_attr *qp_attr,
				  int *qp_attr_mask)
{
	unsigned long flags;
	int ret;

	spin_lock_irqsave(&cm_id_priv->lock, flags);
	switch (cm_id_priv->state) {
	case IW_CM_STATE_IDLE:
	case IW_CM_STATE_CONN_SENT:
	case IW_CM_STATE_CONN_RECV:
	case IW_CM_STATE_ESTABLISHED:
		*qp_attr_mask = 0;
		ret = 0;
		break;
	default:
		ret = -EINVAL;
		break;
	}
	spin_unlock_irqrestore(&cm_id_priv->lock, flags);
	return ret;
}

int iw_cm_init_qp_attr(struct iw_cm_id *cm_id,
		       struct ib_qp_attr *qp_attr,
		       int *qp_attr_mask)
{
	struct iwcm_id_private *cm_id_priv;
	int ret;

	cm_id_priv = container_of(cm_id, struct iwcm_id_private, id);
	switch (qp_attr->qp_state) {
	case IB_QPS_INIT:
	case IB_QPS_RTR:
		ret = iwcm_init_qp_init_attr(cm_id_priv,
					     qp_attr, qp_attr_mask);
		break;
	case IB_QPS_RTS:
		ret = iwcm_init_qp_rts_attr(cm_id_priv,
					    qp_attr, qp_attr_mask);
		break;
	default:
		ret = -EINVAL;
		break;
	}
	return ret;
}
EXPORT_SYMBOL(iw_cm_init_qp_attr);

static int __init iw_cm_init(void)
{
	int ret;

	ret = iwpm_init(RDMA_NL_IWCM);
	if (ret)
		pr_err("iw_cm: couldn't init iwpm\n");
<<<<<<< HEAD
	else
		rdma_nl_register(RDMA_NL_IWCM, iwcm_nl_cb_table);
	iwcm_wq = alloc_ordered_workqueue("iw_cm_wq", WQ_MEM_RECLAIM);
=======

	ret = ibnl_add_client(RDMA_NL_IWCM, ARRAY_SIZE(iwcm_nl_cb_table),
			      iwcm_nl_cb_table);
	if (ret)
		pr_err("iw_cm: couldn't register netlink callbacks\n");

	iwcm_wq = alloc_ordered_workqueue("iw_cm_wq", 0);
>>>>>>> 9d6fd7ac
	if (!iwcm_wq)
		return -ENOMEM;

	iwcm_ctl_table_hdr = register_net_sysctl(&init_net, "net/iw_cm",
						 iwcm_ctl_table);
	if (!iwcm_ctl_table_hdr) {
		pr_err("iw_cm: couldn't register sysctl paths\n");
		destroy_workqueue(iwcm_wq);
		return -ENOMEM;
	}

	return 0;
}

static void __exit iw_cm_cleanup(void)
{
	unregister_net_sysctl_table(iwcm_ctl_table_hdr);
	destroy_workqueue(iwcm_wq);
	rdma_nl_unregister(RDMA_NL_IWCM);
	iwpm_exit(RDMA_NL_IWCM);
}

module_init(iw_cm_init);
module_exit(iw_cm_cleanup);<|MERGE_RESOLUTION|>--- conflicted
+++ resolved
@@ -1175,19 +1175,9 @@
 	ret = iwpm_init(RDMA_NL_IWCM);
 	if (ret)
 		pr_err("iw_cm: couldn't init iwpm\n");
-<<<<<<< HEAD
 	else
 		rdma_nl_register(RDMA_NL_IWCM, iwcm_nl_cb_table);
-	iwcm_wq = alloc_ordered_workqueue("iw_cm_wq", WQ_MEM_RECLAIM);
-=======
-
-	ret = ibnl_add_client(RDMA_NL_IWCM, ARRAY_SIZE(iwcm_nl_cb_table),
-			      iwcm_nl_cb_table);
-	if (ret)
-		pr_err("iw_cm: couldn't register netlink callbacks\n");
-
 	iwcm_wq = alloc_ordered_workqueue("iw_cm_wq", 0);
->>>>>>> 9d6fd7ac
 	if (!iwcm_wq)
 		return -ENOMEM;
 
