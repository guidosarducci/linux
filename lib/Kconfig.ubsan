--- conflicted
+++ resolved
@@ -123,10 +123,7 @@
 config UBSAN_UNSIGNED_OVERFLOW
 	bool "Perform checking for unsigned arithmetic overflow"
 	depends on $(cc-option,-fsanitize=unsigned-integer-overflow)
-<<<<<<< HEAD
-=======
 	depends on !X86_32 # avoid excessive stack usage on x86-32/clang
->>>>>>> 6ee1d745
 	help
 	  This option enables -fsanitize=unsigned-integer-overflow which checks
 	  for overflow of any arithmetic operations with unsigned integers. This
