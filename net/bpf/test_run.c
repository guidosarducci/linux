// SPDX-License-Identifier: GPL-2.0-only
/* Copyright (c) 2017 Facebook
 */
#include <linux/bpf.h>
#include <linux/btf_ids.h>
#include <linux/slab.h>
#include <linux/vmalloc.h>
#include <linux/etherdevice.h>
#include <linux/filter.h>
#include <linux/sched/signal.h>
#include <net/bpf_sk_storage.h>
#include <net/sock.h>
#include <net/tcp.h>
#include <net/net_namespace.h>
#include <linux/error-injection.h>
#include <linux/smp.h>
#include <linux/sock_diag.h>
#include <net/xdp.h>

#define CREATE_TRACE_POINTS
#include <trace/events/bpf_test_run.h>

struct bpf_test_timer {
	enum { NO_PREEMPT, NO_MIGRATE } mode;
	u32 i;
	u64 time_start, time_spent;
};

static void bpf_test_timer_enter(struct bpf_test_timer *t)
	__acquires(rcu)
{
	rcu_read_lock();
	if (t->mode == NO_PREEMPT)
		preempt_disable();
	else
		migrate_disable();

	t->time_start = ktime_get_ns();
}

static void bpf_test_timer_leave(struct bpf_test_timer *t)
	__releases(rcu)
{
	t->time_start = 0;

	if (t->mode == NO_PREEMPT)
		preempt_enable();
	else
		migrate_enable();
	rcu_read_unlock();
}

static bool bpf_test_timer_continue(struct bpf_test_timer *t, u32 repeat, int *err, u32 *duration)
	__must_hold(rcu)
{
	t->i++;
	if (t->i >= repeat) {
		/* We're done. */
		t->time_spent += ktime_get_ns() - t->time_start;
		do_div(t->time_spent, t->i);
		*duration = t->time_spent > U32_MAX ? U32_MAX : (u32)t->time_spent;
		*err = 0;
		goto reset;
	}

	if (signal_pending(current)) {
		/* During iteration: we've been cancelled, abort. */
		*err = -EINTR;
		goto reset;
	}

	if (need_resched()) {
		/* During iteration: we need to reschedule between runs. */
		t->time_spent += ktime_get_ns() - t->time_start;
		bpf_test_timer_leave(t);
		cond_resched();
		bpf_test_timer_enter(t);
	}

	/* Do another round. */
	return true;

reset:
	t->i = 0;
	return false;
}

static int bpf_test_run(struct bpf_prog *prog, void *ctx, u32 repeat,
			u32 *retval, u32 *time, bool xdp)
{
	struct bpf_cgroup_storage *storage[MAX_BPF_CGROUP_STORAGE_TYPE] = { NULL };
	struct bpf_test_timer t = { NO_MIGRATE };
	enum bpf_cgroup_storage_type stype;
	int ret;

	for_each_cgroup_storage_type(stype) {
		storage[stype] = bpf_cgroup_storage_alloc(prog, stype);
		if (IS_ERR(storage[stype])) {
			storage[stype] = NULL;
			for_each_cgroup_storage_type(stype)
				bpf_cgroup_storage_free(storage[stype]);
			return -ENOMEM;
		}
	}

	if (!repeat)
		repeat = 1;

	bpf_test_timer_enter(&t);
	do {
		ret = bpf_cgroup_storage_set(storage);
		if (ret)
			break;

		if (xdp)
			*retval = bpf_prog_run_xdp(prog, ctx);
		else
			*retval = BPF_PROG_RUN(prog, ctx);

		bpf_cgroup_storage_unset();
	} while (bpf_test_timer_continue(&t, repeat, &ret, time));
	bpf_test_timer_leave(&t);

	for_each_cgroup_storage_type(stype)
		bpf_cgroup_storage_free(storage[stype]);

	return ret;
}

static int bpf_test_finish(const union bpf_attr *kattr,
			   union bpf_attr __user *uattr, const void *data,
			   u32 size, u32 retval, u32 duration)
{
	void __user *data_out = u64_to_user_ptr(kattr->test.data_out);
	int err = -EFAULT;
	u32 copy_size = size;

	/* Clamp copy if the user has provided a size hint, but copy the full
	 * buffer if not to retain old behaviour.
	 */
	if (kattr->test.data_size_out &&
	    copy_size > kattr->test.data_size_out) {
		copy_size = kattr->test.data_size_out;
		err = -ENOSPC;
	}

	if (data_out && copy_to_user(data_out, data, copy_size))
		goto out;
	if (copy_to_user(&uattr->test.data_size_out, &size, sizeof(size)))
		goto out;
	if (copy_to_user(&uattr->test.retval, &retval, sizeof(retval)))
		goto out;
	if (copy_to_user(&uattr->test.duration, &duration, sizeof(duration)))
		goto out;
	if (err != -ENOSPC)
		err = 0;
out:
	trace_bpf_test_finish(&err);
	return err;
}

/* Integer types of various sizes and pointer combinations cover variety of
 * architecture dependent calling conventions. 7+ can be supported in the
 * future.
 */
__diag_push();
__diag_ignore(GCC, 8, "-Wmissing-prototypes",
	      "Global functions as their definitions will be in vmlinux BTF");
int noinline bpf_fentry_test1(int a)
{
	return a + 1;
}

int noinline bpf_fentry_test2(int a, u64 b)
{
	return a + b;
}

int noinline bpf_fentry_test3(char a, int b, u64 c)
{
	return a + b + c;
}

int noinline bpf_fentry_test4(void *a, char b, int c, u64 d)
{
	return (long)a + b + c + d;
}

int noinline bpf_fentry_test5(u64 a, void *b, short c, int d, u64 e)
{
	return a + (long)b + c + d + e;
}

int noinline bpf_fentry_test6(u64 a, void *b, short c, int d, void *e, u64 f)
{
	return a + (long)b + c + d + (long)e + f;
}

struct bpf_fentry_test_t {
	struct bpf_fentry_test_t *a;
};

int noinline bpf_fentry_test7(struct bpf_fentry_test_t *arg)
{
	return (long)arg;
}

int noinline bpf_fentry_test8(struct bpf_fentry_test_t *arg)
{
	return (long)arg->a;
}

int noinline bpf_modify_return_test(int a, int *b)
{
	*b += 1;
	return a + *b;
}

u64 noinline bpf_kfunc_call_test1(struct sock *sk, u32 a, u64 b, u32 c, u64 d)
{
	return a + b + c + d;
}

int noinline bpf_kfunc_call_test2(struct sock *sk, u32 a, u32 b)
{
	return a + b;
}

struct sock * noinline bpf_kfunc_call_test3(struct sock *sk)
{
	return sk;
}

__diag_pop();

ALLOW_ERROR_INJECTION(bpf_modify_return_test, ERRNO);

BTF_SET_START(test_sk_kfunc_ids)
BTF_ID(func, bpf_kfunc_call_test1)
BTF_ID(func, bpf_kfunc_call_test2)
BTF_ID(func, bpf_kfunc_call_test3)
BTF_SET_END(test_sk_kfunc_ids)

bool bpf_prog_test_check_kfunc_call(u32 kfunc_id)
{
	return btf_id_set_contains(&test_sk_kfunc_ids, kfunc_id);
}

static void *bpf_test_init(const union bpf_attr *kattr, u32 size,
			   u32 headroom, u32 tailroom)
{
	void __user *data_in = u64_to_user_ptr(kattr->test.data_in);
	u32 user_size = kattr->test.data_size_in;
	void *data;

	if (size < ETH_HLEN || size > PAGE_SIZE - headroom - tailroom)
		return ERR_PTR(-EINVAL);

	if (user_size > size)
		return ERR_PTR(-EMSGSIZE);

	data = kzalloc(size + headroom + tailroom, GFP_USER);
	if (!data)
		return ERR_PTR(-ENOMEM);

	if (copy_from_user(data + headroom, data_in, user_size)) {
		kfree(data);
		return ERR_PTR(-EFAULT);
	}

	return data;
}

int bpf_prog_test_run_tracing(struct bpf_prog *prog,
			      const union bpf_attr *kattr,
			      union bpf_attr __user *uattr)
{
	struct bpf_fentry_test_t arg = {};
	u16 side_effect = 0, ret = 0;
	int b = 2, err = -EFAULT;
	u32 retval = 0;

	if (kattr->test.flags || kattr->test.cpu)
		return -EINVAL;

	switch (prog->expected_attach_type) {
	case BPF_TRACE_FENTRY:
	case BPF_TRACE_FEXIT:
		if (bpf_fentry_test1(1) != 2 ||
		    bpf_fentry_test2(2, 3) != 5 ||
		    bpf_fentry_test3(4, 5, 6) != 15 ||
		    bpf_fentry_test4((void *)7, 8, 9, 10) != 34 ||
		    bpf_fentry_test5(11, (void *)12, 13, 14, 15) != 65 ||
		    bpf_fentry_test6(16, (void *)17, 18, 19, (void *)20, 21) != 111 ||
		    bpf_fentry_test7((struct bpf_fentry_test_t *)0) != 0 ||
		    bpf_fentry_test8(&arg) != 0)
			goto out;
		break;
	case BPF_MODIFY_RETURN:
		ret = bpf_modify_return_test(1, &b);
		if (b != 2)
			side_effect = 1;
		break;
	default:
		goto out;
	}

	retval = ((u32)side_effect << 16) | ret;
	if (copy_to_user(&uattr->test.retval, &retval, sizeof(retval)))
		goto out;

	err = 0;
out:
	trace_bpf_test_finish(&err);
	return err;
}

struct bpf_raw_tp_test_run_info {
	struct bpf_prog *prog;
	void *ctx;
	u32 retval;
};

static void
__bpf_prog_test_run_raw_tp(void *data)
{
	struct bpf_raw_tp_test_run_info *info = data;

	rcu_read_lock();
	info->retval = BPF_PROG_RUN(info->prog, info->ctx);
	rcu_read_unlock();
}

int bpf_prog_test_run_raw_tp(struct bpf_prog *prog,
			     const union bpf_attr *kattr,
			     union bpf_attr __user *uattr)
{
	void __user *ctx_in = u64_to_user_ptr(kattr->test.ctx_in);
	__u32 ctx_size_in = kattr->test.ctx_size_in;
	struct bpf_raw_tp_test_run_info info;
	int cpu = kattr->test.cpu, err = 0;
	int current_cpu;

	/* doesn't support data_in/out, ctx_out, duration, or repeat */
	if (kattr->test.data_in || kattr->test.data_out ||
	    kattr->test.ctx_out || kattr->test.duration ||
	    kattr->test.repeat)
		return -EINVAL;

	if (ctx_size_in < prog->aux->max_ctx_offset ||
	    ctx_size_in > MAX_BPF_FUNC_ARGS * sizeof(u64))
		return -EINVAL;

	if ((kattr->test.flags & BPF_F_TEST_RUN_ON_CPU) == 0 && cpu != 0)
		return -EINVAL;

	if (ctx_size_in) {
		info.ctx = kzalloc(ctx_size_in, GFP_USER);
		if (!info.ctx)
			return -ENOMEM;
		if (copy_from_user(info.ctx, ctx_in, ctx_size_in)) {
			err = -EFAULT;
			goto out;
		}
	} else {
		info.ctx = NULL;
	}

	info.prog = prog;

	current_cpu = get_cpu();
	if ((kattr->test.flags & BPF_F_TEST_RUN_ON_CPU) == 0 ||
	    cpu == current_cpu) {
		__bpf_prog_test_run_raw_tp(&info);
	} else if (cpu >= nr_cpu_ids || !cpu_online(cpu)) {
		/* smp_call_function_single() also checks cpu_online()
		 * after csd_lock(). However, since cpu is from user
		 * space, let's do an extra quick check to filter out
		 * invalid value before smp_call_function_single().
		 */
		err = -ENXIO;
	} else {
		err = smp_call_function_single(cpu, __bpf_prog_test_run_raw_tp,
					       &info, 1);
	}
	put_cpu();

	if (!err &&
	    copy_to_user(&uattr->test.retval, &info.retval, sizeof(u32)))
		err = -EFAULT;

out:
	kfree(info.ctx);
	return err;
}

static void *bpf_ctx_init(const union bpf_attr *kattr, u32 max_size)
{
	void __user *data_in = u64_to_user_ptr(kattr->test.ctx_in);
	void __user *data_out = u64_to_user_ptr(kattr->test.ctx_out);
	u32 size = kattr->test.ctx_size_in;
	void *data;
	int err;

	if (!data_in && !data_out)
		return NULL;

	data = kzalloc(max_size, GFP_USER);
	if (!data)
		return ERR_PTR(-ENOMEM);

	if (data_in) {
		err = bpf_check_uarg_tail_zero(USER_BPFPTR(data_in), max_size, size);
		if (err) {
			kfree(data);
			return ERR_PTR(err);
		}

		size = min_t(u32, max_size, size);
		if (copy_from_user(data, data_in, size)) {
			kfree(data);
			return ERR_PTR(-EFAULT);
		}
	}
	return data;
}

static int bpf_ctx_finish(const union bpf_attr *kattr,
			  union bpf_attr __user *uattr, const void *data,
			  u32 size)
{
	void __user *data_out = u64_to_user_ptr(kattr->test.ctx_out);
	int err = -EFAULT;
	u32 copy_size = size;

	if (!data || !data_out)
		return 0;

	if (copy_size > kattr->test.ctx_size_out) {
		copy_size = kattr->test.ctx_size_out;
		err = -ENOSPC;
	}

	if (copy_to_user(data_out, data, copy_size))
		goto out;
	if (copy_to_user(&uattr->test.ctx_size_out, &size, sizeof(size)))
		goto out;
	if (err != -ENOSPC)
		err = 0;
out:
	return err;
}

/**
 * range_is_zero - test whether buffer is initialized
 * @buf: buffer to check
 * @from: check from this position
 * @to: check up until (excluding) this position
 *
 * This function returns true if the there is a non-zero byte
 * in the buf in the range [from,to).
 */
static inline bool range_is_zero(void *buf, size_t from, size_t to)
{
	return !memchr_inv((u8 *)buf + from, 0, to - from);
}

static int convert___skb_to_skb(struct sk_buff *skb, struct __sk_buff *__skb)
{
	struct qdisc_skb_cb *cb = (struct qdisc_skb_cb *)skb->cb;

	if (!__skb)
		return 0;

	/* make sure the fields we don't use are zeroed */
	if (!range_is_zero(__skb, 0, offsetof(struct __sk_buff, mark)))
		return -EINVAL;

	/* mark is allowed */

	if (!range_is_zero(__skb, offsetofend(struct __sk_buff, mark),
			   offsetof(struct __sk_buff, priority)))
		return -EINVAL;

	/* priority is allowed */

	if (!range_is_zero(__skb, offsetofend(struct __sk_buff, priority),
			   offsetof(struct __sk_buff, ifindex)))
		return -EINVAL;

	/* ifindex is allowed */

	if (!range_is_zero(__skb, offsetofend(struct __sk_buff, ifindex),
			   offsetof(struct __sk_buff, cb)))
		return -EINVAL;

	/* cb is allowed */

	if (!range_is_zero(__skb, offsetofend(struct __sk_buff, cb),
			   offsetof(struct __sk_buff, tstamp)))
		return -EINVAL;

	/* tstamp is allowed */
	/* wire_len is allowed */
	/* gso_segs is allowed */

	if (!range_is_zero(__skb, offsetofend(struct __sk_buff, gso_segs),
			   offsetof(struct __sk_buff, gso_size)))
		return -EINVAL;

	/* gso_size is allowed */

	if (!range_is_zero(__skb, offsetofend(struct __sk_buff, gso_size),
			   sizeof(struct __sk_buff)))
		return -EINVAL;

	skb->mark = __skb->mark;
	skb->priority = __skb->priority;
	skb->tstamp = __skb->tstamp;
	memcpy(&cb->data, __skb->cb, QDISC_CB_PRIV_LEN);

	if (__skb->wire_len == 0) {
		cb->pkt_len = skb->len;
	} else {
		if (__skb->wire_len < skb->len ||
		    __skb->wire_len > GSO_MAX_SIZE)
			return -EINVAL;
		cb->pkt_len = __skb->wire_len;
	}

	if (__skb->gso_segs > GSO_MAX_SEGS)
		return -EINVAL;
	skb_shinfo(skb)->gso_segs = __skb->gso_segs;
	skb_shinfo(skb)->gso_size = __skb->gso_size;

	return 0;
}

static void convert_skb_to___skb(struct sk_buff *skb, struct __sk_buff *__skb)
{
	struct qdisc_skb_cb *cb = (struct qdisc_skb_cb *)skb->cb;

	if (!__skb)
		return;

	__skb->mark = skb->mark;
	__skb->priority = skb->priority;
	__skb->ifindex = skb->dev->ifindex;
	__skb->tstamp = skb->tstamp;
	memcpy(__skb->cb, &cb->data, QDISC_CB_PRIV_LEN);
	__skb->wire_len = cb->pkt_len;
	__skb->gso_segs = skb_shinfo(skb)->gso_segs;
}

int bpf_prog_test_run_skb(struct bpf_prog *prog, const union bpf_attr *kattr,
			  union bpf_attr __user *uattr)
{
	bool is_l2 = false, is_direct_pkt_access = false;
	struct net *net = current->nsproxy->net_ns;
	struct net_device *dev = net->loopback_dev;
	u32 size = kattr->test.data_size_in;
	u32 repeat = kattr->test.repeat;
	struct __sk_buff *ctx = NULL;
	u32 retval, duration;
	int hh_len = ETH_HLEN;
	struct sk_buff *skb;
	struct sock *sk;
	void *data;
	int ret;

	if (kattr->test.flags || kattr->test.cpu)
		return -EINVAL;

	data = bpf_test_init(kattr, size, NET_SKB_PAD + NET_IP_ALIGN,
			     SKB_DATA_ALIGN(sizeof(struct skb_shared_info)));
	if (IS_ERR(data))
		return PTR_ERR(data);

	ctx = bpf_ctx_init(kattr, sizeof(struct __sk_buff));
	if (IS_ERR(ctx)) {
		kfree(data);
		return PTR_ERR(ctx);
	}

	switch (prog->type) {
	case BPF_PROG_TYPE_SCHED_CLS:
	case BPF_PROG_TYPE_SCHED_ACT:
		is_l2 = true;
		fallthrough;
	case BPF_PROG_TYPE_LWT_IN:
	case BPF_PROG_TYPE_LWT_OUT:
	case BPF_PROG_TYPE_LWT_XMIT:
		is_direct_pkt_access = true;
		break;
	default:
		break;
	}

	sk = kzalloc(sizeof(struct sock), GFP_USER);
	if (!sk) {
		kfree(data);
		kfree(ctx);
		return -ENOMEM;
	}
	sock_net_set(sk, net);
	sock_init_data(NULL, sk);

	skb = build_skb(data, 0);
	if (!skb) {
		kfree(data);
		kfree(ctx);
		kfree(sk);
		return -ENOMEM;
	}
	skb->sk = sk;

	skb_reserve(skb, NET_SKB_PAD + NET_IP_ALIGN);
	__skb_put(skb, size);
	if (ctx && ctx->ifindex > 1) {
		dev = dev_get_by_index(net, ctx->ifindex);
		if (!dev) {
			ret = -ENODEV;
			goto out;
		}
	}
	skb->protocol = eth_type_trans(skb, dev);
	skb_reset_network_header(skb);

	switch (skb->protocol) {
	case htons(ETH_P_IP):
		sk->sk_family = AF_INET;
		if (sizeof(struct iphdr) <= skb_headlen(skb)) {
			sk->sk_rcv_saddr = ip_hdr(skb)->saddr;
			sk->sk_daddr = ip_hdr(skb)->daddr;
		}
		break;
#if IS_ENABLED(CONFIG_IPV6)
	case htons(ETH_P_IPV6):
		sk->sk_family = AF_INET6;
		if (sizeof(struct ipv6hdr) <= skb_headlen(skb)) {
			sk->sk_v6_rcv_saddr = ipv6_hdr(skb)->saddr;
			sk->sk_v6_daddr = ipv6_hdr(skb)->daddr;
		}
		break;
#endif
	default:
		break;
	}

	if (is_l2)
		__skb_push(skb, hh_len);
	if (is_direct_pkt_access)
		bpf_compute_data_pointers(skb);
	ret = convert___skb_to_skb(skb, ctx);
	if (ret)
		goto out;
	ret = bpf_test_run(prog, skb, repeat, &retval, &duration, false);
	if (ret)
		goto out;
	if (!is_l2) {
		if (skb_headroom(skb) < hh_len) {
			int nhead = HH_DATA_ALIGN(hh_len - skb_headroom(skb));

			if (pskb_expand_head(skb, nhead, 0, GFP_USER)) {
				ret = -ENOMEM;
				goto out;
			}
		}
		memset(__skb_push(skb, hh_len), 0, hh_len);
	}
	convert_skb_to___skb(skb, ctx);

	size = skb->len;
	/* bpf program can never convert linear skb to non-linear */
	if (WARN_ON_ONCE(skb_is_nonlinear(skb)))
		size = skb_headlen(skb);
	ret = bpf_test_finish(kattr, uattr, skb->data, size, retval, duration);
	if (!ret)
		ret = bpf_ctx_finish(kattr, uattr, ctx,
				     sizeof(struct __sk_buff));
out:
	if (dev && dev != net->loopback_dev)
		dev_put(dev);
	kfree_skb(skb);
	bpf_sk_storage_free(sk);
	kfree(sk);
	kfree(ctx);
	return ret;
}

static int xdp_convert_md_to_buff(struct xdp_md *xdp_md, struct xdp_buff *xdp)
{
	unsigned int ingress_ifindex, rx_queue_index;
	struct netdev_rx_queue *rxqueue;
	struct net_device *device;

	if (!xdp_md)
		return 0;

	if (xdp_md->egress_ifindex != 0)
		return -EINVAL;

	ingress_ifindex = xdp_md->ingress_ifindex;
	rx_queue_index = xdp_md->rx_queue_index;

	if (!ingress_ifindex && rx_queue_index)
		return -EINVAL;

	if (ingress_ifindex) {
		device = dev_get_by_index(current->nsproxy->net_ns,
					  ingress_ifindex);
		if (!device)
			return -ENODEV;

		if (rx_queue_index >= device->real_num_rx_queues)
			goto free_dev;

		rxqueue = __netif_get_rx_queue(device, rx_queue_index);

		if (!xdp_rxq_info_is_reg(&rxqueue->xdp_rxq))
			goto free_dev;

		xdp->rxq = &rxqueue->xdp_rxq;
		/* The device is now tracked in the xdp->rxq for later
		 * dev_put()
		 */
	}

	xdp->data = xdp->data_meta + xdp_md->data;
	return 0;

free_dev:
	dev_put(device);
	return -EINVAL;
}

static void xdp_convert_buff_to_md(struct xdp_buff *xdp, struct xdp_md *xdp_md)
{
	if (!xdp_md)
		return;

	xdp_md->data = xdp->data - xdp->data_meta;
	xdp_md->data_end = xdp->data_end - xdp->data_meta;

	if (xdp_md->ingress_ifindex)
		dev_put(xdp->rxq->dev);
}

int bpf_prog_test_run_xdp(struct bpf_prog *prog, const union bpf_attr *kattr,
			  union bpf_attr __user *uattr)
{
	u32 tailroom = SKB_DATA_ALIGN(sizeof(struct skb_shared_info));
	u32 headroom = XDP_PACKET_HEADROOM;
	u32 size = kattr->test.data_size_in;
	u32 repeat = kattr->test.repeat;
	struct netdev_rx_queue *rxqueue;
	struct xdp_buff xdp = {};
	u32 retval, duration;
	struct xdp_md *ctx;
	u32 max_data_sz;
	void *data;
	int ret = -EINVAL;

<<<<<<< HEAD
	ctx = bpf_ctx_init(kattr, sizeof(struct xdp_md));
	if (IS_ERR(ctx))
		return PTR_ERR(ctx);

	if (ctx) {
		/* There can't be user provided data before the meta data */
		if (ctx->data_meta || ctx->data_end != size ||
		    ctx->data > ctx->data_end ||
		    unlikely(xdp_metalen_invalid(ctx->data)))
			goto free_ctx;
		/* Meta data is allocated from the headroom */
		headroom -= ctx->data;
	}
=======
	if (prog->expected_attach_type == BPF_XDP_DEVMAP ||
	    prog->expected_attach_type == BPF_XDP_CPUMAP)
		return -EINVAL;
	if (kattr->test.ctx_in || kattr->test.ctx_out)
		return -EINVAL;
>>>>>>> 9f42f674

	/* XDP have extra tailroom as (most) drivers use full page */
	max_data_sz = 4096 - headroom - tailroom;

	data = bpf_test_init(kattr, max_data_sz, headroom, tailroom);
	if (IS_ERR(data)) {
		ret = PTR_ERR(data);
		goto free_ctx;
	}

	rxqueue = __netif_get_rx_queue(current->nsproxy->net_ns->loopback_dev, 0);
	xdp_init_buff(&xdp, headroom + max_data_sz + tailroom,
		      &rxqueue->xdp_rxq);
	xdp_prepare_buff(&xdp, data, headroom, size, true);

	ret = xdp_convert_md_to_buff(ctx, &xdp);
	if (ret)
		goto free_data;

	bpf_prog_change_xdp(NULL, prog);
	ret = bpf_test_run(prog, &xdp, repeat, &retval, &duration, true);
	/* We convert the xdp_buff back to an xdp_md before checking the return
	 * code so the reference count of any held netdevice will be decremented
	 * even if the test run failed.
	 */
	xdp_convert_buff_to_md(&xdp, ctx);
	if (ret)
		goto out;

	if (xdp.data_meta != data + headroom ||
	    xdp.data_end != xdp.data_meta + size)
		size = xdp.data_end - xdp.data_meta;

	ret = bpf_test_finish(kattr, uattr, xdp.data_meta, size, retval,
			      duration);
	if (!ret)
		ret = bpf_ctx_finish(kattr, uattr, ctx,
				     sizeof(struct xdp_md));

out:
	bpf_prog_change_xdp(prog, NULL);
free_data:
	kfree(data);
free_ctx:
	kfree(ctx);
	return ret;
}

static int verify_user_bpf_flow_keys(struct bpf_flow_keys *ctx)
{
	/* make sure the fields we don't use are zeroed */
	if (!range_is_zero(ctx, 0, offsetof(struct bpf_flow_keys, flags)))
		return -EINVAL;

	/* flags is allowed */

	if (!range_is_zero(ctx, offsetofend(struct bpf_flow_keys, flags),
			   sizeof(struct bpf_flow_keys)))
		return -EINVAL;

	return 0;
}

int bpf_prog_test_run_flow_dissector(struct bpf_prog *prog,
				     const union bpf_attr *kattr,
				     union bpf_attr __user *uattr)
{
	struct bpf_test_timer t = { NO_PREEMPT };
	u32 size = kattr->test.data_size_in;
	struct bpf_flow_dissector ctx = {};
	u32 repeat = kattr->test.repeat;
	struct bpf_flow_keys *user_ctx;
	struct bpf_flow_keys flow_keys;
	const struct ethhdr *eth;
	unsigned int flags = 0;
	u32 retval, duration;
	void *data;
	int ret;

	if (prog->type != BPF_PROG_TYPE_FLOW_DISSECTOR)
		return -EINVAL;

	if (kattr->test.flags || kattr->test.cpu)
		return -EINVAL;

	if (size < ETH_HLEN)
		return -EINVAL;

	data = bpf_test_init(kattr, size, 0, 0);
	if (IS_ERR(data))
		return PTR_ERR(data);

	eth = (struct ethhdr *)data;

	if (!repeat)
		repeat = 1;

	user_ctx = bpf_ctx_init(kattr, sizeof(struct bpf_flow_keys));
	if (IS_ERR(user_ctx)) {
		kfree(data);
		return PTR_ERR(user_ctx);
	}
	if (user_ctx) {
		ret = verify_user_bpf_flow_keys(user_ctx);
		if (ret)
			goto out;
		flags = user_ctx->flags;
	}

	ctx.flow_keys = &flow_keys;
	ctx.data = data;
	ctx.data_end = (__u8 *)data + size;

	bpf_test_timer_enter(&t);
	do {
		retval = bpf_flow_dissect(prog, &ctx, eth->h_proto, ETH_HLEN,
					  size, flags);
	} while (bpf_test_timer_continue(&t, repeat, &ret, &duration));
	bpf_test_timer_leave(&t);

	if (ret < 0)
		goto out;

	ret = bpf_test_finish(kattr, uattr, &flow_keys, sizeof(flow_keys),
			      retval, duration);
	if (!ret)
		ret = bpf_ctx_finish(kattr, uattr, user_ctx,
				     sizeof(struct bpf_flow_keys));

out:
	kfree(user_ctx);
	kfree(data);
	return ret;
}

int bpf_prog_test_run_sk_lookup(struct bpf_prog *prog, const union bpf_attr *kattr,
				union bpf_attr __user *uattr)
{
	struct bpf_test_timer t = { NO_PREEMPT };
	struct bpf_prog_array *progs = NULL;
	struct bpf_sk_lookup_kern ctx = {};
	u32 repeat = kattr->test.repeat;
	struct bpf_sk_lookup *user_ctx;
	u32 retval, duration;
	int ret = -EINVAL;

	if (prog->type != BPF_PROG_TYPE_SK_LOOKUP)
		return -EINVAL;

	if (kattr->test.flags || kattr->test.cpu)
		return -EINVAL;

	if (kattr->test.data_in || kattr->test.data_size_in || kattr->test.data_out ||
	    kattr->test.data_size_out)
		return -EINVAL;

	if (!repeat)
		repeat = 1;

	user_ctx = bpf_ctx_init(kattr, sizeof(*user_ctx));
	if (IS_ERR(user_ctx))
		return PTR_ERR(user_ctx);

	if (!user_ctx)
		return -EINVAL;

	if (user_ctx->sk)
		goto out;

	if (!range_is_zero(user_ctx, offsetofend(typeof(*user_ctx), local_port), sizeof(*user_ctx)))
		goto out;

	if (user_ctx->local_port > U16_MAX || user_ctx->remote_port > U16_MAX) {
		ret = -ERANGE;
		goto out;
	}

	ctx.family = (u16)user_ctx->family;
	ctx.protocol = (u16)user_ctx->protocol;
	ctx.dport = (u16)user_ctx->local_port;
	ctx.sport = (__force __be16)user_ctx->remote_port;

	switch (ctx.family) {
	case AF_INET:
		ctx.v4.daddr = (__force __be32)user_ctx->local_ip4;
		ctx.v4.saddr = (__force __be32)user_ctx->remote_ip4;
		break;

#if IS_ENABLED(CONFIG_IPV6)
	case AF_INET6:
		ctx.v6.daddr = (struct in6_addr *)user_ctx->local_ip6;
		ctx.v6.saddr = (struct in6_addr *)user_ctx->remote_ip6;
		break;
#endif

	default:
		ret = -EAFNOSUPPORT;
		goto out;
	}

	progs = bpf_prog_array_alloc(1, GFP_KERNEL);
	if (!progs) {
		ret = -ENOMEM;
		goto out;
	}

	progs->items[0].prog = prog;

	bpf_test_timer_enter(&t);
	do {
		ctx.selected_sk = NULL;
		retval = BPF_PROG_SK_LOOKUP_RUN_ARRAY(progs, ctx, BPF_PROG_RUN);
	} while (bpf_test_timer_continue(&t, repeat, &ret, &duration));
	bpf_test_timer_leave(&t);

	if (ret < 0)
		goto out;

	user_ctx->cookie = 0;
	if (ctx.selected_sk) {
		if (ctx.selected_sk->sk_reuseport && !ctx.no_reuseport) {
			ret = -EOPNOTSUPP;
			goto out;
		}

		user_ctx->cookie = sock_gen_cookie(ctx.selected_sk);
	}

	ret = bpf_test_finish(kattr, uattr, NULL, 0, retval, duration);
	if (!ret)
		ret = bpf_ctx_finish(kattr, uattr, user_ctx, sizeof(*user_ctx));

out:
	bpf_prog_array_free(progs);
	kfree(user_ctx);
	return ret;
}

int bpf_prog_test_run_syscall(struct bpf_prog *prog,
			      const union bpf_attr *kattr,
			      union bpf_attr __user *uattr)
{
	void __user *ctx_in = u64_to_user_ptr(kattr->test.ctx_in);
	__u32 ctx_size_in = kattr->test.ctx_size_in;
	void *ctx = NULL;
	u32 retval;
	int err = 0;

	/* doesn't support data_in/out, ctx_out, duration, or repeat or flags */
	if (kattr->test.data_in || kattr->test.data_out ||
	    kattr->test.ctx_out || kattr->test.duration ||
	    kattr->test.repeat || kattr->test.flags)
		return -EINVAL;

	if (ctx_size_in < prog->aux->max_ctx_offset ||
	    ctx_size_in > U16_MAX)
		return -EINVAL;

	if (ctx_size_in) {
		ctx = kzalloc(ctx_size_in, GFP_USER);
		if (!ctx)
			return -ENOMEM;
		if (copy_from_user(ctx, ctx_in, ctx_size_in)) {
			err = -EFAULT;
			goto out;
		}
	}
	retval = bpf_prog_run_pin_on_cpu(prog, ctx);

	if (copy_to_user(&uattr->test.retval, &retval, sizeof(u32))) {
		err = -EFAULT;
		goto out;
	}
	if (ctx_size_in)
		if (copy_to_user(ctx_in, ctx, ctx_size_in))
			err = -EFAULT;
out:
	kfree(ctx);
	return err;
}<|MERGE_RESOLUTION|>--- conflicted
+++ resolved
@@ -761,7 +761,11 @@
 	void *data;
 	int ret = -EINVAL;
 
-<<<<<<< HEAD
+	if (prog->expected_attach_type == BPF_XDP_DEVMAP ||
+	    prog->expected_attach_type == BPF_XDP_CPUMAP)
+		return -EINVAL;
+	if (kattr->test.ctx_in || kattr->test.ctx_out)
+		return -EINVAL;
 	ctx = bpf_ctx_init(kattr, sizeof(struct xdp_md));
 	if (IS_ERR(ctx))
 		return PTR_ERR(ctx);
@@ -775,13 +779,6 @@
 		/* Meta data is allocated from the headroom */
 		headroom -= ctx->data;
 	}
-=======
-	if (prog->expected_attach_type == BPF_XDP_DEVMAP ||
-	    prog->expected_attach_type == BPF_XDP_CPUMAP)
-		return -EINVAL;
-	if (kattr->test.ctx_in || kattr->test.ctx_out)
-		return -EINVAL;
->>>>>>> 9f42f674
 
 	/* XDP have extra tailroom as (most) drivers use full page */
 	max_data_sz = 4096 - headroom - tailroom;
