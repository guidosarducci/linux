--- conflicted
+++ resolved
@@ -17,13 +17,10 @@
 
 int xen_setup_shutdown_event(void);
 
-<<<<<<< HEAD
-=======
 extern unsigned long *xen_contiguous_bitmap;
 int xen_create_contiguous_region(unsigned long vstart, unsigned int order,
 				unsigned int address_bits);
 
 void xen_destroy_contiguous_region(unsigned long vstart, unsigned int order);
 
->>>>>>> 56385a12
 #endif /* INCLUDE_XEN_OPS_H */