--- conflicted
+++ resolved
@@ -116,21 +116,12 @@
 obj-$(CONFIG_PPC_DOORBELL)	+= dbell.o
 obj-$(CONFIG_JUMP_LABEL)	+= jump_label.o
 
-<<<<<<< HEAD
-extra-$(CONFIG_PPC64)		:= head_64.o
-extra-$(CONFIG_PPC_BOOK3S_32)	:= head_book3s_32.o
-extra-$(CONFIG_40x)		:= head_40x.o
-extra-$(CONFIG_44x)		:= head_44x.o
-extra-$(CONFIG_PPC_85xx)	:= head_85xx.o
-extra-$(CONFIG_PPC_8xx)		:= head_8xx.o
-=======
 obj-$(CONFIG_PPC64)		+= head_64.o
 obj-$(CONFIG_PPC_BOOK3S_32)	+= head_book3s_32.o
 obj-$(CONFIG_40x)		+= head_40x.o
 obj-$(CONFIG_44x)		+= head_44x.o
-obj-$(CONFIG_FSL_BOOKE)		+= head_fsl_booke.o
 obj-$(CONFIG_PPC_8xx)		+= head_8xx.o
->>>>>>> 0715fdb0
+obj-$(CONFIG_FSL_BOOKE)		+= head_85xx.o
 extra-y				+= vmlinux.lds
 
 obj-$(CONFIG_RELOCATABLE)	+= reloc_$(BITS).o
