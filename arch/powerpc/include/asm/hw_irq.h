/* SPDX-License-Identifier: GPL-2.0 */
/*
 * Copyright (C) 1999 Cort Dougan <cort@cs.nmt.edu>
 */
#ifndef _ASM_POWERPC_HW_IRQ_H
#define _ASM_POWERPC_HW_IRQ_H

#ifdef __KERNEL__

#include <linux/errno.h>
#include <linux/compiler.h>
#include <asm/ptrace.h>
#include <asm/processor.h>

#ifdef CONFIG_PPC64

/*
 * PACA flags in paca->irq_happened.
 *
 * This bits are set when interrupts occur while soft-disabled
 * and allow a proper replay.
 *
 * The PACA_IRQ_HARD_DIS is set whenever we hard disable. It is almost
 * always in synch with the MSR[EE] state, except:
 * - A window in interrupt entry, where hardware disables MSR[EE] and that
 *   must be "reconciled" with the soft mask state.
 * - NMI interrupts that hit in awkward places, until they fix the state.
 * - When local irqs are being enabled and state is being fixed up.
 * - When returning from an interrupt there are some windows where this
 *   can become out of synch, but gets fixed before the RFI or before
 *   executing the next user instruction (see arch/powerpc/kernel/interrupt.c).
 */
#define PACA_IRQ_HARD_DIS	0x01
#define PACA_IRQ_DBELL		0x02
#define PACA_IRQ_EE		0x04
#define PACA_IRQ_DEC		0x08 /* Or FIT */
#define PACA_IRQ_HMI		0x10
#define PACA_IRQ_PMI		0x20

/*
 * Some soft-masked interrupts must be hard masked until they are replayed
 * (e.g., because the soft-masked handler does not clear the exception).
 */
#ifdef CONFIG_PPC_BOOK3S
#define PACA_IRQ_MUST_HARD_MASK	(PACA_IRQ_EE|PACA_IRQ_PMI)
#else
#define PACA_IRQ_MUST_HARD_MASK	(PACA_IRQ_EE)
#endif

#endif /* CONFIG_PPC64 */

/*
 * flags for paca->irq_soft_mask
 */
#define IRQS_ENABLED		0
#define IRQS_DISABLED		1 /* local_irq_disable() interrupts */
#define IRQS_PMI_DISABLED	2
#define IRQS_ALL_DISABLED	(IRQS_DISABLED | IRQS_PMI_DISABLED)

#ifndef __ASSEMBLY__

static inline void __hard_irq_enable(void)
{
	if (IS_ENABLED(CONFIG_BOOKE_OR_40x))
		wrtee(MSR_EE);
	else if (IS_ENABLED(CONFIG_PPC_8xx))
		wrtspr(SPRN_EIE);
	else if (IS_ENABLED(CONFIG_PPC_BOOK3S_64))
		__mtmsrd(MSR_EE | MSR_RI, 1);
	else
		mtmsr(mfmsr() | MSR_EE);
}

static inline void __hard_irq_disable(void)
{
	if (IS_ENABLED(CONFIG_BOOKE_OR_40x))
		wrtee(0);
	else if (IS_ENABLED(CONFIG_PPC_8xx))
		wrtspr(SPRN_EID);
	else if (IS_ENABLED(CONFIG_PPC_BOOK3S_64))
		__mtmsrd(MSR_RI, 1);
	else
		mtmsr(mfmsr() & ~MSR_EE);
}

static inline void __hard_EE_RI_disable(void)
{
	if (IS_ENABLED(CONFIG_BOOKE_OR_40x))
		wrtee(0);
	else if (IS_ENABLED(CONFIG_PPC_8xx))
		wrtspr(SPRN_NRI);
	else if (IS_ENABLED(CONFIG_PPC_BOOK3S_64))
		__mtmsrd(0, 1);
	else
		mtmsr(mfmsr() & ~(MSR_EE | MSR_RI));
}

static inline void __hard_RI_enable(void)
{
	if (IS_ENABLED(CONFIG_BOOKE_OR_40x))
		return;

	if (IS_ENABLED(CONFIG_PPC_8xx))
		wrtspr(SPRN_EID);
	else if (IS_ENABLED(CONFIG_PPC_BOOK3S_64))
		__mtmsrd(MSR_RI, 1);
	else
		mtmsr(mfmsr() | MSR_RI);
}

#ifdef CONFIG_PPC64
#include <asm/paca.h>

static inline notrace unsigned long irq_soft_mask_return(void)
{
	unsigned long flags;

	asm volatile(
		"lbz %0,%1(13)"
		: "=r" (flags)
		: "i" (offsetof(struct paca_struct, irq_soft_mask)));

	return flags;
}

/*
 * The "memory" clobber acts as both a compiler barrier
 * for the critical section and as a clobber because
 * we changed paca->irq_soft_mask
 */
static inline notrace void irq_soft_mask_set(unsigned long mask)
{
#ifdef CONFIG_PPC_IRQ_SOFT_MASK_DEBUG
	/*
	 * The irq mask must always include the STD bit if any are set.
	 *
	 * and interrupts don't get replayed until the standard
	 * interrupt (local_irq_disable()) is unmasked.
	 *
	 * Other masks must only provide additional masking beyond
	 * the standard, and they are also not replayed until the
	 * standard interrupt becomes unmasked.
	 *
	 * This could be changed, but it will require partial
	 * unmasks to be replayed, among other things. For now, take
	 * the simple approach.
	 */
	WARN_ON(mask && !(mask & IRQS_DISABLED));
#endif

	asm volatile(
		"stb %0,%1(13)"
		:
		: "r" (mask),
		  "i" (offsetof(struct paca_struct, irq_soft_mask))
		: "memory");
}

static inline notrace unsigned long irq_soft_mask_set_return(unsigned long mask)
{
	unsigned long flags;

#ifdef CONFIG_PPC_IRQ_SOFT_MASK_DEBUG
	WARN_ON(mask && !(mask & IRQS_DISABLED));
#endif

	asm volatile(
		"lbz %0,%1(13); stb %2,%1(13)"
		: "=&r" (flags)
		: "i" (offsetof(struct paca_struct, irq_soft_mask)),
		  "r" (mask)
		: "memory");

	return flags;
}

static inline notrace unsigned long irq_soft_mask_or_return(unsigned long mask)
{
	unsigned long flags, tmp;

	asm volatile(
		"lbz %0,%2(13); or %1,%0,%3; stb %1,%2(13)"
		: "=&r" (flags), "=r" (tmp)
		: "i" (offsetof(struct paca_struct, irq_soft_mask)),
		  "r" (mask)
		: "memory");

#ifdef CONFIG_PPC_IRQ_SOFT_MASK_DEBUG
	WARN_ON((mask | flags) && !((mask | flags) & IRQS_DISABLED));
#endif

	return flags;
}

static inline unsigned long arch_local_save_flags(void)
{
	return irq_soft_mask_return();
}

static inline void arch_local_irq_disable(void)
{
	irq_soft_mask_set(IRQS_DISABLED);
}

extern void arch_local_irq_restore(unsigned long);

static inline void arch_local_irq_enable(void)
{
	arch_local_irq_restore(IRQS_ENABLED);
}

static inline unsigned long arch_local_irq_save(void)
{
	return irq_soft_mask_set_return(IRQS_DISABLED);
}

static inline bool arch_irqs_disabled_flags(unsigned long flags)
{
	return flags & IRQS_DISABLED;
}

static inline bool arch_irqs_disabled(void)
{
	return arch_irqs_disabled_flags(arch_local_save_flags());
}

static inline void set_pmi_irq_pending(void)
{
	/*
	 * Invoked from PMU callback functions to set PMI bit in the paca.
	 * This has to be called with irq's disabled (via hard_irq_disable()).
	 */
	if (IS_ENABLED(CONFIG_PPC_IRQ_SOFT_MASK_DEBUG))
		WARN_ON_ONCE(mfmsr() & MSR_EE);

	get_paca()->irq_happened |= PACA_IRQ_PMI;
}

static inline void clear_pmi_irq_pending(void)
{
	/*
	 * Invoked from PMU callback functions to clear the pending PMI bit
	 * in the paca.
	 */
	if (IS_ENABLED(CONFIG_PPC_IRQ_SOFT_MASK_DEBUG))
		WARN_ON_ONCE(mfmsr() & MSR_EE);

	get_paca()->irq_happened &= ~PACA_IRQ_PMI;
}

static inline bool pmi_irq_pending(void)
{
	/*
	 * Invoked from PMU callback functions to check if there is a pending
	 * PMI bit in the paca.
	 */
	if (get_paca()->irq_happened & PACA_IRQ_PMI)
		return true;

	return false;
}

#ifdef CONFIG_PPC_BOOK3S
/*
 * To support disabling and enabling of irq with PMI, set of
 * new powerpc_local_irq_pmu_save() and powerpc_local_irq_restore()
 * functions are added. These macros are implemented using generic
 * linux local_irq_* code from include/linux/irqflags.h.
 */
#define raw_local_irq_pmu_save(flags)					\
	do {								\
		typecheck(unsigned long, flags);			\
		flags = irq_soft_mask_or_return(IRQS_DISABLED |	\
				IRQS_PMI_DISABLED);			\
	} while(0)

#define raw_local_irq_pmu_restore(flags)				\
	do {								\
		typecheck(unsigned long, flags);			\
		arch_local_irq_restore(flags);				\
	} while(0)

#ifdef CONFIG_TRACE_IRQFLAGS
#define powerpc_local_irq_pmu_save(flags)			\
	 do {							\
		raw_local_irq_pmu_save(flags);			\
		if (!raw_irqs_disabled_flags(flags))		\
			trace_hardirqs_off();			\
	} while(0)
#define powerpc_local_irq_pmu_restore(flags)			\
	do {							\
		if (!raw_irqs_disabled_flags(flags))		\
			trace_hardirqs_on();			\
		raw_local_irq_pmu_restore(flags);		\
	} while(0)
#else
#define powerpc_local_irq_pmu_save(flags)			\
	do {							\
		raw_local_irq_pmu_save(flags);			\
	} while(0)
#define powerpc_local_irq_pmu_restore(flags)			\
	do {							\
		raw_local_irq_pmu_restore(flags);		\
	} while (0)
#endif  /* CONFIG_TRACE_IRQFLAGS */

#endif /* CONFIG_PPC_BOOK3S */

#define hard_irq_disable()	do {					\
	unsigned long flags;						\
	__hard_irq_disable();						\
	flags = irq_soft_mask_set_return(IRQS_ALL_DISABLED);		\
	local_paca->irq_happened |= PACA_IRQ_HARD_DIS;			\
	if (!arch_irqs_disabled_flags(flags)) {				\
		asm ("stdx %%r1, 0, %1 ;"				\
		     : "=m" (local_paca->saved_r1)			\
		     : "b" (&local_paca->saved_r1));			\
		trace_hardirqs_off();					\
	}								\
} while(0)

static inline bool __lazy_irq_pending(u8 irq_happened)
{
	return !!(irq_happened & ~PACA_IRQ_HARD_DIS);
}

/*
 * Check if a lazy IRQ is pending. Should be called with IRQs hard disabled.
 */
static inline bool lazy_irq_pending(void)
{
	return __lazy_irq_pending(get_paca()->irq_happened);
}

/*
 * Check if a lazy IRQ is pending, with no debugging checks.
 * Should be called with IRQs hard disabled.
 * For use in RI disabled code or other constrained situations.
 */
static inline bool lazy_irq_pending_nocheck(void)
{
	return __lazy_irq_pending(local_paca->irq_happened);
}

bool power_pmu_wants_prompt_pmi(void);

/*
 * This is called by asynchronous interrupts to check whether to
 * conditionally re-enable hard interrupts after having cleared
 * the source of the interrupt. They are kept disabled if there
 * is a different soft-masked interrupt pending that requires hard
 * masking.
 */
static inline bool should_hard_irq_enable(void)
{
#ifdef CONFIG_PPC_IRQ_SOFT_MASK_DEBUG
	WARN_ON(irq_soft_mask_return() == IRQS_ENABLED);
	WARN_ON(mfmsr() & MSR_EE);
#endif
#ifdef CONFIG_PERF_EVENTS
	/*
	 * If the PMU is not running, there is not much reason to enable
	 * MSR[EE] in irq handlers because any interrupts would just be
	 * soft-masked.
	 *
	 * TODO: Add test for 64e
	 */
	if (IS_ENABLED(CONFIG_PPC_BOOK3S_64) && !power_pmu_wants_prompt_pmi())
		return false;

	if (get_paca()->irq_happened & PACA_IRQ_MUST_HARD_MASK)
		return false;

	return true;
#else
	return false;
#endif
}

/*
 * Do the hard enabling, only call this if should_hard_irq_enable is true.
 */
static inline void do_hard_irq_enable(void)
{
#ifdef CONFIG_PPC_IRQ_SOFT_MASK_DEBUG
	WARN_ON(irq_soft_mask_return() == IRQS_ENABLED);
	WARN_ON(get_paca()->irq_happened & PACA_IRQ_MUST_HARD_MASK);
	WARN_ON(mfmsr() & MSR_EE);
#endif
	/*
	 * This allows PMI interrupts (and watchdog soft-NMIs) through.
	 * There is no other reason to enable this way.
	 */
	get_paca()->irq_happened &= ~PACA_IRQ_HARD_DIS;
	__hard_irq_enable();
}

static inline bool arch_irq_disabled_regs(struct pt_regs *regs)
{
	return (regs->softe & IRQS_DISABLED);
}

extern bool prep_irq_for_idle(void);
extern bool prep_irq_for_idle_irqsoff(void);
extern void irq_set_pending_from_srr1(unsigned long srr1);

#define fini_irq_for_idle_irqsoff() trace_hardirqs_off();

extern void force_external_irq_replay(void);

static inline void irq_soft_mask_regs_set_state(struct pt_regs *regs, unsigned long val)
{
	regs->softe = val;
}
#else /* CONFIG_PPC64 */

static inline notrace unsigned long irq_soft_mask_return(void)
{
	return 0;
}

static inline unsigned long arch_local_save_flags(void)
{
	return mfmsr();
}

static inline void arch_local_irq_restore(unsigned long flags)
{
	if (IS_ENABLED(CONFIG_BOOKE))
		wrtee(flags);
	else
		mtmsr(flags);
}

static inline unsigned long arch_local_irq_save(void)
{
	unsigned long flags = arch_local_save_flags();

	if (IS_ENABLED(CONFIG_BOOKE))
		wrtee(0);
	else if (IS_ENABLED(CONFIG_PPC_8xx))
		wrtspr(SPRN_EID);
	else
		mtmsr(flags & ~MSR_EE);

	return flags;
}

static inline void arch_local_irq_disable(void)
{
	__hard_irq_disable();
}

static inline void arch_local_irq_enable(void)
{
	__hard_irq_enable();
}

static inline bool arch_irqs_disabled_flags(unsigned long flags)
{
	return (flags & MSR_EE) == 0;
}

static inline bool arch_irqs_disabled(void)
{
	return arch_irqs_disabled_flags(arch_local_save_flags());
}

#define hard_irq_disable()		arch_local_irq_disable()

static inline bool arch_irq_disabled_regs(struct pt_regs *regs)
{
	return !(regs->msr & MSR_EE);
}

<<<<<<< HEAD
static inline bool should_hard_irq_enable(void)
=======
static __always_inline bool should_hard_irq_enable(void)
>>>>>>> ed9f4f96
{
	return false;
}

static inline void do_hard_irq_enable(void)
{
	BUILD_BUG();
}

static inline void clear_pmi_irq_pending(void) { }
static inline void set_pmi_irq_pending(void) { }
static inline bool pmi_irq_pending(void) { return false; }

static inline void irq_soft_mask_regs_set_state(struct pt_regs *regs, unsigned long val)
{
}
#endif /* CONFIG_PPC64 */

#define ARCH_IRQ_INIT_FLAGS	IRQ_NOREQUEST

#endif  /* __ASSEMBLY__ */
#endif	/* __KERNEL__ */
#endif	/* _ASM_POWERPC_HW_IRQ_H */<|MERGE_RESOLUTION|>--- conflicted
+++ resolved
@@ -473,11 +473,7 @@
 	return !(regs->msr & MSR_EE);
 }
 
-<<<<<<< HEAD
-static inline bool should_hard_irq_enable(void)
-=======
 static __always_inline bool should_hard_irq_enable(void)
->>>>>>> ed9f4f96
 {
 	return false;
 }
