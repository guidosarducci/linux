--- conflicted
+++ resolved
@@ -190,15 +190,4 @@
 extern void *text_poke_smp(void *addr, const void *opcode, size_t len);
 extern void text_poke_smp_batch(struct text_poke_param *params, int n);
 
-<<<<<<< HEAD
-#if defined(CONFIG_DYNAMIC_FTRACE) || defined(CONFIG_JUMP_LABEL)
-#define IDEAL_NOP_SIZE_5 5
-extern unsigned char ideal_nop5[IDEAL_NOP_SIZE_5];
-extern void arch_init_ideal_nop5(void);
-#else
-static inline void arch_init_ideal_nop5(void) {}
-#endif
-
-=======
->>>>>>> 865be7a8
 #endif /* _ASM_X86_ALTERNATIVE_H */