# SPDX-License-Identifier: GPL-2.0
#
# Copyright (c) 2010-2011 Samsung Electronics Co., Ltd.
#		http://www.samsung.com/

# Configuration options for the EXYNOS

menuconfig ARCH_EXYNOS
	bool "Samsung EXYNOS"
	depends on ARCH_MULTI_V7
	select ARCH_HAS_HOLES_MEMORYMODEL
	select ARCH_SUPPORTS_BIG_ENDIAN
	select ARM_AMBA
	select ARM_GIC
	select COMMON_CLK_SAMSUNG
	select EXYNOS_THERMAL
	select EXYNOS_PMU
	select EXYNOS_SROM
	select EXYNOS_PM_DOMAINS if PM_GENERIC_DOMAINS
	select GPIOLIB
	select HAVE_ARM_SCU if SMP
	select HAVE_S3C2410_I2C if I2C
	select HAVE_S3C2410_WATCHDOG if WATCHDOG
	select HAVE_S3C_RTC if RTC_CLASS
	select PINCTRL
	select PINCTRL_EXYNOS
	select PM_GENERIC_DOMAINS if PM
	select S5P_DEV_MFC
	select SAMSUNG_MC
	select SOC_SAMSUNG
	select SRAM
	select THERMAL
	select THERMAL_OF
	select MFD_SYSCON
	select MEMORY
	select CLKSRC_EXYNOS_MCT
	select POWER_RESET
	select POWER_RESET_SYSCON
	select POWER_RESET_SYSCON_POWEROFF
	help
	  Support for SAMSUNG EXYNOS SoCs (EXYNOS4/5)

if ARCH_EXYNOS

config S5P_DEV_MFC
	bool
	help
	  Compile in setup memory (init) code for MFC

config ARCH_EXYNOS3
	bool "SAMSUNG EXYNOS3"
	select ARM_CPU_SUSPEND if PM
	help
	  Samsung EXYNOS3 (Cortex-A7) SoC based systems

config ARCH_EXYNOS4
	bool "SAMSUNG EXYNOS4"
	default y
	select ARM_CPU_SUSPEND if PM_SLEEP
	select CLKSRC_SAMSUNG_PWM if CPU_EXYNOS4210
	select CPU_EXYNOS4210
	select GIC_NON_BANKED
	select MIGHT_HAVE_CACHE_L2X0
	help
	  Samsung EXYNOS4 (Cortex-A9) SoC based systems

config ARCH_EXYNOS5
	bool "SAMSUNG EXYNOS5"
	default y
	help
	  Samsung EXYNOS5 (Cortex-A15/A7) SoC based systems

comment "EXYNOS SoCs"

config SOC_EXYNOS3250
	bool "SAMSUNG EXYNOS3250"
	default y
	depends on ARCH_EXYNOS3

config CPU_EXYNOS4210
	bool "SAMSUNG EXYNOS4210"
	default y
	depends on ARCH_EXYNOS4

config SOC_EXYNOS4412
	bool "SAMSUNG EXYNOS4412"
	default y
	depends on ARCH_EXYNOS4

config SOC_EXYNOS5250
	bool "SAMSUNG EXYNOS5250"
	default y
	depends on ARCH_EXYNOS5

config SOC_EXYNOS5260
	bool "SAMSUNG EXYNOS5260"
	default y
	depends on ARCH_EXYNOS5

config SOC_EXYNOS5410
	bool "SAMSUNG EXYNOS5410"
	default y
	depends on ARCH_EXYNOS5

config SOC_EXYNOS5420
	bool "SAMSUNG EXYNOS5420"
	default y
	depends on ARCH_EXYNOS5

<<<<<<< HEAD
config SOC_EXYNOS5440
	bool "SAMSUNG EXYNOS5440"
	default y
	depends on ARCH_EXYNOS5
	select HAVE_ARM_ARCH_TIMER
	select AUTO_ZRELADDR
	select PINCTRL_EXYNOS5440
	select PM_OPP
	help
	  Enable EXYNOS5440 SoC support

=======
>>>>>>> 958da6e3
config SOC_EXYNOS5800
	bool "SAMSUNG EXYNOS5800"
	default y
	depends on SOC_EXYNOS5420

config EXYNOS5420_MCPM
	bool "Exynos5420 Multi-Cluster PM support"
	depends on MCPM && SOC_EXYNOS5420
	select ARM_CCI400_PORT_CTRL
	select ARM_CPU_SUSPEND
	help
	  This is needed to provide CPU and cluster power management
	  on Exynos5420 implementing big.LITTLE.

config EXYNOS_CPU_SUSPEND
	bool
	select ARM_CPU_SUSPEND
	default PM_SLEEP || ARM_EXYNOS_CPUIDLE

endif<|MERGE_RESOLUTION|>--- conflicted
+++ resolved
@@ -107,20 +107,6 @@
 	default y
 	depends on ARCH_EXYNOS5
 
-<<<<<<< HEAD
-config SOC_EXYNOS5440
-	bool "SAMSUNG EXYNOS5440"
-	default y
-	depends on ARCH_EXYNOS5
-	select HAVE_ARM_ARCH_TIMER
-	select AUTO_ZRELADDR
-	select PINCTRL_EXYNOS5440
-	select PM_OPP
-	help
-	  Enable EXYNOS5440 SoC support
-
-=======
->>>>>>> 958da6e3
 config SOC_EXYNOS5800
 	bool "SAMSUNG EXYNOS5800"
 	default y
