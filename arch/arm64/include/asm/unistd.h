--- conflicted
+++ resolved
@@ -39,11 +39,7 @@
 #define __ARM_NR_compat_set_tls		(__ARM_NR_COMPAT_BASE + 5)
 #define __ARM_NR_COMPAT_END		(__ARM_NR_COMPAT_BASE + 0x800)
 
-<<<<<<< HEAD
-#define __NR_compat_syscalls		459
-=======
-#define __NR_compat_syscalls		460
->>>>>>> f1bb47a3
+#define __NR_compat_syscalls		462
 #endif
 
 #define __ARCH_WANT_SYS_CLONE
